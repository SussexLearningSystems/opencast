<?xml version="1.0" encoding="UTF-8"?>
<project xmlns="http://maven.apache.org/POM/4.0.0" xmlns:xsi="http://www.w3.org/2001/XMLSchema-instance" xsi:schemaLocation="http://maven.apache.org/POM/4.0.0 http://maven.apache.org/maven-v4_0_0.xsd">

  <modelVersion>4.0.0</modelVersion>

  <parent>
    <groupId>org.opencastproject.assemblies</groupId>
    <artifactId>opencast-assemblies</artifactId>
<<<<<<< HEAD
    <version>2.5-SNAPSHOT</version>
=======
    <version>3.0-SNAPSHOT</version>
>>>>>>> 0e28bd08
    <relativePath>../pom.xml</relativePath>
  </parent>

  <properties>
    <opencast.basedir>${project.basedir}/../..</opencast.basedir>
  </properties>

  <artifactId>opencast-dist-presentation</artifactId>
  <packaging>karaf-assembly</packaging>
  <name>Assemblies // Distribution Presentation</name>

  <dependencies>
    <dependency>
      <groupId>org.apache.karaf.features</groupId>
      <artifactId>framework</artifactId>
      <version>${karaf.version}</version>
      <type>kar</type>
    </dependency>
    <dependency>
      <groupId>org.apache.karaf.features</groupId>
      <artifactId>standard</artifactId>
      <version>${karaf.version}</version>
      <classifier>features</classifier>
      <type>xml</type>
      <scope>runtime</scope>
    </dependency>
    <dependency>
      <groupId>org.apache.karaf.features</groupId>
      <artifactId>enterprise</artifactId>
      <version>${karaf.version}</version>
      <classifier>features</classifier>
      <type>xml</type>
      <scope>runtime</scope>
    </dependency>
    <dependency>
      <groupId>org.ops4j.pax.web</groupId>
      <artifactId>pax-web-features</artifactId>
      <version>${pax.web.version}</version>
      <classifier>features</classifier>
      <type>xml</type>
      <scope>runtime</scope>
    </dependency>
    <dependency>
      <groupId>org.apache.cxf.karaf</groupId>
      <artifactId>apache-cxf</artifactId>
      <version>${cxf.version}</version>
      <classifier>features</classifier>
      <type>xml</type>
      <scope>runtime</scope>
    </dependency>
    <dependency>
      <groupId>org.opencastproject.assemblies</groupId>
      <artifactId>opencast-karaf-features</artifactId>
      <version>${project.version}</version>
      <classifier>features</classifier>
      <type>xml</type>
      <scope>runtime</scope>
    </dependency>
  </dependencies>

  <build>
    <resources>
      <resource>
        <directory>../..</directory>
        <filtering>false</filtering>
        <includes>
          <include>etc/**/*</include>
        </includes>
      </resource>
      <resource>
        <directory>src/main/resources</directory>
        <filtering>false</filtering>
        <includes>
          <include>**/*</include>
        </includes>
      </resource>
    </resources>

    <plugins>
      <plugin>
        <groupId>org.apache.maven.plugins</groupId>
        <artifactId>maven-clean-plugin</artifactId>
      </plugin>
      <plugin>
        <groupId>org.apache.maven.plugins</groupId>
        <artifactId>maven-resources-plugin</artifactId>
      </plugin>
      <plugin>
        <groupId>org.apache.karaf.tooling</groupId>
        <artifactId>karaf-maven-plugin</artifactId>
        <configuration>
          <bootFeatures>
            <!-- Karaf internal features -->
            <feature>aries-blueprint</feature>
            <feature>bundle</feature>
            <feature>feature</feature>
            <feature>deployer</feature>
            <feature>log</feature>
            <feature>shell</feature>
            <feature>package</feature>
            <feature>service</feature>
            <feature>system</feature>
            <feature>config</feature>
            <feature>jaas</feature>
            <!-- Opencast external features -->
            <feature>jpa</feature>
            <feature>http</feature>
            <feature>http-whiteboard</feature>
            <feature>scr</feature>
            <feature>webconsole</feature>
            <feature>cxf-jaxrs</feature>
            <feature>cxf-http-jetty</feature>
            <feature>transaction</feature>
            <feature>jndi</feature>
            <feature>eclipselink</feature>
            <!-- Opencast features -->
            <feature>opencast-presentation</feature>
          </bootFeatures>
        </configuration>
      </plugin>
      <plugin>
        <groupId>org.apache.maven.plugins</groupId>
        <artifactId>maven-antrun-plugin</artifactId>
      </plugin>
      <plugin>
        <groupId>org.apache.maven.plugins</groupId>
        <artifactId>maven-assembly-plugin</artifactId>
      </plugin>
    </plugins>
  </build>

</project><|MERGE_RESOLUTION|>--- conflicted
+++ resolved
@@ -6,11 +6,7 @@
   <parent>
     <groupId>org.opencastproject.assemblies</groupId>
     <artifactId>opencast-assemblies</artifactId>
-<<<<<<< HEAD
-    <version>2.5-SNAPSHOT</version>
-=======
     <version>3.0-SNAPSHOT</version>
->>>>>>> 0e28bd08
     <relativePath>../pom.xml</relativePath>
   </parent>
 
