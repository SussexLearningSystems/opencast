<project xmlns="http://maven.apache.org/POM/4.0.0" xmlns:xsi="http://www.w3.org/2001/XMLSchema-instance"
  xsi:schemaLocation="http://maven.apache.org/POM/4.0.0 http://maven.apache.org/maven-v4_0_0.xsd">
  <modelVersion>4.0.0</modelVersion>
  <groupId>org.opencastproject</groupId>
  <artifactId>base</artifactId>
  <packaging>pom</packaging>
<<<<<<< HEAD
  <version>1.5.1</version>
=======
  <version>1.6.0</version>
>>>>>>> 44d033e9
  <name>matterhorn</name>
  <description>The Opencast Project's Matterhorn software is a media capture, processing, and distribution system</description>
  <url>http://opencastproject.org</url>
  <inceptionYear>2009</inceptionYear>

  <prerequisites>
    <maven>3.0.4</maven>
  </prerequisites>
  <properties>
    <matterhorn.basedir>${basedir}</matterhorn.basedir>
    <project.build.sourceEncoding>UTF-8</project.build.sourceEncoding>
    <project.reporting.outputEncoding>UTF-8</project.reporting.outputEncoding>
    <checkstyle.skip>false</checkstyle.skip>
    <jmeter.version>2.4</jmeter.version>
    <jmeter.home>${project.build.directory}/jakarta-jmeter-${jmeter.version}</jmeter.home>
  </properties>

  <profiles>

    <!-- Mix and match profiles used to build common deployments -->

    <profile>
      <id>admin</id>
      <activation>
        <activeByDefault>true</activeByDefault>
        <property>
          <name>all</name>
        </property>
      </activation>
      <modules>
        <module>modules/matterhorn-admin-ui</module>
        <module>modules/matterhorn-authorization-manager</module>
        <module>modules/matterhorn-authorization-xacml</module>
        <module>modules/matterhorn-caption-api</module>
        <module>modules/matterhorn-caption-remote</module>
        <module>modules/matterhorn-capture-admin-service-api</module>
        <module>modules/matterhorn-capture-admin-service-impl</module>
        <module>modules/matterhorn-common</module>
        <module>modules/matterhorn-conductor</module>
        <module>modules/matterhorn-composer-service-api</module>
        <module>modules/matterhorn-db</module>
        <module>modules/matterhorn-distribution-service-api</module>
        <module>modules/matterhorn-dublincore</module>
        <module>modules/matterhorn-fileupload</module>
        <module>modules/matterhorn-episode-service-api</module>
        <module>modules/matterhorn-episode-service-impl</module>
        <module>modules/matterhorn-episode-service-filesystem</module>
        <module>modules/matterhorn-gstreamer-service-api</module>
        <module>modules/matterhorn-ingest-service-api</module>
        <module>modules/matterhorn-ingest-service-impl</module>
        <module>modules/matterhorn-inspection-service-api</module>
        <module>modules/matterhorn-json</module>
        <module>modules/matterhorn-kernel</module>
        <module>modules/matterhorn-lti</module>
        <module>modules/matterhorn-mediapackage-manipulator</module>
        <module>modules/matterhorn-mediapackage-ui</module>
        <module>modules/matterhorn-metadata-api</module>
        <module>modules/matterhorn-metadata</module>
        <module>modules/matterhorn-mpeg7</module>
        <module>modules/matterhorn-publication-service-api</module>
        <module>modules/matterhorn-runtime-dependencies</module>
        <module>modules/matterhorn-runtime-info-ui</module>
        <module>modules/matterhorn-scheduler-api</module>
        <module>modules/matterhorn-scheduler-impl</module>
        <module>modules/matterhorn-search-service-api</module>
        <module>modules/matterhorn-series-service-api</module>
        <module>modules/matterhorn-series-service-impl</module>
        <module>modules/matterhorn-silencedetection-api</module>
        <module>modules/matterhorn-smil-api</module>
        <module>modules/matterhorn-smil-impl</module>
        <module>modules/matterhorn-speech-recognition-service-api</module>
        <module>modules/matterhorn-static</module>
        <module>modules/matterhorn-solr</module>
        <module>modules/matterhorn-sox-api</module>
        <module>modules/matterhorn-textanalyzer-api</module>
        <module>modules/matterhorn-userdirectory</module>
        <module>modules/matterhorn-videoeditor-api</module>
        <module>modules/matterhorn-videosegmenter-api</module>
        <module>modules/matterhorn-webconsole</module>
        <module>modules/matterhorn-workflow-service-api</module>
        <module>modules/matterhorn-workflow-service-impl</module>
        <module>modules/matterhorn-working-file-repository-service-api</module>
        <module>modules/matterhorn-workspace-api</module>
      </modules>
    </profile>

    <profile>
      <id>ingest</id>
      <activation>
        <activeByDefault>false</activeByDefault>
        <property>
          <name>all</name>
        </property>
      </activation>
      <modules>
        <module>modules/matterhorn-common</module>
        <module>modules/matterhorn-db</module>
        <module>modules/matterhorn-dublincore</module>
        <module>modules/matterhorn-ingest-service-api</module>
        <module>modules/matterhorn-ingest-service-impl</module>
        <module>modules/matterhorn-json</module>
        <module>modules/matterhorn-kernel</module>
        <module>modules/matterhorn-scheduler-api</module>
        <module>modules/matterhorn-scheduler-impl</module>
        <module>modules/matterhorn-series-service-api</module>
        <module>modules/matterhorn-series-service-impl</module>
        <module>modules/matterhorn-metadata-api</module>
        <module>modules/matterhorn-serviceregistry</module>
        <module>modules/matterhorn-mpeg7</module>
        <module>modules/matterhorn-runtime-dependencies</module>
        <module>modules/matterhorn-runtime-info-ui</module>
        <module>modules/matterhorn-userdirectory</module>
        <module>modules/matterhorn-workflow-service-api</module>
        <module>modules/matterhorn-working-file-repository-service-api</module>
        <module>modules/matterhorn-workspace-api</module>
      </modules>
    </profile>

    <profile>
      <id>ingest-standalone</id>
      <activation>
        <activeByDefault>false</activeByDefault>
        <property>
          <name>all</name>
        </property>
      </activation>
      <modules>
        <module>modules/matterhorn-authorization-xacml</module>
        <module>modules/matterhorn-common</module>
        <module>modules/matterhorn-db</module>
        <module>modules/matterhorn-dublincore</module>
        <module>modules/matterhorn-ingest-service-api</module>
        <module>modules/matterhorn-ingest-service-impl</module>
        <module>modules/matterhorn-json</module>
        <module>modules/matterhorn-kernel</module>
        <module>modules/matterhorn-scheduler-api</module>
        <module>modules/matterhorn-scheduler-remote</module>
        <module>modules/matterhorn-series-service-api</module>
        <module>modules/matterhorn-series-service-remote</module>
        <module>modules/matterhorn-metadata-api</module>
        <module>modules/matterhorn-serviceregistry</module>
        <module>modules/matterhorn-mpeg7</module>
        <module>modules/matterhorn-runtime-dependencies</module>
        <module>modules/matterhorn-runtime-info-ui</module>
        <module>modules/matterhorn-userdirectory</module>
        <module>modules/matterhorn-webconsole</module>
        <module>modules/matterhorn-workflow-service-api</module>
        <module>modules/matterhorn-workflow-service-remote</module>
        <module>modules/matterhorn-working-file-repository-service-api</module>
        <module>modules/matterhorn-working-file-repository-service-impl</module>
        <module>modules/matterhorn-workspace-api</module>
        <module>modules/matterhorn-workspace-impl</module>
      </modules>
    </profile>

    <profile>
      <id>dist-standalone</id>
      <activation>
        <activeByDefault>false</activeByDefault>
        <property>
          <name>all</name>
        </property>
      </activation>
      <modules>
        <module>modules/matterhorn-authorization-xacml</module>
        <module>modules/matterhorn-common</module>
        <module>modules/matterhorn-db</module>
        <module>modules/matterhorn-distribution-service-acl</module>
        <module>modules/matterhorn-distribution-service-api</module>
        <module>modules/matterhorn-distribution-service-download</module>
        <module>modules/matterhorn-distribution-service-streaming</module>
        <module>modules/matterhorn-dublincore</module>
        <module>modules/matterhorn-json</module>
        <module>modules/matterhorn-kernel</module>
        <module>modules/matterhorn-metadata-api</module>
        <module>modules/matterhorn-mpeg7</module>
        <module>modules/matterhorn-publication-service-api</module>
        <module>modules/matterhorn-publication-service-youtube</module>
        <module>modules/matterhorn-runtime-dependencies</module>
        <module>modules/matterhorn-runtime-info-ui</module>
        <module>modules/matterhorn-series-service-api</module>
        <module>modules/matterhorn-series-service-remote</module>
        <module>modules/matterhorn-static</module>
        <module>modules/matterhorn-userdirectory</module>
        <module>modules/matterhorn-webconsole</module>
        <module>modules/matterhorn-workflow-service-api</module>
        <module>modules/matterhorn-workspace-api</module>
      </modules>
    </profile>

    <profile>
      <id>dist</id>
      <activation>
        <activeByDefault>true</activeByDefault>
        <property>
          <name>all</name>
        </property>
      </activation>
      <modules>
        <module>modules/matterhorn-authorization-xacml</module>
        <module>modules/matterhorn-common</module>
        <module>modules/matterhorn-db</module>
        <module>modules/matterhorn-distribution-service-acl</module>
        <module>modules/matterhorn-distribution-service-api</module>
        <module>modules/matterhorn-distribution-service-download</module>
        <module>modules/matterhorn-distribution-service-streaming</module>
        <module>modules/matterhorn-dublincore</module>
        <module>modules/matterhorn-json</module>
        <module>modules/matterhorn-kernel</module>
        <module>modules/matterhorn-metadata-api</module>
        <module>modules/matterhorn-mpeg7</module>
        <module>modules/matterhorn-publication-service-api</module>
        <module>modules/matterhorn-publication-service-youtube</module>
        <module>modules/matterhorn-runtime-dependencies</module>
        <module>modules/matterhorn-runtime-info-ui</module>
        <module>modules/matterhorn-series-service-api</module>
        <module>modules/matterhorn-series-service-impl</module>
        <module>modules/matterhorn-static</module>
        <module>modules/matterhorn-userdirectory</module>
        <module>modules/matterhorn-webconsole</module>
        <module>modules/matterhorn-workflow-service-api</module>
        <module>modules/matterhorn-workspace-api</module>
      </modules>
    </profile>

    <profile>
      <id>dist-stub</id>
      <activation>
        <activeByDefault>false</activeByDefault>
        <property>
          <name>all</name>
        </property>
      </activation>
      <modules>
        <module>modules/matterhorn-authorization-xacml</module>
        <module>modules/matterhorn-common</module>
        <module>modules/matterhorn-db</module>
        <module>modules/matterhorn-distribution-service-acl-remote</module>
        <module>modules/matterhorn-distribution-service-api</module>
        <module>modules/matterhorn-distribution-service-download-remote</module>
        <module>modules/matterhorn-distribution-service-streaming-remote</module>
        <module>modules/matterhorn-dublincore</module>
        <module>modules/matterhorn-json</module>
        <module>modules/matterhorn-kernel</module>
        <module>modules/matterhorn-metadata-api</module>
        <module>modules/matterhorn-mpeg7</module>
        <module>modules/matterhorn-publication-service-api</module>
        <module>modules/matterhorn-publication-service-youtube-remote</module>
        <module>modules/matterhorn-runtime-dependencies</module>
        <module>modules/matterhorn-runtime-info-ui</module>
        <module>modules/matterhorn-series-service-api</module>
        <module>modules/matterhorn-webconsole</module>
        <module>modules/matterhorn-workspace-api</module>
      </modules>
    </profile>

    <profile>
      <id>engage</id>
      <activation>
        <activeByDefault>true</activeByDefault>
        <property>
          <name>all</name>
        </property>
      </activation>
      <modules>
        <module>modules/matterhorn-annotation-api</module>
        <module>modules/matterhorn-annotation-impl</module>
        <module>modules/matterhorn-authorization-xacml</module>
        <module>modules/matterhorn-common</module>
        <module>modules/matterhorn-db</module>
        <module>modules/matterhorn-dublincore</module>
        <module>modules/matterhorn-engage-ui</module>
        <module>modules/matterhorn-json</module>
        <module>modules/matterhorn-kernel</module>
        <module>modules/matterhorn-lti</module>
        <module>modules/matterhorn-metadata-api</module>
        <module>modules/matterhorn-mpeg7</module>
        <module>modules/matterhorn-runtime-dependencies</module>
        <module>modules/matterhorn-runtime-info-ui</module>
        <module>modules/matterhorn-series-service-api</module>
        <module>modules/matterhorn-series-service-impl</module>
        <module>modules/matterhorn-search-service-api</module>
        <module>modules/matterhorn-search-service-feeds</module>
        <module>modules/matterhorn-search-service-impl</module>
        <module>modules/matterhorn-solr</module>
        <module>modules/matterhorn-userdirectory</module>
        <module>modules/matterhorn-usertracking-api</module>
        <module>modules/matterhorn-usertracking-impl</module>
        <module>modules/matterhorn-webconsole</module>
        <module>modules/matterhorn-workspace-api</module>
      </modules>
    </profile>

    <profile>
      <id>engage-standalone</id>
      <activation>
        <activeByDefault>false</activeByDefault>
        <property>
          <name>all</name>
        </property>
      </activation>
      <modules>
        <module>modules/matterhorn-annotation-api</module>
        <module>modules/matterhorn-annotation-impl</module>
        <module>modules/matterhorn-authorization-xacml</module>
        <module>modules/matterhorn-common</module>
        <module>modules/matterhorn-db</module>
        <module>modules/matterhorn-dublincore</module>
        <module>modules/matterhorn-engage-ui</module>
        <module>modules/matterhorn-json</module>
        <module>modules/matterhorn-kernel</module>
        <module>modules/matterhorn-lti</module>
        <module>modules/matterhorn-metadata-api</module>
        <module>modules/matterhorn-mpeg7</module>
        <module>modules/matterhorn-runtime-dependencies</module>
        <module>modules/matterhorn-runtime-info-ui</module>
        <module>modules/matterhorn-series-service-api</module>
        <module>modules/matterhorn-series-service-remote</module>
        <module>modules/matterhorn-search-service-api</module>
        <module>modules/matterhorn-search-service-feeds</module>
        <module>modules/matterhorn-search-service-impl</module>
        <module>modules/matterhorn-solr</module>
        <module>modules/matterhorn-userdirectory</module>
        <module>modules/matterhorn-usertracking-api</module>
        <module>modules/matterhorn-usertracking-impl</module>
        <module>modules/matterhorn-webconsole</module>
        <module>modules/matterhorn-workspace-api</module>
      </modules>
    </profile>

    <profile>
      <id>engage-stub</id>
      <activation>
        <activeByDefault>false</activeByDefault>
        <property>
          <name>all</name>
        </property>
      </activation>
      <modules>
        <module>modules/matterhorn-authorization-xacml</module>
        <module>modules/matterhorn-common</module>
        <module>modules/matterhorn-db</module>
        <module>modules/matterhorn-distribution-service-api</module>
        <module>modules/matterhorn-distribution-service-download-remote</module>
        <module>modules/matterhorn-distribution-service-streaming-remote</module>
        <module>modules/matterhorn-dublincore</module>
        <module>modules/matterhorn-json</module>
        <module>modules/matterhorn-kernel</module>
        <module>modules/matterhorn-lti</module>
        <module>modules/matterhorn-metadata-api</module>
        <module>modules/matterhorn-mpeg7</module>
        <module>modules/matterhorn-publication-service-api</module>
        <module>modules/matterhorn-publication-service-youtube-remote</module>
        <module>modules/matterhorn-runtime-dependencies</module>
        <module>modules/matterhorn-search-service-api</module>
        <module>modules/matterhorn-search-service-remote</module>
        <module>modules/matterhorn-series-service-api</module>
        <module>modules/matterhorn-webconsole</module>
        <module>modules/matterhorn-workspace-api</module>
      </modules>
    </profile>

    <profile>
      <id>worker</id>
      <activation>
        <activeByDefault>true</activeByDefault>
        <property>
          <name>all</name>
        </property>
      </activation>
      <modules>
        <module>modules/matterhorn-authorization-xacml</module>
        <module>modules/matterhorn-common</module>
        <module>modules/matterhorn-caption-api</module>
        <module>modules/matterhorn-caption-impl</module>
        <module>modules/matterhorn-composer-service-api</module>
        <module>modules/matterhorn-composer-ffmpeg</module>
        <module>modules/matterhorn-db</module>
        <module>modules/matterhorn-dictionary-api</module>
        <module>modules/matterhorn-dictionary-regexp</module>
        <module>modules/matterhorn-dublincore</module>
        <module>modules/matterhorn-inspection-service-api</module>
        <module>modules/matterhorn-inspection-service-ffmpeg</module>
        <module>modules/matterhorn-json</module>
        <module>modules/matterhorn-kernel</module>
        <module>modules/matterhorn-metadata-api</module>
        <module>modules/matterhorn-mpeg7</module>
        <module>modules/matterhorn-runtime-dependencies</module>
        <module>modules/matterhorn-runtime-info-ui</module>
        <module>modules/matterhorn-series-service-api</module>
        <module>modules/matterhorn-series-service-impl</module>
        <module>modules/matterhorn-silencedetection-api</module>
        <module>modules/matterhorn-silencedetection-impl</module>
        <module>modules/matterhorn-smil-api</module>
        <module>modules/matterhorn-smil-impl</module>
        <module>modules/matterhorn-sox-api</module>
        <module>modules/matterhorn-sox-impl</module>
        <module>modules/matterhorn-speech-recognition-service-api</module>
        <module>modules/matterhorn-textanalyzer-api</module>
        <module>modules/matterhorn-textanalyzer-impl</module>
        <module>modules/matterhorn-textextractor-tesseract</module>
        <module>modules/matterhorn-userdirectory</module>
        <module>modules/matterhorn-videoeditor-api</module>
        <module>modules/matterhorn-videoeditor-impl</module>
        <module>modules/matterhorn-videosegmenter-api</module>
        <module>modules/matterhorn-videosegmenter-impl</module>
        <module>modules/matterhorn-webconsole</module>
        <module>modules/matterhorn-workspace-api</module>
      </modules>
    </profile>

    <profile>
      <id>worker-standalone</id>
      <activation>
        <activeByDefault>false</activeByDefault>
        <property>
          <name>all</name>
        </property>
      </activation>
      <modules>
        <module>modules/matterhorn-authorization-xacml</module>
        <module>modules/matterhorn-common</module>
        <module>modules/matterhorn-caption-api</module>
        <module>modules/matterhorn-caption-impl</module>
        <module>modules/matterhorn-composer-service-api</module>
        <module>modules/matterhorn-composer-ffmpeg</module>
        <module>modules/matterhorn-db</module>
        <module>modules/matterhorn-dictionary-api</module>
        <module>modules/matterhorn-dictionary-regexp</module>
        <module>modules/matterhorn-dublincore</module>
        <module>modules/matterhorn-inspection-service-api</module>
        <module>modules/matterhorn-inspection-service-ffmpeg</module>
        <module>modules/matterhorn-json</module>
        <module>modules/matterhorn-kernel</module>
        <module>modules/matterhorn-metadata-api</module>
        <module>modules/matterhorn-mpeg7</module>
        <module>modules/matterhorn-runtime-dependencies</module>
        <module>modules/matterhorn-runtime-info-ui</module>
        <module>modules/matterhorn-series-service-api</module>
        <module>modules/matterhorn-series-service-remote</module>
        <module>modules/matterhorn-silencedetection-api</module>
        <module>modules/matterhorn-silencedetection-impl</module>
        <module>modules/matterhorn-smil-api</module>
        <module>modules/matterhorn-smil-impl</module>
        <module>modules/matterhorn-sox-api</module>
        <module>modules/matterhorn-sox-impl</module>
        <module>modules/matterhorn-speech-recognition-service-api</module>
        <module>modules/matterhorn-textanalyzer-api</module>
        <module>modules/matterhorn-textanalyzer-impl</module>
        <module>modules/matterhorn-textextractor-tesseract</module>
        <module>modules/matterhorn-userdirectory</module>
        <module>modules/matterhorn-videoeditor-api</module>
        <module>modules/matterhorn-videoeditor-impl</module>
        <module>modules/matterhorn-videosegmenter-api</module>
        <module>modules/matterhorn-videosegmenter-impl</module>
        <module>modules/matterhorn-webconsole</module>
        <module>modules/matterhorn-workspace-api</module>
      </modules>
    </profile>

    <profile>
      <id>worker-stub</id>
      <activation>
        <activeByDefault>false</activeByDefault>
        <property>
          <name>all</name>
        </property>
      </activation>
      <modules>
        <module>modules/matterhorn-authorization-xacml</module>
        <module>modules/matterhorn-caption-api</module>
        <module>modules/matterhorn-caption-remote</module>
        <module>modules/matterhorn-common</module>
        <module>modules/matterhorn-composer-service-api</module>
        <module>modules/matterhorn-composer-service-remote</module>
        <module>modules/matterhorn-inspection-service-api</module>
        <module>modules/matterhorn-inspection-service-remote</module>
        <module>modules/matterhorn-json</module>
        <module>modules/matterhorn-kernel</module>
        <module>modules/matterhorn-metadata-api</module>
        <module>modules/matterhorn-mpeg7</module>
        <module>modules/matterhorn-runtime-dependencies</module>
        <module>modules/matterhorn-series-service-api</module>
        <module>modules/matterhorn-silencedetection-api</module>
        <module>modules/matterhorn-silencedetection-remote</module>
        <module>modules/matterhorn-smil-api</module>
        <module>modules/matterhorn-smil-impl</module>
        <module>modules/matterhorn-sox-api</module>
        <module>modules/matterhorn-sox-remote</module>
        <module>modules/matterhorn-speech-recognition-service-api</module>
        <module>modules/matterhorn-textanalyzer-api</module>
        <module>modules/matterhorn-textanalyzer-remote</module>
        <module>modules/matterhorn-videoeditor-api</module>
        <module>modules/matterhorn-videoeditor-remote</module>
        <module>modules/matterhorn-videosegmenter-api</module>
        <module>modules/matterhorn-videosegmenter-remote</module>
        <module>modules/matterhorn-webconsole</module>
        <module>modules/matterhorn-workspace-api</module>
      </modules>
    </profile>

    <profile>
      <id>workspace</id>
      <activation>
        <activeByDefault>true</activeByDefault>
        <property>
          <name>all</name>
        </property>
      </activation>
      <modules>
        <module>modules/matterhorn-common</module>
        <module>modules/matterhorn-json</module>
        <module>modules/matterhorn-working-file-repository-service-api</module>
        <module>modules/matterhorn-working-file-repository-service-impl</module>
        <module>modules/matterhorn-workspace-api</module>
        <module>modules/matterhorn-workspace-impl</module>
      </modules>
    </profile>

    <profile>
      <id>workspace-stub</id>
      <activation>
        <activeByDefault>false</activeByDefault>
        <property>
          <name>all</name>
        </property>
      </activation>
      <modules>
        <module>modules/matterhorn-common</module>
        <module>modules/matterhorn-json</module>
        <module>modules/matterhorn-working-file-repository-service-api</module>
        <module>modules/matterhorn-working-file-repository-service-remote</module>
        <module>modules/matterhorn-workspace-api</module>
        <module>modules/matterhorn-workspace-impl</module>
      </modules>
    </profile>

    <profile>
      <id>serviceregistry</id>
      <activation>
        <activeByDefault>true</activeByDefault>
        <property>
          <name>all</name>
        </property>
      </activation>
      <modules>
        <module>modules/matterhorn-common</module>
        <module>modules/matterhorn-db</module>
        <module>modules/matterhorn-json</module>
        <module>modules/matterhorn-kernel</module>
	<module>modules/matterhorn-workflow-service-api</module>
        <module>modules/matterhorn-serviceregistry</module>
      </modules>
    </profile>

    <profile>
      <id>serviceregistry-stub</id>
      <activation>
        <activeByDefault>false</activeByDefault>
        <property>
          <name>all</name>
        </property>
      </activation>
      <modules>
        <module>modules/matterhorn-common</module>
        <module>modules/matterhorn-kernel</module>
        <module>modules/matterhorn-json</module>
        <module>modules/matterhorn-serviceregistry-remote</module>
      </modules>
    </profile>

    <profile>
      <id>oaipmh</id>
      <activation>
        <activeByDefault>false</activeByDefault>
        <property>
          <name>all</name>
        </property>
      </activation>
      <modules>
        <module>modules/matterhorn-common</module>
        <module>modules/matterhorn-json</module>
        <module>modules/matterhorn-search-service-api</module>
        <module>modules/matterhorn-search-service-impl</module>
        <module>modules/matterhorn-series-service-api</module>
        <module>modules/matterhorn-series-service-impl</module>
        <module>modules/matterhorn-solr</module>
        <module>modules/matterhorn-dublincore</module>
        <module>modules/matterhorn-metadata-api</module>
        <module>modules/matterhorn-workspace-api</module>
        <module>modules/matterhorn-mpeg7</module>
        <module>modules/matterhorn-oaipmh</module>
      </modules>
    </profile>

    <profile>
      <id>directory-db</id>
      <activation>
        <activeByDefault>true</activeByDefault>
        <property>
          <name>all</name>
        </property>
      </activation>
      <modules>
        <module>modules/matterhorn-common</module>
        <module>modules/matterhorn-dataloader</module>
        <module>modules/matterhorn-db</module>
        <module>modules/matterhorn-dublincore</module>
        <module>modules/matterhorn-json</module>
        <module>modules/matterhorn-metadata-api</module>
        <module>modules/matterhorn-series-service-api</module>
        <module>modules/matterhorn-userdirectory</module>
        <module>modules/matterhorn-workspace-api</module>
      </modules>
    </profile>

    <profile>
      <id>directory-ldap</id>
      <activation>
        <activeByDefault>false</activeByDefault>
        <property>
          <name>all</name>
        </property>
      </activation>
      <modules>
        <module>modules/matterhorn-common</module>
        <module>modules/matterhorn-json</module>
        <module>modules/matterhorn-security-ldap</module>
        <module>modules/matterhorn-userdirectory-ldap</module>
      </modules>
    </profile>

    <profile>
      <id>directory-cas</id>
      <activation>
        <activeByDefault>false</activeByDefault>
        <property>
          <name>all</name>
        </property>
      </activation>
      <modules>
        <module>modules/matterhorn-security-cas</module>
      </modules>
    </profile>

    <profile>
      <id>directory-openid</id>
      <activation>
        <activeByDefault>false</activeByDefault>
        <property>
          <name>all</name>
        </property>
      </activation>
      <modules>
        <module>modules/matterhorn-security-openid</module>
      </modules>
    </profile>

    <profile>
      <id>directory-shibboleth</id>
      <activation>
        <activeByDefault>false</activeByDefault>
        <property>
          <name>all</name>
        </property>
      </activation>
      <modules>
        <module>modules/matterhorn-security-shibboleth</module>
      </modules>
    </profile>

    <profile>
      <id>capture</id>
      <activation>
        <activeByDefault>false</activeByDefault>
        <property>
          <name>all</name>
        </property>
      </activation>
      <modules>
        <module>modules/matterhorn-common</module>
        <module>modules/matterhorn-json</module>
        <module>modules/matterhorn-kernel</module>
        <module>modules/matterhorn-capture-admin-service-api</module>
        <module>modules/matterhorn-capture-agent-api</module>
        <module>modules/matterhorn-capture-agent-impl</module>
        <module>modules/matterhorn-confidence-monitoring-ui</module>
        <module>modules/matterhorn-runtime-dependencies</module>
        <module>modules/matterhorn-runtime-info-ui</module>
        <module>modules/matterhorn-static</module>
        <module>modules/matterhorn-webconsole</module>
      </modules>
    </profile>

    <profile>
      <id>server-management</id>
      <activation>
        <activeByDefault>false</activeByDefault>
        <property>
          <name>all</name>
        </property>
      </activation>
      <modules>
        <module>modules/matterhorn-manager-api</module>
        <module>modules/matterhorn-manager-impl</module>
      </modules>
    </profile>

    <profile>
      <id>alternatives</id>
      <activation>
        <activeByDefault>false</activeByDefault>
        <property>
          <name>all</name>
        </property>
      </activation>
      <modules>
        <module>modules/matterhorn-inspection-service-impl</module>
        <module>modules/matterhorn-dictionary-none</module>
        <module>modules/matterhorn-dictionary-hunspell</module>
        <module>modules/matterhorn-gstreamer-service-api</module>
        <module>modules/matterhorn-gstreamer-service-impl</module>
        <module>modules/matterhorn-gstreamer-service-remote</module>
      </modules>
    </profile>

    <profile>
      <id>migration</id>
      <activation>
        <activeByDefault>false</activeByDefault>
        <property>
          <name>all</name>
        </property>
      </activation>
      <modules>
        <module>modules/matterhorn-migration</module>
      </modules>
    </profile>

    <profile>
      <id>test</id>
      <activation>
        <activeByDefault>false</activeByDefault>
        <property>
          <name>tests</name>
        </property>
      </activation>
      <modules>
        <module>modules/matterhorn-test-harness</module>
      </modules>

      <build>
        <plugins>
          <plugin>
            <groupId>org.apache.maven.plugins</groupId>
            <artifactId>maven-antrun-plugin</artifactId>
            <executions>
              <execution>
                <id>integration-tests</id>
                <phase>validate</phase>
                <goals>
                  <goal>run</goal>
                </goals>
                <configuration>
                  <target if="harness">
                    <java classname="org.opencastproject.remotetest.Main" fork="true" failOnError="true">
                      <classpath>
                        <pathelement path="modules/matterhorn-test-harness/target/matterhorn-test-harness-${project.version}-jar-with-dependencies.jar"/>
                      </classpath>
                      <arg value="--with${harness}" />
                    </java>
                  </target>
                </configuration>
              </execution>
            </executions>
          </plugin>
        </plugins>
      </build>
    </profile>

    <profile>
      <id>test-performance</id>
      <activation>
        <activeByDefault>false</activeByDefault>
        <!-- They don't work at all
        <property>
          <name>tests</name>
        </property>
        -->
      </activation>
      <build>
        <plugins>
          <plugin>
            <groupId>org.apache.maven.plugins</groupId>
            <artifactId>maven-dependency-plugin</artifactId>
            <executions>
              <execution>
                <id>unpack-jmeter</id>
                <phase>validate</phase>
                <goals>
                  <goal>unpack</goal>
                </goals>
                <configuration>
                  <artifactItems>
                    <artifactItem>
                      <groupId>org.apache.jmeter</groupId>
                      <artifactId>jmeter</artifactId>
                      <version>${jmeter.version}</version>
                      <type>zip</type>
                    </artifactItem>
                  </artifactItems>
                  <outputDirectory>${project.build.directory}</outputDirectory>
                </configuration>
              </execution>
            </executions>
          </plugin>
          <plugin>
            <groupId>org.codehaus.mojo</groupId>
            <artifactId>chronos-maven-plugin</artifactId>
            <configuration>
              <input>${matterhorn.basedir}/docs/jmeter/general.jmx</input>
            </configuration>
          </plugin>
        </plugins>
      </build>
    </profile>

    <profile>
      <id>test-load</id>
      <activation>
        <activeByDefault>false</activeByDefault>
        <property>
          <name>tests</name>
        </property>
      </activation>
      <modules>
        <module>modules/matterhorn-common</module>
        <module>modules/matterhorn-json</module>
        <module>modules/matterhorn-kernel</module>
        <module>modules/matterhorn-load-test</module>
        <module>modules/matterhorn-runtime-info-ui</module>
        <module>modules/matterhorn-static</module>
        <module>modules/matterhorn-webconsole</module>
      </modules>
    </profile>

    <profile>
      <id>sign</id>
      <activation>
        <activeByDefault>false</activeByDefault>
        <property>
          <name>sign</name>
        </property>
      </activation>
      <build>
        <plugins>
          <plugin>
            <groupId>org.apache.maven.plugins</groupId>
            <artifactId>maven-gpg-plugin</artifactId>
            <version>1.4</version>
            <executions>
              <execution>
                <id>sign-artifacts</id>
                <phase>verify</phase>
                <configuration>
                  <useAgent>true</useAgent>
                </configuration>
                <goals>
                  <goal>sign</goal>
                </goals>
              </execution>
            </executions>
          </plugin>
        </plugins>
      </build>
    </profile>
  </profiles>

  <build>
    <defaultGoal>install</defaultGoal>
    <testResources>
      <!-- Add a log4j configuration file to the test resources -->
      <testResource>
        <directory>${matterhorn.basedir}/docs/log4j</directory>
        <includes>
          <include>log4j.properties</include>
        </includes>
      </testResource>
      <!-- Re-add the test resources as defined by the project -->
      <testResource>
        <directory>${project.basedir}/src/test/resources</directory>
      </testResource>
    </testResources>
    <!-- This defines what plugins run on a global basis.  Plugins defined here run for all child poms without needing to reference them from the child pom.  Note that configuration data goes in the pluginManagement stanza below -->
    <plugins>
      <!-- Require Java 6 or higher for building -->
      <plugin>
        <groupId>org.apache.maven.plugins</groupId>
        <artifactId>maven-compiler-plugin</artifactId>
        <configuration>
          <source>1.6</source>
          <target>1.6</target>
          <encoding>UTF-8</encoding>
        </configuration>
      </plugin>
      <!-- Deploy OSGi bundles to a container -->
      <plugin>
        <groupId>org.apache.maven.plugins</groupId>
        <artifactId>maven-antrun-plugin</artifactId>
        <executions>
          <execution>
            <id>copy-to-felix</id>
            <phase>install</phase>
            <configuration>
              <target if="deployTo">
                <delete dir="${deployTo}/lib/matterhorn/${project.build.finalName}" />
                <copy file="${project.build.directory}/${project.build.finalName}.jar" todir="${deployTo}/lib/matterhorn"
                  failonerror="false" />
              </target>
            </configuration>
            <goals>
              <goal>run</goal>
            </goals>
          </execution>
          <execution>
            <id>extract-to-felix</id>
            <phase>install</phase>
            <configuration>
              <target if="unpackTo">
                <delete file="${unpackTo}/lib/matterhorn/${project.build.finalName}.jar" />
                <unzip dest="${unpackTo}/lib/matterhorn/${project.build.finalName}" overwrite="true">
                  <fileset dir="${project.build.directory}">
                    <include name="${project.build.finalName}.jar" />
                  </fileset>
                </unzip>
              </target>
            </configuration>
            <goals>
              <goal>run</goal>
            </goals>
          </execution>
        </executions>
      </plugin>
      <!-- Attach sources for all builds -->
      <!-- <plugin> <groupId>org.apache.maven.plugins</groupId> <artifactId>maven-source-plugin</artifactId> <executions>
        <execution> <id>attach-sources</id> <phase>verify</phase> <goals> <goal>jar-no-fork</goal> <goal>test-jar-no-fork</goal>
        </goals> </execution> </executions> </plugin> -->
      <!-- Run tests and display test output in the console -->
      <plugin>
        <groupId>org.apache.maven.plugins</groupId>
        <artifactId>maven-surefire-plugin</artifactId>
        <configuration>
          <useFile>false</useFile>
          <encoding>UTF-8</encoding>
          <systemPropertyVariables>
            <M2_REPO>${settings.localRepository}</M2_REPO>
            <file.encoding>UTF-8</file.encoding>
            <java.awt.headless>true</java.awt.headless>
            <eclipselink.logging.level>SEVERE</eclipselink.logging.level>
            <java.util.logging.config.file>${basedir}/conf/services/java.util.logging.properties</java.util.logging.config.file>
            <logj4.configuration>${basedir}/docs/log4j/log4j.properties</logj4.configuration>
          </systemPropertyVariables>
        </configuration>
      </plugin>
      <!-- Ensure that the source code matches the Matterhorn style rules -->
      <plugin>
        <groupId>org.apache.maven.plugins</groupId>
        <artifactId>maven-checkstyle-plugin</artifactId>
        <configuration>
          <skip>${checkstyle.skip}</skip>
          <configLocation>${matterhorn.basedir}/docs/checkstyle/matterhorn-checkstyle.xml</configLocation>
          <headerLocation>${matterhorn.basedir}/docs/checkstyle/matterhorn-header.txt</headerLocation>
          <includeTestSourceDirectory>true</includeTestSourceDirectory>
          <consoleOutput>true</consoleOutput>
          <logViolationsToConsole>true</logViolationsToConsole>
          <excludes>**/package-info.java</excludes>
          <failOnViolation>true</failOnViolation>
          <failsOnError>true</failsOnError>
        </configuration>
        <executions>
          <execution>
            <phase>validate</phase>
            <goals>
              <goal>check</goal>
            </goals>
          </execution>
        </executions>
      </plugin>
      <plugin>
        <groupId>com.atlassian.maven.plugins</groupId>
        <artifactId>maven-clover2-plugin</artifactId>
        <version>3.1.5</version>
      </plugin>
      <plugin>
        <groupId>org.apache.maven.plugins</groupId>
        <artifactId>maven-pmd-plugin</artifactId>
      </plugin>
    </plugins>
    <!-- This defines the global plugin configurations.  Plugins with configuration shared across multiple child poms should be configured here, and then referenced in the child. -->
    <pluginManagement>
      <plugins>
        <!-- Fix eclipse (indigo) maven integration -->
        <!-- See http://wiki.eclipse.org/M2E_plugin_execution_not_covered for more information -->
        <plugin>
          <groupId>org.eclipse.m2e</groupId>
          <artifactId>lifecycle-mapping</artifactId>
          <version>1.0.0</version>
          <configuration>
            <lifecycleMappingMetadata>
              <pluginExecutions>
                <pluginExecution>
                  <pluginExecutionFilter>
                    <groupId>org.apache.maven.plugins</groupId>
                    <artifactId>maven-checkstyle-plugin</artifactId>
                    <versionRange>[1.0.0,)</versionRange>
                    <goals>
                      <goal>check</goal>
                    </goals>
                  </pluginExecutionFilter>
                  <action>
                    <execute />
                  </action>
                </pluginExecution>
                <pluginExecution>
                  <pluginExecutionFilter>
                    <groupId>org.apache.maven.plugins</groupId>
                    <artifactId>maven-pmd-plugin</artifactId>
                    <versionRange>[3.0.0,)</versionRange>
                    <goals>
                      <goal>pmd</goal>
                      <goal>cpd</goal>
                    </goals>
                  </pluginExecutionFilter>
                  <action>
                    <execute />
                  </action>
                </pluginExecution>
              </pluginExecutions>
            </lifecycleMappingMetadata>
          </configuration>
        </plugin>
        <plugin>
          <groupId>org.apache.felix</groupId>
          <artifactId>maven-scr-plugin</artifactId>
          <version>1.6.0</version>
          <executions>
            <execution>
              <id>generate-scr-scrdescriptor</id>
              <goals>
                <goal>scr</goal>
              </goals>
            </execution>
          </executions>
        </plugin>
        <plugin>
          <groupId>org.apache.maven.plugins</groupId>
          <artifactId>maven-compiler-plugin</artifactId>
          <version>2.3.2</version>
          <configuration>
            <source>1.6</source>
            <target>1.6</target>
          </configuration>
        </plugin>
        <plugin>
          <groupId>org.apache.maven.plugins</groupId>
          <artifactId>maven-source-plugin</artifactId>
          <version>2.1.2</version>
        </plugin>
        <plugin>
          <groupId>org.apache.maven.plugins</groupId>
          <artifactId>maven-javadoc-plugin</artifactId>
          <!-- NOTE: this should match the settings for the reporting plugin below -->
          <version>2.6.1</version>
          <configuration>
            <!-- <aggregate>true</aggregate> -->
            <!-- <detectLinks>true</detectLinks> -->
            <!-- http://jira.codehaus.org/browse/MJAVADOC-273 -->
            <detectJavaApiLink>true</detectJavaApiLink>
            <javadocVersion>1.6</javadocVersion>
            <maxmemory>512m</maxmemory>
            <quiet>true</quiet>
          </configuration>
          <executions>
            <execution>
              <goals>
                <goal>javadoc</goal>
              </goals>
              <phase>site</phase>
            </execution>
          </executions>
        </plugin>
        <plugin>
          <groupId>org.apache.felix</groupId>
          <artifactId>maven-bundle-plugin</artifactId>
          <version>2.0.1</version>
          <inherited>true</inherited>
          <configuration>
            <instructions>
              <Bundle-Category>opencastproject</Bundle-Category>
              <Bundle-DocURL>http://opencastproject.org/</Bundle-DocURL>
              <Bundle-Vendor>The Opencast Project</Bundle-Vendor>
              <Bundle-SymbolicName>${project.artifactId}</Bundle-SymbolicName>
            </instructions>
          </configuration>
        </plugin>
        <plugin>
          <groupId>org.apache.maven.plugins</groupId>
          <artifactId>maven-surefire-plugin</artifactId>
          <version>2.6</version>
        </plugin>
        <plugin>
          <groupId>org.apache.maven.plugins</groupId>
          <artifactId>maven-checkstyle-plugin</artifactId>
          <version>2.6</version>
        </plugin>
        <plugin>
          <groupId>org.apache.maven.plugins</groupId>
          <artifactId>maven-antrun-plugin</artifactId>
          <version>1.6</version>
        </plugin>
        <plugin>
          <groupId>org.apache.maven.plugins</groupId>
          <artifactId>maven-dependency-plugin</artifactId>
          <version>2.1</version>
        </plugin>
        <plugin>
          <groupId>org.apache.maven.plugins</groupId>
          <artifactId>maven-site-plugin</artifactId>
          <version>3.3</version>
        </plugin>
        <plugin>
          <groupId>org.apache.maven.plugins</groupId>
          <artifactId>maven-eclipse-plugin</artifactId>
          <version>2.7</version>
        </plugin>
        <plugin>
          <groupId>org.apache.maven.plugins</groupId>
          <artifactId>maven-plugin-plugin</artifactId>
          <version>2.4.2</version>
        </plugin>
        <plugin>
          <groupId>org.apache.maven.plugins</groupId>
          <artifactId>maven-assembly-plugin</artifactId>
          <version>2.2-beta-2</version>
        </plugin>
        <plugin>
          <groupId>org.apache.maven.plugins</groupId>
          <artifactId>maven-resources-plugin</artifactId>
          <version>2.4.3</version>
        </plugin>
        <plugin>
          <groupId>org.codehaus.mojo</groupId>
          <artifactId>chronos-maven-plugin</artifactId>
          <version>1.0-SNAPSHOT</version>
          <executions>
            <execution>
              <id>performance-test</id>
              <goals>
                <goal>jmeter</goal>
              </goals>
            </execution>
          </executions>
        </plugin>
        <plugin>
          <groupId>org.codehaus.mojo</groupId>
          <artifactId>build-helper-maven-plugin</artifactId>
          <version>1.7</version>
          <configuration>
            <sources>
              <source>${basedir}/src/main/resources/</source>
            </sources>
          </configuration>
          <executions>
            <execution>
              <goals>
                <goal>add-source</goal>
              </goals>
            </execution>
          </executions>
        </plugin>
        <plugin>
          <groupId>org.apache.maven.plugins</groupId>
          <artifactId>maven-pmd-plugin</artifactId>
          <version>3.0.1</version>
          <configuration>
            <!--<includeTests>true</includeTests>-->
            <typeResolution>true</typeResolution>
            <targetJdk>1.6</targetJdk>
          </configuration>
          <executions>
            <execution>
              <phase>validate</phase>
              <goals>
                <goal>pmd</goal>
                <goal>cpd</goal>
              </goals>
            </execution>
          </executions>
        </plugin>
      </plugins>
    </pluginManagement>
  </build>

  <dependencyManagement>
    <dependencies>

      <dependency>
        <groupId>javax.servlet</groupId>
        <artifactId>servlet-api</artifactId>
        <version>2.5</version>
        <scope>provided</scope>
      </dependency>

      <dependency>
        <groupId>org.apache.mina</groupId>
        <artifactId>mina-core</artifactId>
        <version>2.0.0-M6</version>
      </dependency>

      <dependency>
        <groupId>org.apache.mina</groupId>
        <artifactId>mina-integration-beans</artifactId>
        <version>2.0.0-M6</version>
      </dependency>

      <dependency>
        <groupId>org.apache.mina</groupId>
        <artifactId>mina-integration-jmx</artifactId>
        <version>2.0.0-M6</version>
      </dependency>

      <dependency>
        <groupId>org.apache.mina</groupId>
        <artifactId>mina-integration-ognl</artifactId>
        <version>2.0.0-M6</version>
      </dependency>

      <dependency>
        <groupId>org.apache.tika</groupId>
        <artifactId>tika-bundle</artifactId>
        <version>1.1</version>
      </dependency>

      <dependency>
        <groupId>org.apache.tika</groupId>
        <artifactId>tika-core</artifactId>
        <version>1.1</version>
      </dependency>

      <dependency>
        <groupId>org.apache.tika</groupId>
        <artifactId>tika-parsers</artifactId>
        <version>1.1</version>
      </dependency>

      <dependency>
        <groupId>org.apache.solr</groupId>
        <artifactId>solr-core</artifactId>
        <exclusions>
          <exclusion>
            <groupId>woodstox</groupId>
            <artifactId>wstx-asl</artifactId>
          </exclusion>
        </exclusions>
        <version>1.4.1</version>
      </dependency>

      <dependency>
        <groupId>org.apache.solr</groupId>
        <artifactId>solr-solrj</artifactId>
        <version>1.4.1</version>
      </dependency>

      <dependency>
        <groupId>com.googlecode.guava-osgi</groupId>
        <artifactId>guava-osgi</artifactId>
        <version>9.0.0</version>
      </dependency>

      <dependency>
        <groupId>net.fortuna.ical4j</groupId>
        <artifactId>ical4j</artifactId>
        <version>1.0-rc2-patched</version>
      </dependency>

	    <dependency>
	      <groupId>org.apache.servicemix.bundles</groupId>
	      <artifactId>org.apache.servicemix.bundles.quartz</artifactId>
	      <version>1.8.5_1</version>
	    </dependency>

      <!-- OSGi -->
      <dependency>
        <groupId>org.osgi</groupId>
        <artifactId>org.osgi.core</artifactId>
        <version>4.2.0</version>
        <scope>provided</scope>
      </dependency>

      <dependency>
        <groupId>org.osgi</groupId>
        <artifactId>org.osgi.compendium</artifactId>
        <version>4.2.0</version>
        <scope>provided</scope>
      </dependency>

      <dependency>
        <groupId>org.apache.felix</groupId>
        <artifactId>org.apache.felix.fileinstall</artifactId>
        <version>3.1.10</version>
      </dependency>

      <dependency>
        <groupId>org.apache.felix</groupId>
        <artifactId>org.apache.felix.metatype</artifactId>
        <version>1.0.4</version>
        <scope>provided</scope>
      </dependency>

      <!-- JSRs -->
      <dependency>
        <groupId>javax.xml.bind</groupId>
        <artifactId>jaxb-api</artifactId>
        <version>2.2.2</version>
      </dependency>

      <dependency>
        <groupId>javax.activation</groupId>
        <artifactId>activation</artifactId>
        <version>1.1.1</version>
      </dependency>

      <dependency>
        <groupId>javax.mail</groupId>
        <artifactId>mail</artifactId>
        <version>1.4.1</version>
      </dependency>

      <dependency>
        <groupId>javax.ws.rs</groupId>
        <artifactId>jsr311-api</artifactId>
        <version>1.1.A</version>
      </dependency>

      <dependency>
        <groupId>org.apache.geronimo.specs</groupId>
        <artifactId>geronimo-jms_1.1_spec</artifactId>
        <version>1.1.1</version>
      </dependency>

      <!-- JPA -->
      <dependency>
        <groupId>org.eclipse.persistence</groupId>
        <artifactId>org.eclipse.persistence.core</artifactId>
        <version>2.0.2</version>
      </dependency>

      <dependency>
        <groupId>org.eclipse.persistence</groupId>
        <artifactId>org.eclipse.persistence.jpa</artifactId>
        <version>2.0.2</version>
      </dependency>

      <dependency>
        <groupId>org.eclipse.persistence</groupId>
        <artifactId>org.eclipse.persistence.asm</artifactId>
        <version>2.0.2</version>
      </dependency>

      <dependency>
        <groupId>org.eclipse.persistence</groupId>
        <artifactId>org.eclipse.persistence.antlr</artifactId>
        <version>2.0.2</version>
      </dependency>

      <dependency>
        <groupId>org.eclipse.persistence</groupId>
        <artifactId>javax.persistence</artifactId>
        <version>2.0.3</version>
      </dependency>

      <!-- CXF -->
      <dependency>
        <groupId>org.apache.cxf</groupId>
        <artifactId>cxf-bundle-jaxrs</artifactId>
        <version>2.2.9</version>
      </dependency>

      <!-- Spring -->
      <dependency>
        <groupId>org.springframework</groupId>
        <artifactId>org.springframework.aop</artifactId>
        <version>3.1.0.RELEASE</version>
      </dependency>

      <dependency>
        <groupId>org.springframework</groupId>
        <artifactId>org.springframework.asm</artifactId>
        <version>3.1.0.RELEASE</version>
      </dependency>

      <dependency>
        <groupId>org.springframework</groupId>
        <artifactId>org.springframework.core</artifactId>
        <version>3.1.0.RELEASE</version>
      </dependency>

      <dependency>
        <groupId>org.springframework</groupId>
        <artifactId>org.springframework.beans</artifactId>
        <version>3.1.0.RELEASE</version>
      </dependency>

      <dependency>
        <groupId>org.springframework</groupId>
        <artifactId>org.springframework.jdbc</artifactId>
        <version>3.1.0.RELEASE</version>
      </dependency>

      <dependency>
        <groupId>org.springframework</groupId>
        <artifactId>org.springframework.expression</artifactId>
        <version>3.1.0.RELEASE</version>
      </dependency>

      <dependency>
        <groupId>org.springframework</groupId>
        <artifactId>org.springframework.transaction</artifactId>
        <version>3.1.0.RELEASE</version>
      </dependency>

      <dependency>
        <groupId>org.springframework</groupId>
        <artifactId>org.springframework.context</artifactId>
        <version>3.1.0.RELEASE</version>
      </dependency>

      <dependency>
        <groupId>org.springframework</groupId>
        <artifactId>org.springframework.context.support</artifactId>
        <version>3.1.0.RELEASE</version>
      </dependency>

      <dependency>
        <groupId>org.springframework</groupId>
        <artifactId>org.springframework.web</artifactId>
        <version>3.1.0.RELEASE</version>
      </dependency>

      <dependency>
        <groupId>org.springframework.osgi</groupId>
        <artifactId>org.springframework.osgi.io</artifactId>
        <version>1.2.1</version>
      </dependency>

      <dependency>
        <groupId>org.springframework.osgi</groupId>
        <artifactId>org.springframework.osgi.core</artifactId>
        <version>1.2.1</version>
      </dependency>

      <dependency>
        <groupId>org.springframework.osgi</groupId>
        <artifactId>org.springframework.osgi.extender</artifactId>
        <version>1.2.1</version>
      </dependency>

      <dependency>
        <groupId>org.springframework.security</groupId>
        <artifactId>org.springframework.security.core</artifactId>
        <version>3.1.0.RELEASE</version>
      </dependency>

      <dependency>
        <groupId>org.springframework.security</groupId>
        <artifactId>org.springframework.security.config</artifactId>
        <version>3.1.0.RELEASE</version>
      </dependency>

      <dependency>
        <groupId>org.springframework.security</groupId>
        <artifactId>org.springframework.security.web</artifactId>
        <version>3.1.0.RELEASE</version>
      </dependency>

      <dependency>
        <groupId>org.springframework.security</groupId>
        <artifactId>org.springframework.security.openid</artifactId>
        <version>3.1.0.RELEASE</version>
      </dependency>

      <dependency>
        <groupId>org.springframework.security.oauth</groupId>
        <artifactId>spring-security-oauth</artifactId>
        <version>1.0.0.M1</version>
      </dependency>

      <dependency>
        <groupId>org.springframework.security</groupId>
        <artifactId>spring-security-cas</artifactId>
        <version>3.1.0.RELEASE</version>
      </dependency>

      <dependency>
        <groupId>org.jasig.cas</groupId>
        <artifactId>com.springsource.org.jasig.cas.client</artifactId>
        <version>3.1.12</version>
      </dependency>

      <dependency>
        <groupId>org.opensaml</groupId>
        <artifactId>com.springsource.org.opensaml</artifactId>
        <version>1.1.0</version>
      </dependency>

      <dependency>
        <groupId>org.openid4java</groupId>
        <artifactId>com.springsource.org.openid4java</artifactId>
        <version>0.9.5</version>
      </dependency>

      <dependency>
        <groupId>net.sourceforge.nekohtml</groupId>
        <artifactId>com.springsource.org.cyberneko.html</artifactId>
        <version>1.9.13</version>
      </dependency>

      <dependency>
        <groupId>org.apache.servicemix.bundles</groupId>
        <artifactId>org.apache.servicemix.bundles.commons-httpclient</artifactId>
        <version>3.1_7</version>
      </dependency>

      <dependency>
        <groupId>org.apache.servicemix.bundles</groupId>
        <artifactId>org.apache.servicemix.bundles.xerces</artifactId>
        <version>2.9.1_3</version>
      </dependency>

      <dependency>
        <groupId>org.apache.servicemix.bundles</groupId>
        <artifactId>org.apache.servicemix.bundles.jsr305</artifactId>
        <version>2.0.1_1</version>
      </dependency>

      <dependency>
        <groupId>org.apache.httpcomponents</groupId>
        <artifactId>httpcore-osgi</artifactId>
        <version>4.2.4</version>
      </dependency>

      <dependency>
        <groupId>org.apache.httpcomponents</groupId>
        <artifactId>httpclient-osgi</artifactId>
        <version>4.2.5</version>
      </dependency>

      <dependency>
        <groupId>org.jdom</groupId>
        <artifactId>com.springsource.org.jdom</artifactId>
        <version>1.0.0</version>
      </dependency>

      <dependency>
        <groupId>org.apache.lucene</groupId>
        <artifactId>com.springsource.org.apache.lucene</artifactId>
        <version>2.4.1</version>
      </dependency>

      <!-- logging -->
      <dependency>
        <groupId>org.slf4j</groupId>
        <artifactId>slf4j-api</artifactId>
        <version>1.6.4</version>
      </dependency>

      <dependency>
        <groupId>org.slf4j</groupId>
        <artifactId>slf4j-log4j12</artifactId>
        <version>1.6.4</version>
      </dependency>

      <dependency>
        <groupId>log4j</groupId>
        <artifactId>log4j</artifactId>
        <version>1.2.16</version>
        <scope>test</scope>
      </dependency>

      <!-- apache commons syncing -->

      <dependency>
        <groupId>org.apache.commons</groupId>
        <artifactId>commons-compress</artifactId>
        <version>1.5</version>
      </dependency>

      <dependency>
        <groupId>commons-codec</groupId>
        <artifactId>commons-codec</artifactId>
        <version>1.6</version>
      </dependency>

      <dependency>
        <groupId>commons-collections</groupId>
        <artifactId>commons-collections</artifactId>
        <version>3.2.1</version>
      </dependency>

      <dependency>
        <groupId>commons-fileupload</groupId>
        <artifactId>commons-fileupload</artifactId>
        <version>1.2.1</version>
      </dependency>

      <dependency>
        <groupId>commons-io</groupId>
        <artifactId>commons-io</artifactId>
        <version>2.1</version>
      </dependency>

      <dependency>
        <groupId>commons-lang</groupId>
        <artifactId>commons-lang</artifactId>
        <version>2.6</version>
      </dependency>

      <dependency>
        <groupId>commons-pool</groupId>
        <artifactId>commons-pool</artifactId>
        <version>1.5.3</version>
      </dependency>

      <dependency>
        <groupId>org.apache.commons</groupId>
        <artifactId>com.springsource.org.apache.commons.beanutils</artifactId>
        <version>1.7.0</version>
      </dependency>

      <dependency>
        <groupId>joda-time</groupId>
        <artifactId>joda-time</artifactId>
        <version>2.3</version>
      </dependency>

      <dependency>
        <groupId>org.apache.felix</groupId>
        <artifactId>org.apache.felix.http.bundle</artifactId>
        <classifier>opencast</classifier>
        <version>2.2.0</version>
      </dependency>

      <!-- testing -->
      <dependency>
        <groupId>junit</groupId>
        <artifactId>junit</artifactId>
        <version>4.11</version>
        <scope>test</scope>
      </dependency>

      <dependency>
        <groupId>com.h2database</groupId>
        <artifactId>h2</artifactId>
        <version>1.3.149</version>
      </dependency>

      <dependency>
        <groupId>c3p0</groupId>
        <artifactId>c3p0</artifactId>
        <version>0.9.1.2</version>
      </dependency>

    </dependencies>
  </dependencyManagement>

  <!-- All non-build related project data below here -->

  <organization>
    <name>Opencast Project</name>
    <url>http://www.opencastproject.org/</url>
  </organization>

  <developers>
    <developer>
      <id>jholtzman</id>
      <name>Josh Holtzman</name>
      <email>jholtzman@berkeley.edu</email>
      <organization>UC Berkeley</organization>
      <organizationUrl>http://berkeley.edu</organizationUrl>
      <roles>
        <role>developer</role>
      </roles>
      <timezone>-8</timezone>
    </developer>
    <developer>
      <id>ruben.perez</id>
      <name>Ruben Perez Vazquez</name>
      <email>rubenperez@teltek.es</email>
      <organization>Teltek</organization>
      <organizationUrl>http://www.teltek.es</organizationUrl>
      <roles>
        <role>developer</role>
      </roles>
      <timezone>+1</timezone>
    </developer>
    <developer>
      <id>edu.alonso</id>
      <name>Eduardo Alonso Gil</name>
      <email>ealonso@uvigo.es</email>
      <organization>University of Vigo</organization>
      <organizationUrl>http://www.uvigo.es</organizationUrl>
      <roles>
        <role>developer</role>
      </roles>
      <timezone>+1</timezone>
    </developer>
    <developer>
      <id>k.amundson</id>
      <name>Kristofor Amundson</name>
      <email>kta719@mail.usask.ca</email>
      <organization>University of Saskatchewan</organization>
      <organizationUrl>http://www.usask.ca/</organizationUrl>
      <roles>
        <role>developer</role>
      </roles>
      <timezone>-6</timezone>
    </developer>
    <developer>
      <id>cab938</id>
      <name>Christopher Brooks</name>
      <email>cab938@mail.usask.ca</email>
      <organization>University of Saskatchewan</organization>
      <organizationUrl>http://www.usask.ca/</organizationUrl>
      <roles>
        <role>developer</role>
      </roles>
      <timezone>-6</timezone>
    </developer>
    <developer>
      <id>ahochman</id>
      <name>Adam Hochman</name>
      <email>adam@media.berkeley.edu</email>
      <organization>UC Berkeley</organization>
      <organizationUrl>http://berkeley.edu</organizationUrl>
      <roles>
        <role>project manager/community facilitator</role>
      </roles>
      <timezone>-8</timezone>
    </developer>
    <developer>
      <id>bwulff</id>
      <name>Benjamin Wulff</name>
      <email>bwulff@uos.de</email>
      <organization>University of Osnabrueck</organization>
      <organizationUrl>http://www.uos.de/</organizationUrl>
      <roles>
        <role>developer</role>
      </roles>
      <timezone>+1</timezone>
    </developer>
    <developer>
      <id>azeckoski</id>
      <name>Aaron Zeckoski</name>
      <email>azeckoski@vt.edu</email>
      <url>http://tinyurl.com/azprofile</url>
      <roles>
        <role>developer</role>
      </roles>
      <timezone>0</timezone>
    </developer>
    <developer>
      <id>rrolf</id>
      <name>Ruediger Rolf</name>
      <email>rrolf@uni-osnabrueck.de</email>
      <organization>University of Osnabrueck</organization>
      <organizationUrl>http://www.uni-osnabrueck.de/</organizationUrl>
      <roles>
        <role>developer</role>
      </roles>
      <timezone>+1</timezone>
    </developer>
    <developer>
      <id>mketterl</id>
      <name>Markus Ketterl</name>
      <email>mketterl@uni-osnabrueck.de</email>
      <organization>University of Osnabrueck</organization>
      <organizationUrl>http://www.uni-osnabrueck.de/</organizationUrl>
      <roles>
        <role>developer</role>
      </roles>
      <timezone>+1</timezone>
    </developer>
    <developer>
      <id>bostjan</id>
      <name>Bostjan Pajntar</name>
      <email>bostjan.pajntar@ijs.si</email>
      <organization>Jozef Stefan Institute</organization>
      <organizationUrl>http://www.ijs.si</organizationUrl>
      <roles>
        <role>developer</role>
      </roles>
      <timezone>+1</timezone>
    </developer>
    <developer>
      <id>greg_logan</id>
      <name>Greg Logan</name>
      <email>greg.logan@usask.ca</email>
      <organization>University of Saskatchewan</organization>
      <organizationUrl>http://www.usask.ca</organizationUrl>
      <roles>
        <role>developer</role>
      </roles>
      <timezone>-6</timezone>
    </developer>
    <developer>
      <id>nejc</id>
      <name>Nejc Skofic</name>
      <email>nejc.skofic@ijs.si</email>
      <organization>Jozef Stefan Institute</organization>
      <organizationUrl>http://www.ijs.si</organizationUrl>
      <roles>
        <role>developer</role>
      </roles>
      <timezone>+1</timezone>
    </developer>
    <developer>
      <id>matjaz</id>
      <name>Matjaz Rihtar</name>
      <email>matjaz.rihtar@ijs.si</email>
      <organization>Jozef Stefan Institute</organization>
      <organizationUrl>http://www.ijs.si</organizationUrl>
      <roles>
        <role>developer</role>
      </roles>
      <timezone>+1</timezone>
    </developer>
    <developer>
      <id>twunden</id>
      <name>Tobias Wunden</name>
      <email>tobias@entwinemedia.com</email>
      <organization>Entwine</organization>
      <organizationUrl>http://entwinemedia.com</organizationUrl>
      <roles>
        <role>developer</role>
      </roles>
      <timezone>+1</timezone>
    </developer>
    <developer>
      <id>msutton</id>
      <name>Micah Sutton</name>
      <email>msutton3@unl.edu</email>
      <organization>University of Nebraska-Lincoln</organization>
      <organizationUrl>http://www.unl.edu</organizationUrl>
      <roles>
        <role>developer</role>
      </roles>
      <timezone>-6</timezone>
    </developer>
    <developer>
      <id>jamiehodge</id>
      <name>Jamie Hodge</name>
      <email>jamieh@hum.ku.dk</email>
      <organization>Copenhagen University</organization>
      <organizationUrl>http://ku.dk</organizationUrl>
      <roles>
        <role>developer</role>
      </roles>
      <timezone>+1</timezone>
    </developer>
    <developer>
      <id>jemden</id>
      <name>Johannes Emden</name>
      <email>johannes.emden@uni-osnabrueck.de</email>
      <organization>University of Osnabrueck</organization>
      <organizationUrl>http://www.uni-osnabrueck.de/</organizationUrl>
      <roles>
        <role>developer</role>
      </roles>
      <timezone>+1</timezone>
    </developer>
    <developer>
      <id>aklassen</id>
      <name>Andre Klassen</name>
      <email>andre.klassen@uni-osnabrueck.de</email>
      <organization>University of Osnabrueck</organization>
      <organizationUrl>http://www.uni-osnabrueck.de/</organizationUrl>
      <roles>
        <role>developer</role>
      </roles>
      <timezone>+1</timezone>
    </developer>
    <developer>
      <id>stefan</id>
      <name>Stefan Altevogt</name>
      <email>saltevog@uni-osnabrueck.de</email>
      <organization>University of Applied Sciences Osnabrueck</organization>
      <organizationUrl>http://www.fh-osnabrueck.de/</organizationUrl>
      <roles>
        <role>developer</role>
      </roles>
      <timezone>+1</timezone>
    </developer>
    <developer>
      <id>akm220</id>
      <name>Adam McKenzie</name>
      <email>akm220@mail.usask.ca</email>
      <organization>University of Saskatchewan</organization>
      <organizationUrl>http://www.usask.ca</organizationUrl>
      <roles>
        <role>developer</role>
      </roles>
      <timezone>-6</timezone>
    </developer>
    <developer>
      <id>denmeyer</id>
      <name>Denis Meyer</name>
      <email>denmeyer@uni-osnabrueck.de</email>
      <organization>University of Osnabrueck</organization>
      <organizationUrl>http://www.uni-osnabrueck.de/</organizationUrl>
      <roles>
        <role>developer</role>
      </roles>
      <timezone>+1</timezone>
    </developer>
    <developer>
      <id>mmoorman</id>
      <name>Markus Moormann</name>
      <email>mmoorman@uni-osnabrueck.de</email>
      <organization>University of Osnabrueck</organization>
      <organizationUrl>http://www.uni-osnabrueck.de/</organizationUrl>
      <roles>
        <role>developer</role>
      </roles>
      <timezone>+1</timezone>
    </developer>
    <developer>
      <id>kenneth</id>
      <name>Kenneth Lui</name>
      <email>hkkenneth@gmail.com</email>
      <url>http://www.ugrad.cs.ubc.ca/~j7l6/</url>
      <roles>
        <role>developer</role>
      </roles>
      <timezone>-8</timezone>
    </developer>
    <developer>
      <id>cedriessen</id>
      <name>Christoph Driessen</name>
      <email>christoph@entwinemedia.com</email>
      <organization>Entwine</organization>
      <organizationUrl>http://entwinemedia.com</organizationUrl>
      <roles>
        <role>developer</role>
      </roles>
      <timezone>+1</timezone>
    </developer>
    <developer>
      <id>sozores</id>
      <name>Susana Ozores</name>
      <email>sozores@teltek.es</email>
      <organization>Universidade de Vigo</organization>
      <organizationUrl>http://www.uvigo.es</organizationUrl>
      <roles>
        <role>developer</role>
      </roles>
      <timezone>+1</timezone>
    </developer>
    <developer>
      <id>wsmirnow</id>
      <name>Waldemar Smirnow</name>
      <email>wsmirnow@uni-osnabrueck.de</email>
      <organization>University of Osnabrueck</organization>
      <organizationUrl>http://www.uni-osnabrueck.de/</organizationUrl>
      <roles>
        <role>developer</role>
      </roles>
      <timezone>+1</timezone>
    </developer>
    <developer>
      <id>dhorwitz</id>
      <name>David Horwitz</name>
      <email>david.horwitz@uct.ac.za</email>
      <organization>University of Cape Town</organization>
      <organizationUrl>http://www.uct.ac.za/</organizationUrl>
      <roles>
        <role>developer</role>
      </roles>
      <timezone>+2</timezone>
    </developer>
    <developer>
      <id>nbirnbaum</id>
      <name>Nils H. Birnbaum</name>
      <email>nbirnbau@uni-osnabrueck.de</email>
      <organization>Universität Osnabrück</organization>
      <organizationUrl>http://www.virtuos.uni-osnabrueck.de</organizationUrl>
      <roles>
        <role>Documentation and QA</role>
      </roles>
      <timezone>+1</timezone>
    </developer>
    <developer>
      <id>lrohner</id>
      <name>Lukas Rohner</name>
      <email>lukas@entwinemedia.com</email>
      <organization>Entwine</organization>
      <organizationUrl>http://entwinemedia.com</organizationUrl>
      <roles>
        <role>developer</role>
      </roles>
      <timezone>+1</timezone>
    </developer>
    <developer>
      <id>xavier.butty</id>
      <name>Xavier Butty</name>
      <email>xavier@entwinemedia.com</email>
      <organization>Entwine</organization>
      <organizationUrl>http://entwinemedia.com</organizationUrl>
      <roles>
        <role>developer</role>
      </roles>
      <timezone>+1</timezone>
    </developer>
    <developer>
      <id>etmoyo</id>
      <name>Edmore Moyo</name>
      <email>edmore.moyo@uct.ac.za</email>
      <organization>University of Cape Town</organization>
      <organizationUrl>http://www.uct.ac.za</organizationUrl>
      <roles>
        <role>developer</role>
      </roles>
      <timezone>+2</timezone>
    </developer>
    <developer>
      <id>michellezee</id>
      <name>Michelle Ziegmann</name>
      <email>michelle@media.berkeley.edu</email>
      <organization>UC Berkeley</organization>
      <organizationUrl>http://berkeley.edu</organizationUrl>
      <roles>
        <role>community facilitator</role>
        <role>tester</role>
      </roles>
      <timezone>-8</timezone>
    </developer>
    <developer>
      <id>judy</id>
      <name>Judy Stern</name>
      <email>jlstern@berkeley.edu</email>
      <organization>UC Berkeley</organization>
      <organizationUrl>http://berkeley.edu</organizationUrl>
      <roles>
        <role>community facilitator</role>
        <role>tester</role>
      </roles>
      <timezone>-8</timezone>
    </developer>
    <developer>
      <id>jamesp</id>
      <name>James Perrin</name>
      <email>james.perrin@manchester.ac.uk</email>
      <organization>University of Manchester</organization>
      <organizationUrl>http://www.manchester.ac.uk</organizationUrl>
      <roles>
        <role>developer</role>
      </roles>
      <timezone>0</timezone>
    </developer>
    <developer>
      <id>ts23</id>
      <name>Tobias Schiebeck</name>
      <email>tobias.schiebeck@manchester.ac.uk</email>
      <organization>University of Manchester</organization>
      <organizationUrl>http://www.manchester.ac.uk</organizationUrl>
      <roles>
        <role>developer</role>
      </roles>
      <timezone>0</timezone>
    </developer>
    <developer>
      <id>jaimeg</id>
      <name>Jaime Gago</name>
      <email>jaime@entwinemedia.com</email>
      <organization>Entwine</organization>
      <organizationUrl>http://entwinemedia.com</organizationUrl>
      <roles>
        <role>developer</role>
      </roles>
      <timezone>-8</timezone>
    </developer>
    <developer>
      <id>karen</id>
      <name>Karen Dolan</name>
      <email>kdolan@dce.harvard.edu</email>
      <organization>Harvard University, Division of Continuing Education</organization>
      <organizationUrl>http://www.dce.harvard.edu</organizationUrl>
      <roles>
        <role>developer</role>
      </roles>
      <timezone>-5</timezone>
    </developer>
    <developer>
      <id>lkiesow</id>
      <name>Lars Kiesow</name>
      <email>lkiesow@uos.de</email>
      <organization>Fraunhofer IAIS, University of Osnabrueck</organization>
      <organizationUrl>http://www.uos.de/</organizationUrl>
      <roles>
        <role>developer</role>
      </roles>
      <timezone>+1</timezone>
    </developer>
  </developers>

  <contributors><!-- TODO? -->
  </contributors>

  <mailingLists>
    <mailingList>
      <name>Matterhorn Mailing List</name>
      <subscribe>https://groups.google.com/a/opencast.org/forum/#!forum/matterhorn</subscribe>
      <unsubscribe>https://groups.google.com/a/opencast.org/forum/#!forum/matterhorn</unsubscribe>
      <post>matterhorn@opencast.org</post>
      <archive>https://groups.google.com/a/opencast.org/forum/#!forum/matterhorn</archive>
    </mailingList>
  </mailingLists>

  <licenses>
    <license>
      <name>Educational Community License, Version 2.0</name>
      <url>http://www.osedu.org/licenses/ECL-2.0/ecl2.txt</url>
    </license>
  </licenses>

  <scm>
    <connection>scm:git:https://bitbucket.org/opencast-community/matterhorn.git</connection>
    <developerConnection>scm:git:git@bitbucket.org:opencast-community/matterhorn.git</developerConnection>
    <url>https://bitbucket.org/opencast-community</url>
  </scm>

  <issueManagement>
    <system>jira</system>
    <url>https://opencast.jira.com</url>
  </issueManagement>

  <!-- These should be the right locations for opencast maven 2 distribution, make sure you have <scm> defined for your sub
    project -->
  <distributionManagement>
    <snapshotRepository>
      <id>matterhorn-maven2-snapshot</id>
      <name>OC Snapshot repo</name>
      <url>http://repository.opencastproject.org/nexus/content/repositories/snapshots</url>
      <uniqueVersion>false</uniqueVersion>
    </snapshotRepository>
    <repository>
      <id>matterhorn-maven2-release</id>
      <name>OC Release repo</name>
      <url>http://repository.opencastproject.org/nexus/content/repositories/releases</url>
    </repository>
    <site>
      <id>matterhorn-site</id>
      <url>file://tmp/matterhorn/site/</url>
      <!-- <url>scp://www.mycompany.com/www/docs/project/</url> -->
    </site>
  </distributionManagement>

  <!-- Site Report generation settings -->
  <reporting>
    <plugins>
      <plugin>
        <groupId>org.apache.maven.plugins</groupId>
        <artifactId>maven-surefire-report-plugin</artifactId>
        <version>2.5</version>
        <configuration>
          <aggregate>true</aggregate>
        </configuration>
      </plugin>
      <plugin>
        <groupId>org.apache.maven.plugins</groupId>
        <artifactId>maven-javadoc-plugin</artifactId>
        <!-- NOTE: this should match the settings for the build plugin above -->
        <version>2.6.1</version>
        <configuration>
          <!-- <aggregate>true</aggregate> -->
          <!-- <detectLinks>true</detectLinks> -->
          <!-- http://jira.codehaus.org/browse/MJAVADOC-273 -->
          <detectJavaApiLink>true</detectJavaApiLink>
          <javadocVersion>1.7</javadocVersion>
          <maxmemory>512m</maxmemory>
          <quiet>true</quiet>
        </configuration>
        <reportSets>
          <reportSet>
            <id>default</id>
            <reports>
              <report>javadoc</report>
            </reports>
          </reportSet>
          <reportSet>
            <id>aggregate</id>
            <inherited>false</inherited>
            <reports>
              <report>aggregate</report>
            </reports>
          </reportSet>
        </reportSets>
      </plugin>
      <plugin>
        <groupId>org.apache.maven.plugins</groupId>
        <artifactId>maven-jxr-plugin</artifactId>
        <version>2.1</version>
        <configuration>
          <aggregate>false</aggregate>
          <inputEncoding>UTF-8</inputEncoding>
          <outputEncoding>UTF-8</outputEncoding>
        </configuration>
        <!--<reportSets>
          <reportSet>
            <id>aggregate</id>
            <inherited>false</inherited>
            <reports>
              <report>aggregate</report>
            </reports>
          </reportSet>
        </reportSets>-->
      </plugin>
      <plugin>
        <groupId>org.apache.maven.plugins</groupId>
        <artifactId>maven-project-info-reports-plugin</artifactId>
        <version>2.1.2</version>
        <configuration>
          <dependencyLocationsEnabled>false</dependencyLocationsEnabled>
        </configuration>
        <reportSets>
          <reportSet>
            <reports>
              <report>cim</report>
              <report>dependencies</report>
              <report>dependency-convergence</report>
<!--3.3              <report>dependency-info</report>-->
              <report>dependency-management</report>
<!--3.3              <report>distribution-management</report>-->
              <report>index</report>
              <report>issue-tracking</report>
<!--              <report>license</report>-->
              <report>mailing-list</report>
<!--3.3              <report>modules</report>-->
              <report>plugin-management</report>
              <report>plugins</report>
              <report>project-team</report>
              <report>scm</report>
              <report>summary</report>
            </reports>
          </reportSet>
        </reportSets>
      </plugin>
      <!--<plugin>
        <groupId>org.codehaus.mojo</groupId>
        <artifactId>taglist-maven-plugin</artifactId>
        <version>2.4</version>
        <configuration>
          <tags>
            <tag>TODO</tag>
            <tag>FIXME</tag>
            <tag>@todo</tag>
            <tag>@deprecated</tag>
          </tags>
        </configuration>
      </plugin>
      <!- - WARNING: this plugin is beta only, we should maybe not use it -AZ - ->
      <plugin>
        <groupId>org.codehaus.mojo</groupId>
        <artifactId>jdepend-maven-plugin</artifactId>
        <version>2.0-beta-2</version>
      </plugin>
      -->
      <!-- <plugin> -->
      <!-- <groupId>org.codehaus.mojo</groupId> -->
      <!-- <artifactId>cobertura-maven-plugin</artifactId> -->
      <!-- <version>2.3</version> -->
      <!-- </plugin> -->
      <plugin>
        <groupId>org.apache.maven.plugins</groupId>
        <artifactId>maven-pmd-plugin</artifactId>
        <version>3.0.1</version>
        <configuration>
          <aggregate>true</aggregate>
          <!--<includeTests>true</includeTests>-->
          <typeResolution>true</typeResolution>
          <targetJdk>1.6</targetJdk>
        </configuration>
      </plugin>
    </plugins>
  </reporting>
  <!-- defines the various repositories -->
  <pluginRepositories>
    <pluginRepository>
      <id>opencast</id>
      <name>Opencast Repo</name>
      <url>http://repository.opencastproject.org/nexus/content/groups/public</url>
      <snapshots>
        <enabled>false</enabled>
      </snapshots>
      <releases>
        <enabled>true</enabled>
      </releases>
    </pluginRepository>
    <pluginRepository>
      <id>opencast.snapshots</id>
      <name>Opencast SNAPSHOTS</name>
      <url>http://repository.opencastproject.org/nexus/content/groups/public-snapshots</url>
      <snapshots>
        <enabled>true</enabled>
      </snapshots>
      <releases>
        <enabled>false</enabled>
      </releases>
    </pluginRepository>
    <!-- these are here as a backup in case the matterhorn nexus is down -->
    <!-- <pluginRepository> <id>ops4j.releases</id> <url>http://repository.ops4j.org/maven2</url> <snapshots> <enabled>false</enabled>
      </snapshots> </pluginRepository> <pluginRepository> <id>apache Snapshots</id> <url>http://people.apache.org/repo/m2-snapshot-repository</url>
      <snapshots> <enabled>true</enabled> </snapshots> <releases> <enabled>false</enabled> </releases> </pluginRepository> <pluginRepository>
      <id>sonatype-repository</id> <name>Sonatype Public Repo</name> <url>http://repository.sonatype.org/content/groups/public/</url>
      </pluginRepository> -->
  </pluginRepositories>

  <repositories>
    <repository>
      <id>opencast</id>
      <name>Opencast Repo</name>
      <url>http://repository.opencastproject.org/nexus/content/groups/public</url>
      <snapshots>
        <enabled>false</enabled>
      </snapshots>
      <releases>
        <enabled>true</enabled>
      </releases>
    </repository>
    <repository>
      <id>opencast.snapshots</id>
      <name>Opencast SNAPSHOTS</name>
      <url>http://repository.opencastproject.org/nexus/content/groups/public-snapshots</url>
      <snapshots>
        <enabled>true</enabled>
      </snapshots>
      <releases>
        <enabled>false</enabled>
      </releases>
    </repository>
    <repository>
      <id>sakai</id>
      <name>Sakai Repo</name>
      <url>http://source.sakaiproject.org/maven2</url>
      <snapshots>
        <enabled>false</enabled>
      </snapshots>
      <releases>
        <enabled>true</enabled>
      </releases>
    </repository>
    <repository>
      <id>eclipselink</id>
      <name>Eclipselink Repo</name>
      <url>http://download.eclipse.org/rt/eclipselink/maven.repo</url>
    </repository>
    <!-- these are here as a backup in case the matterhorn nexus repository is down -->
    <!-- <repository> <id>com.springsource.repository.bundles.release</id> <name>SpringSource Enterprise Bundle Repository
      - SpringSource Bundle Releases</name> <url>http://repository.springsource.com/maven/bundles/release</url> <releases> <enabled>true</enabled>
      </releases> </repository> <repository> <id>com.springsource.repository.bundles.external</id> <name>SpringSource Enterprise
      Bundle Repository - External Bundle Releases</name> <url>http://repository.springsource.com/maven/bundles/external</url>
      <releases> <enabled>true</enabled> </releases> </repository> <repository> <id>ops4j</id> <name>OPS4J Repository</name> <url>http://repository.ops4j.org/maven2</url>
      <releases> <enabled>true</enabled> </releases> </repository> <repository> <id>apache.incubating</id> <name>Apache Incubating
      Repository</name> <url>http://people.apache.org/repo/m2-incubating-repository</url> <releases> <enabled>true</enabled> </releases>
      </repository> <repository> <id>codehaus-release-repo</id> <name>Codehaus Release Repo</name> <url>http://repository.codehaus.org</url>
      <releases> <enabled>true</enabled> </releases> </repository> <repository> <id>modularity-releases</id> <name>Modularity Releases
      Repository</name> <url>http://m2.modularity.net.au/releases</url> <releases> <enabled>true</enabled> </releases> </repository>
      <repository> <id>sonatype-repository</id> <name>Sonatype Public Repo</name> <url>http://repository.sonatype.org/content/groups/public/</url>
      <releases> <enabled>true</enabled> </releases> </repository> <repository> <id>EclipseLink Repo</id> <url>http://mirrors.ibiblio.org/pub/mirrors/eclipse/rt/eclipselink/maven.repo</url>
      <releases> <enabled>true</enabled> </releases> </repository> -->
  </repositories>
</project><|MERGE_RESOLUTION|>--- conflicted
+++ resolved
@@ -4,11 +4,7 @@
   <groupId>org.opencastproject</groupId>
   <artifactId>base</artifactId>
   <packaging>pom</packaging>
-<<<<<<< HEAD
-  <version>1.5.1</version>
-=======
   <version>1.6.0</version>
->>>>>>> 44d033e9
   <name>matterhorn</name>
   <description>The Opencast Project's Matterhorn software is a media capture, processing, and distribution system</description>
   <url>http://opencastproject.org</url>
