<project xmlns="http://maven.apache.org/POM/4.0.0" xmlns:xsi="http://www.w3.org/2001/XML-instance"
  xsi:Location="http://maven.apache.org/POM/4.0.0 http://maven.apache.org/maven-v4_0_0.xsd">

  <modelVersion>4.0.0</modelVersion>

  <groupId>org.opencastproject</groupId>
  <artifactId>base</artifactId>
  <version>2.2-SNAPSHOT</version>
  <packaging>pom</packaging>

  <name>matterhorn</name>
  <description>The Opencast Project's Matterhorn software is a media capture, processing, and distribution system</description>
  <url>http://opencastproject.org</url>
  <inceptionYear>2009</inceptionYear>

  <prerequisites>
    <maven>3.0.4</maven>
  </prerequisites>

  <properties>
    <checkstyle.skip>false</checkstyle.skip>
    <jmeter.home>${project.build.directory}/jakarta-jmeter-${jmeter.version}</jmeter.home>
    <matterhorn.basedir>${basedir}</matterhorn.basedir>
    <project.build.sourceEncoding>UTF-8</project.build.sourceEncoding>
    <project.reporting.outputEncoding>UTF-8</project.reporting.outputEncoding>
<<<<<<< HEAD
    <checkstyle.skip>false</checkstyle.skip>
    <eclipselink.version>2.6.0</eclipselink.version>
=======

    <commons-compress.version>1.9</commons-compress.version>
>>>>>>> 3d5f06af
    <jmeter.version>2.4</jmeter.version>
    <json-simple.version>1.1</json-simple.version>
    <osgi.compendium.version>4.2.0</osgi.compendium.version>
    <osgi.core.version>4.2.0</osgi.core.version>
    <osgi.enterprise.version>4.2.0</osgi.enterprise.version>
    <karaf.version>3.0.4</karaf.version>
  </properties>

<<<<<<< HEAD
  <profiles>

    <!-- Mix and match profiles used to build common deployments -->

    <profile>
      <id>admin</id>
      <activation>
        <activeByDefault>true</activeByDefault>
        <property>
          <name>all</name>
        </property>
      </activation>
      <modules>
        <module>modules/matterhorn-archive-api</module>
        <module>modules/matterhorn-admin-ui-ng</module>
        <module>modules/matterhorn-admin-ui</module>
        <module>modules/matterhorn-archive-workflowoperation</module>
        <module>modules/matterhorn-archive-base</module>
        <module>modules/matterhorn-archive-schema</module>
        <module>modules/matterhorn-archive-storage-fs</module>
        <module>modules/matterhorn-authorization-manager</module>
        <module>modules/matterhorn-authorization-xacml</module>
        <module>modules/matterhorn-caption-api</module>
        <module>modules/matterhorn-capture-admin-service-api</module>
        <module>modules/matterhorn-capture-admin-service-impl</module>
        <module>modules/matterhorn-capture-workflowoperation</module>
        <module>modules/matterhorn-comments-workflowoperation</module>
        <module>modules/matterhorn-common</module>
        <module>modules/matterhorn-common-jpa-impl</module>
        <module>modules/matterhorn-composer-service-api</module>
        <module>modules/matterhorn-composer-workflowoperation</module>
        <module>modules/matterhorn-conductor</module>
        <module>modules/matterhorn-cover-image-api</module>
        <module>modules/matterhorn-cover-image-workflowoperation</module>
        <module>modules/matterhorn-db</module>
        <module>modules/matterhorn-deprecated-workflowoperation</module>
        <module>modules/matterhorn-distribution-service-api</module>
        <module>modules/matterhorn-distribution-workflowoperation</module>
        <module>modules/matterhorn-dublincore</module>
        <module>modules/matterhorn-event-comment</module>
        <module>modules/matterhorn-fileupload</module>
        <module>modules/matterhorn-holdstate-workflowoperation</module>
        <module>modules/matterhorn-incident-workflowoperation</module>
        <module>modules/matterhorn-index-service</module>
        <module>modules/matterhorn-ingest-service-api</module>
        <module>modules/matterhorn-ingest-service-impl</module>
        <module>modules/matterhorn-ingest-workflowoperation</module>
        <module>modules/matterhorn-inspection-service-api</module>
        <module>modules/matterhorn-inspection-workflowoperation</module>
        <module>modules/matterhorn-json</module>
        <module>modules/matterhorn-kernel</module>
        <module>modules/matterhorn-lti</module>
        <module>modules/matterhorn-mediapackage-manipulator</module>
        <module>modules/matterhorn-mediapackage-ui</module>
        <module>modules/matterhorn-message-broker-api</module>
        <module>modules/matterhorn-message-broker-impl</module>
        <module>modules/matterhorn-messages</module>
        <module>modules/matterhorn-metadata-api</module>
        <module>modules/matterhorn-metadata</module>
        <module>modules/matterhorn-mpeg7</module>
        <module>modules/matterhorn-notification-workflowoperation</module>
        <module>modules/matterhorn-presets</module>
        <module>modules/matterhorn-publication-service-api</module>
        <module>modules/matterhorn-runtime-dependencies</module>
        <module>modules/matterhorn-runtime-info</module>
        <module>modules/matterhorn-runtime-info-ui-ng</module>
        <module>modules/matterhorn-scheduler-api</module>
        <module>modules/matterhorn-scheduler-impl</module>
        <module>modules/matterhorn-scheduler-workflowoperation</module>
        <module>modules/matterhorn-schema</module>
        <module>modules/matterhorn-search-api</module>
        <module>modules/matterhorn-search-service-api</module>
        <module>modules/matterhorn-search-workflowoperation</module>
        <module>modules/matterhorn-search</module>
        <module>modules/matterhorn-series-service-api</module>
        <module>modules/matterhorn-series-service-impl</module>
        <module>modules/matterhorn-silencedetection-api</module>
        <module>modules/matterhorn-smil-api</module>
        <module>modules/matterhorn-smil-impl</module>
        <module>modules/matterhorn-solr</module>
        <module>modules/matterhorn-sox-api</module>
        <module>modules/matterhorn-sox-workflowoperation</module>
        <module>modules/matterhorn-static-file-service-api</module>
        <module>modules/matterhorn-static-file-service-impl</module>
        <module>modules/matterhorn-static</module>
        <module>modules/matterhorn-textanalyzer-api</module>
        <module>modules/matterhorn-textanalyzer-workflowoperation</module>
        <module>modules/matterhorn-themes-workflowoperation</module>
        <module>modules/matterhorn-themes</module>
        <module>modules/matterhorn-userdirectory</module>
        <module>modules/matterhorn-videoeditor-api</module>
        <module>modules/matterhorn-videoeditor-workflowoperation</module>
        <module>modules/matterhorn-videosegmenter-api</module>
        <module>modules/matterhorn-videosegmenter-workflowoperation</module>
        <module>modules/matterhorn-webconsole</module>
        <module>modules/matterhorn-workflow-service-api</module>
        <module>modules/matterhorn-workflow-service-impl</module>
        <module>modules/matterhorn-workflow-workflowoperation</module>
        <module>modules/matterhorn-working-file-repository-service-api</module>
        <module>modules/matterhorn-workspace-api</module>
      </modules>
    </profile>

    <profile>
      <id>ingest</id>
      <activation>
        <activeByDefault>false</activeByDefault>
        <property>
          <name>all</name>
        </property>
      </activation>
      <modules>
        <module>modules/matterhorn-common</module>
        <module>modules/matterhorn-common-jpa-impl</module>
        <module>modules/matterhorn-db</module>
        <module>modules/matterhorn-dublincore</module>
        <module>modules/matterhorn-ingest-service-api</module>
        <module>modules/matterhorn-ingest-service-impl</module>
        <module>modules/matterhorn-json</module>
        <module>modules/matterhorn-kernel</module>
        <module>modules/matterhorn-message-broker-api</module>
        <module>modules/matterhorn-message-broker-impl</module>
        <module>modules/matterhorn-metadata-api</module>
        <module>modules/matterhorn-mpeg7</module>
        <module>modules/matterhorn-runtime-dependencies</module>
        <module>modules/matterhorn-runtime-info</module>
        <module>modules/matterhorn-scheduler-api</module>
        <module>modules/matterhorn-scheduler-impl</module>
        <module>modules/matterhorn-series-service-api</module>
        <module>modules/matterhorn-series-service-impl</module>
        <module>modules/matterhorn-serviceregistry</module>
        <module>modules/matterhorn-static-file-service-api</module>
        <module>modules/matterhorn-static-file-service-impl</module>
        <module>modules/matterhorn-userdirectory</module>
        <module>modules/matterhorn-workflow-service-api</module>
        <module>modules/matterhorn-working-file-repository-service-api</module>
        <module>modules/matterhorn-workspace-api</module>
      </modules>
    </profile>

    <profile>
      <id>ingest-standalone</id>
      <activation>
        <activeByDefault>false</activeByDefault>
        <property>
          <name>all</name>
        </property>
      </activation>
      <modules>
        <module>modules/matterhorn-authorization-xacml</module>
        <module>modules/matterhorn-common</module>
        <module>modules/matterhorn-common-jpa-impl</module>
        <module>modules/matterhorn-db</module>
        <module>modules/matterhorn-dublincore</module>
        <module>modules/matterhorn-ingest-service-api</module>
        <module>modules/matterhorn-ingest-service-impl</module>
        <module>modules/matterhorn-json</module>
        <module>modules/matterhorn-kernel</module>
        <module>modules/matterhorn-message-broker-api</module>
        <module>modules/matterhorn-message-broker-impl</module>
        <module>modules/matterhorn-metadata-api</module>
        <module>modules/matterhorn-mpeg7</module>
        <module>modules/matterhorn-runtime-dependencies</module>
        <module>modules/matterhorn-runtime-info</module>
        <module>modules/matterhorn-runtime-info-ui</module>
        <module>modules/matterhorn-scheduler-api</module>
        <module>modules/matterhorn-scheduler-remote</module>
        <module>modules/matterhorn-series-service-api</module>
        <module>modules/matterhorn-series-service-remote</module>
        <module>modules/matterhorn-serviceregistry</module>
        <module>modules/matterhorn-static-file-service-api</module>
        <module>modules/matterhorn-static-file-service-impl</module>
        <module>modules/matterhorn-userdirectory</module>
        <module>modules/matterhorn-webconsole</module>
        <module>modules/matterhorn-workflow-service-api</module>
        <module>modules/matterhorn-workflow-service-remote</module>
        <module>modules/matterhorn-working-file-repository-service-api</module>
        <module>modules/matterhorn-working-file-repository-service-impl</module>
        <module>modules/matterhorn-workspace-api</module>
        <module>modules/matterhorn-workspace-impl</module>
      </modules>
    </profile>

    <profile>
      <id>dist-standalone</id>
      <activation>
        <activeByDefault>false</activeByDefault>
        <property>
          <name>all</name>
        </property>
      </activation>
      <modules>
        <module>modules/matterhorn-authorization-xacml</module>
        <module>modules/matterhorn-common</module>
        <module>modules/matterhorn-common-jpa-impl</module>
        <module>modules/matterhorn-db</module>
        <module>modules/matterhorn-distribution-service-acl</module>
        <module>modules/matterhorn-distribution-service-api</module>
        <module>modules/matterhorn-distribution-service-download</module>
        <module>modules/matterhorn-distribution-service-streaming</module>
        <module>modules/matterhorn-dublincore</module>
        <module>modules/matterhorn-json</module>
        <module>modules/matterhorn-kernel</module>
        <module>modules/matterhorn-message-broker-api</module>
        <module>modules/matterhorn-message-broker-impl</module>
        <module>modules/matterhorn-metadata-api</module>
        <module>modules/matterhorn-mpeg7</module>
        <module>modules/matterhorn-publication-service-api</module>
        <module>modules/matterhorn-publication-service-youtube-v3</module>
        <module>modules/matterhorn-runtime-dependencies</module>
        <module>modules/matterhorn-runtime-info</module>
        <module>modules/matterhorn-runtime-info-ui</module>
        <module>modules/matterhorn-series-service-api</module>
        <module>modules/matterhorn-series-service-remote</module>
        <module>modules/matterhorn-static-file-service-api</module>
        <module>modules/matterhorn-static-file-service-impl</module>
        <module>modules/matterhorn-static</module>
        <module>modules/matterhorn-userdirectory</module>
        <module>modules/matterhorn-webconsole</module>
        <module>modules/matterhorn-workflow-service-api</module>
        <module>modules/matterhorn-workspace-api</module>
      </modules>
    </profile>

    <profile>
      <id>dist</id>
      <activation>
        <activeByDefault>true</activeByDefault>
        <property>
          <name>all</name>
        </property>
      </activation>
      <modules>
        <module>modules/matterhorn-authorization-xacml</module>
        <module>modules/matterhorn-common</module>
        <module>modules/matterhorn-common-jpa-impl</module>
        <module>modules/matterhorn-db</module>
        <module>modules/matterhorn-distribution-service-acl</module>
        <module>modules/matterhorn-distribution-service-api</module>
        <module>modules/matterhorn-distribution-service-download</module>
        <module>modules/matterhorn-distribution-service-streaming</module>
        <module>modules/matterhorn-dublincore</module>
        <module>modules/matterhorn-json</module>
        <module>modules/matterhorn-kernel</module>
        <module>modules/matterhorn-message-broker-api</module>
        <module>modules/matterhorn-message-broker-impl</module>
        <module>modules/matterhorn-metadata-api</module>
        <module>modules/matterhorn-mpeg7</module>
        <module>modules/matterhorn-publication-service-api</module>
        <module>modules/matterhorn-publication-service-youtube-v3</module>
        <module>modules/matterhorn-runtime-dependencies</module>
        <module>modules/matterhorn-runtime-info</module>
        <module>modules/matterhorn-series-service-api</module>
        <module>modules/matterhorn-series-service-impl</module>
        <module>modules/matterhorn-static-file-service-api</module>
        <module>modules/matterhorn-static-file-service-impl</module>
        <module>modules/matterhorn-static</module>
        <module>modules/matterhorn-userdirectory</module>
        <module>modules/matterhorn-webconsole</module>
        <module>modules/matterhorn-workflow-service-api</module>
        <module>modules/matterhorn-workspace-api</module>
      </modules>
    </profile>

    <profile>
      <id>dist-stub</id>
      <activation>
        <activeByDefault>false</activeByDefault>
        <property>
          <name>all</name>
        </property>
      </activation>
      <modules>
        <module>modules/matterhorn-authorization-xacml</module>
        <module>modules/matterhorn-common</module>
        <module>modules/matterhorn-common-jpa-impl</module>
        <module>modules/matterhorn-db</module>
        <module>modules/matterhorn-distribution-service-acl-remote</module>
        <module>modules/matterhorn-distribution-service-api</module>
        <module>modules/matterhorn-distribution-service-download-remote</module>
        <module>modules/matterhorn-distribution-service-streaming-remote</module>
        <module>modules/matterhorn-dublincore</module>
        <module>modules/matterhorn-json</module>
        <module>modules/matterhorn-kernel</module>
        <module>modules/matterhorn-message-broker-api</module>
        <module>modules/matterhorn-message-broker-impl</module>
        <module>modules/matterhorn-metadata-api</module>
        <module>modules/matterhorn-mpeg7</module>
        <module>modules/matterhorn-publication-service-api</module>
        <module>modules/matterhorn-publication-service-youtube-remote</module>
        <module>modules/matterhorn-runtime-dependencies</module>
        <module>modules/matterhorn-runtime-info</module>
        <module>modules/matterhorn-series-service-api</module>
        <module>modules/matterhorn-static-file-service-api</module>
        <module>modules/matterhorn-static-file-service-impl</module>
        <module>modules/matterhorn-webconsole</module>
        <module>modules/matterhorn-workspace-api</module>
      </modules>
    </profile>

    <profile>
      <id>engage</id>
      <activation>
        <activeByDefault>true</activeByDefault>
        <property>
          <name>all</name>
        </property>
      </activation>
      <modules>
        <module>modules/matterhorn-annotation-api</module>
        <module>modules/matterhorn-annotation-impl</module>
        <module>modules/matterhorn-authorization-xacml</module>
        <module>modules/matterhorn-common</module>
        <module>modules/matterhorn-common-jpa-impl</module>
        <module>modules/matterhorn-db</module>
        <module>modules/matterhorn-dublincore</module>
        <module>modules/matterhorn-engage-theodul-api</module>
        <module>modules/matterhorn-engage-theodul-core</module>
        <module>modules/matterhorn-engage-theodul-plugin-controls</module>
        <module>modules/matterhorn-engage-theodul-plugin-custom-mhConnection</module>
        <module>modules/matterhorn-engage-theodul-plugin-custom-notifications</module>
        <module>modules/matterhorn-engage-theodul-plugin-custom-usertracking</module>
        <module>modules/matterhorn-engage-theodul-plugin-description</module>
        <module>modules/matterhorn-engage-theodul-plugin-tab-description</module>
        <module>modules/matterhorn-engage-theodul-plugin-tab-shortcuts</module>
        <module>modules/matterhorn-engage-theodul-plugin-tab-slidetext</module>
        <module>modules/matterhorn-engage-theodul-plugin-timeline-statistics</module>
        <module>modules/matterhorn-engage-theodul-plugin-video-videojs</module>
        <module>modules/matterhorn-engage-ui</module>
        <module>modules/matterhorn-json</module>
        <module>modules/matterhorn-kernel</module>
        <module>modules/matterhorn-lti</module>
        <module>modules/matterhorn-message-broker-api</module>
        <module>modules/matterhorn-message-broker-impl</module>
        <module>modules/matterhorn-metadata-api</module>
        <module>modules/matterhorn-mpeg7</module>
        <module>modules/matterhorn-runtime-dependencies</module>
        <module>modules/matterhorn-runtime-info</module>
        <module>modules/matterhorn-search-service-api</module>
        <module>modules/matterhorn-search-service-feeds</module>
        <module>modules/matterhorn-search-service-impl</module>
        <module>modules/matterhorn-series-service-api</module>
        <module>modules/matterhorn-series-service-impl</module>
        <module>modules/matterhorn-solr</module>
        <module>modules/matterhorn-static-file-service-api</module>
        <module>modules/matterhorn-static-file-service-impl</module>
        <module>modules/matterhorn-userdirectory</module>
        <module>modules/matterhorn-usertracking-api</module>
        <module>modules/matterhorn-usertracking-impl</module>
        <module>modules/matterhorn-webconsole</module>
        <module>modules/matterhorn-workspace-api</module>
      </modules>
    </profile>

    <profile>
      <id>engage-standalone</id>
      <activation>
        <activeByDefault>false</activeByDefault>
        <property>
          <name>all</name>
        </property>
      </activation>
      <modules>
        <module>modules/matterhorn-annotation-api</module>
        <module>modules/matterhorn-annotation-impl</module>
        <module>modules/matterhorn-archive-api</module>
        <module>modules/matterhorn-authorization-xacml</module>
        <module>modules/matterhorn-common</module>
        <module>modules/matterhorn-common-jpa-impl</module>
        <module>modules/matterhorn-composer-service-api</module>
        <module>modules/matterhorn-db</module>
        <module>modules/matterhorn-dublincore</module>
        <module>modules/matterhorn-engage-theodul-api</module>
        <module>modules/matterhorn-engage-theodul-core</module>
        <module>modules/matterhorn-engage-theodul-plugin-controls</module>
        <module>modules/matterhorn-engage-theodul-plugin-custom-mhConnection</module>
        <module>modules/matterhorn-engage-theodul-plugin-custom-notifications</module>
        <module>modules/matterhorn-engage-theodul-plugin-custom-usertracking</module>
        <module>modules/matterhorn-engage-theodul-plugin-description</module>
        <module>modules/matterhorn-engage-theodul-plugin-tab-description</module>
        <module>modules/matterhorn-engage-theodul-plugin-tab-shortcuts</module>
        <module>modules/matterhorn-engage-theodul-plugin-tab-slidetext</module>
        <module>modules/matterhorn-engage-theodul-plugin-timeline-statistics</module>
        <module>modules/matterhorn-engage-theodul-plugin-video-videojs</module>
        <module>modules/matterhorn-engage-ui</module>
        <module>modules/matterhorn-inspection-service-api</module>
        <module>modules/matterhorn-json</module>
        <module>modules/matterhorn-kernel</module>
        <module>modules/matterhorn-lti</module>
        <module>modules/matterhorn-message-broker-api</module>
        <module>modules/matterhorn-message-broker-impl</module>
        <module>modules/matterhorn-metadata-api</module>
        <module>modules/matterhorn-mpeg7</module>
        <module>modules/matterhorn-runtime-dependencies</module>
        <module>modules/matterhorn-runtime-info-ui</module>
        <module>modules/matterhorn-runtime-info</module>
        <module>modules/matterhorn-scheduler-api</module>
        <module>modules/matterhorn-search-service-api</module>
        <module>modules/matterhorn-search-service-feeds</module>
        <module>modules/matterhorn-search-service-impl</module>
        <module>modules/matterhorn-series-service-api</module>
        <module>modules/matterhorn-series-service-remote</module>
        <module>modules/matterhorn-solr</module>
        <module>modules/matterhorn-static-file-service-api</module>
        <module>modules/matterhorn-static-file-service-impl</module>
        <module>modules/matterhorn-userdirectory</module>
        <module>modules/matterhorn-usertracking-api</module>
        <module>modules/matterhorn-usertracking-impl</module>
        <module>modules/matterhorn-webconsole</module>
        <module>modules/matterhorn-workspace-api</module>
      </modules>
    </profile>

    <profile>
      <id>engage-stub</id>
      <activation>
        <activeByDefault>false</activeByDefault>
        <property>
          <name>all</name>
        </property>
      </activation>
      <modules>
        <module>modules/matterhorn-authorization-xacml</module>
        <module>modules/matterhorn-common</module>
        <module>modules/matterhorn-common-jpa-impl</module>
        <module>modules/matterhorn-db</module>
        <module>modules/matterhorn-distribution-service-api</module>
        <module>modules/matterhorn-distribution-service-download-remote</module>
        <module>modules/matterhorn-distribution-service-streaming-remote</module>
        <module>modules/matterhorn-dublincore</module>
        <module>modules/matterhorn-json</module>
        <module>modules/matterhorn-kernel</module>
        <module>modules/matterhorn-lti</module>
        <module>modules/matterhorn-message-broker-api</module>
        <module>modules/matterhorn-message-broker-impl</module>
        <module>modules/matterhorn-metadata-api</module>
        <module>modules/matterhorn-mpeg7</module>
        <module>modules/matterhorn-publication-service-api</module>
        <module>modules/matterhorn-publication-service-youtube-remote</module>
        <module>modules/matterhorn-runtime-dependencies</module>
        <module>modules/matterhorn-search-service-api</module>
        <module>modules/matterhorn-search-service-remote</module>
        <module>modules/matterhorn-series-service-api</module>
        <module>modules/matterhorn-static-file-service-api</module>
        <module>modules/matterhorn-static-file-service-impl</module>
        <module>modules/matterhorn-webconsole</module>
        <module>modules/matterhorn-workspace-api</module>
      </modules>
    </profile>

    <profile>
      <id>worker</id>
      <activation>
        <activeByDefault>true</activeByDefault>
        <property>
          <name>all</name>
        </property>
      </activation>
      <modules>
        <module>modules/matterhorn-authorization-xacml</module>
        <module>modules/matterhorn-caption-api</module>
        <module>modules/matterhorn-caption-impl</module>
        <module>modules/matterhorn-common</module>
        <module>modules/matterhorn-common-jpa-impl</module>
        <module>modules/matterhorn-composer-ffmpeg</module>
        <module>modules/matterhorn-composer-service-api</module>
        <module>modules/matterhorn-cover-image-api</module>
        <module>modules/matterhorn-cover-image-impl</module>
        <module>modules/matterhorn-db</module>
        <module>modules/matterhorn-dictionary-api</module>
        <module>modules/matterhorn-dictionary-regexp</module>
        <module>modules/matterhorn-dublincore</module>
        <module>modules/matterhorn-inspection-service-api</module>
        <module>modules/matterhorn-inspection-service-ffmpeg</module>
        <module>modules/matterhorn-json</module>
        <module>modules/matterhorn-kernel</module>
        <module>modules/matterhorn-message-broker-api</module>
        <module>modules/matterhorn-message-broker-impl</module>
        <module>modules/matterhorn-metadata-api</module>
        <module>modules/matterhorn-mpeg7</module>
        <module>modules/matterhorn-runtime-dependencies</module>
        <module>modules/matterhorn-runtime-info</module>
        <module>modules/matterhorn-series-service-api</module>
        <module>modules/matterhorn-series-service-impl</module>
        <module>modules/matterhorn-silencedetection-api</module>
        <module>modules/matterhorn-silencedetection-impl</module>
        <module>modules/matterhorn-smil-api</module>
        <module>modules/matterhorn-smil-impl</module>
        <module>modules/matterhorn-sox-api</module>
        <module>modules/matterhorn-sox-impl</module>
        <module>modules/matterhorn-static-file-service-api</module>
        <module>modules/matterhorn-static-file-service-impl</module>
        <module>modules/matterhorn-textanalyzer-api</module>
        <module>modules/matterhorn-textanalyzer-impl</module>
        <module>modules/matterhorn-textextractor-tesseract</module>
        <module>modules/matterhorn-userdirectory</module>
        <module>modules/matterhorn-videoeditor-api</module>
        <module>modules/matterhorn-videoeditor-ffmpeg-impl</module>
        <module>modules/matterhorn-videosegmenter-api</module>
        <module>modules/matterhorn-videosegmenter-ffmpeg</module>
        <module>modules/matterhorn-webconsole</module>
        <module>modules/matterhorn-workspace-api</module>
        <module>modules/matterhorn-solr</module>
      </modules>
    </profile>

    <profile>
      <id>worker-standalone</id>
      <activation>
        <activeByDefault>false</activeByDefault>
        <property>
          <name>all</name>
        </property>
      </activation>
      <modules>
        <module>modules/matterhorn-archive-api</module>
        <module>modules/matterhorn-authorization-xacml</module>
        <module>modules/matterhorn-caption-api</module>
        <module>modules/matterhorn-caption-impl</module>
        <module>modules/matterhorn-common</module>
        <module>modules/matterhorn-common-jpa-impl</module>
        <module>modules/matterhorn-composer-ffmpeg</module>
        <module>modules/matterhorn-composer-service-api</module>
        <module>modules/matterhorn-cover-image-api</module>
        <module>modules/matterhorn-cover-image-impl</module>
        <module>modules/matterhorn-db</module>
        <module>modules/matterhorn-dictionary-api</module>
        <module>modules/matterhorn-dictionary-regexp</module>
        <module>modules/matterhorn-dublincore</module>
        <module>modules/matterhorn-inspection-service-api</module>
        <module>modules/matterhorn-inspection-service-ffmpeg</module>
        <module>modules/matterhorn-json</module>
        <module>modules/matterhorn-kernel</module>
        <module>modules/matterhorn-message-broker-api</module>
        <module>modules/matterhorn-message-broker-impl</module>
        <module>modules/matterhorn-metadata-api</module>
        <module>modules/matterhorn-mpeg7</module>
        <module>modules/matterhorn-runtime-dependencies</module>
        <module>modules/matterhorn-runtime-info</module>
        <module>modules/matterhorn-runtime-info-ui</module>
        <module>modules/matterhorn-scheduler-api</module>
        <module>modules/matterhorn-series-service-api</module>
        <module>modules/matterhorn-series-service-remote</module>
        <module>modules/matterhorn-silencedetection-api</module>
        <module>modules/matterhorn-silencedetection-impl</module>
        <module>modules/matterhorn-smil-api</module>
        <module>modules/matterhorn-smil-impl</module>
        <module>modules/matterhorn-sox-api</module>
        <module>modules/matterhorn-sox-impl</module>
        <module>modules/matterhorn-static-file-service-api</module>
        <module>modules/matterhorn-static-file-service-impl</module>
        <module>modules/matterhorn-textanalyzer-api</module>
        <module>modules/matterhorn-textanalyzer-impl</module>
        <module>modules/matterhorn-textextractor-tesseract</module>
        <module>modules/matterhorn-userdirectory</module>
        <module>modules/matterhorn-videoeditor-api</module>
        <module>modules/matterhorn-videoeditor-ffmpeg-impl</module>
        <module>modules/matterhorn-videosegmenter-api</module>
        <module>modules/matterhorn-videosegmenter-ffmpeg</module>
        <module>modules/matterhorn-webconsole</module>
        <module>modules/matterhorn-workspace-api</module>
      </modules>
    </profile>

    <profile>
      <id>worker-stub</id>
      <activation>
        <activeByDefault>false</activeByDefault>
        <property>
          <name>all</name>
        </property>
      </activation>
      <modules>
        <module>modules/matterhorn-authorization-xacml</module>
        <module>modules/matterhorn-caption-api</module>
        <module>modules/matterhorn-caption-remote</module>
        <module>modules/matterhorn-common</module>
        <module>modules/matterhorn-common-jpa-impl</module>
        <module>modules/matterhorn-composer-service-api</module>
        <module>modules/matterhorn-composer-service-remote</module>
        <module>modules/matterhorn-cover-image-api</module>
        <module>modules/matterhorn-cover-image-remote</module>
        <module>modules/matterhorn-inspection-service-api</module>
        <module>modules/matterhorn-inspection-service-remote</module>
        <module>modules/matterhorn-json</module>
        <module>modules/matterhorn-kernel</module>
        <module>modules/matterhorn-message-broker-api</module>
        <module>modules/matterhorn-message-broker-impl</module>
        <module>modules/matterhorn-metadata-api</module>
        <module>modules/matterhorn-mpeg7</module>
        <module>modules/matterhorn-runtime-dependencies</module>
        <module>modules/matterhorn-series-service-api</module>
        <module>modules/matterhorn-silencedetection-api</module>
        <module>modules/matterhorn-silencedetection-remote</module>
        <module>modules/matterhorn-smil-api</module>
        <module>modules/matterhorn-smil-impl</module>
        <module>modules/matterhorn-sox-api</module>
        <module>modules/matterhorn-sox-remote</module>
        <module>modules/matterhorn-static-file-service-api</module>
        <module>modules/matterhorn-static-file-service-impl</module>
        <module>modules/matterhorn-textanalyzer-api</module>
        <module>modules/matterhorn-textanalyzer-remote</module>
        <module>modules/matterhorn-videoeditor-api</module>
        <module>modules/matterhorn-videoeditor-remote</module>
        <module>modules/matterhorn-videosegmenter-api</module>
        <module>modules/matterhorn-videosegmenter-remote</module>
        <module>modules/matterhorn-webconsole</module>
        <module>modules/matterhorn-workspace-api</module>
      </modules>
    </profile>

    <profile>
      <id>workspace</id>
      <activation>
        <activeByDefault>true</activeByDefault>
        <property>
          <name>all</name>
        </property>
      </activation>
      <modules>
        <module>modules/matterhorn-common</module>
        <module>modules/matterhorn-common-jpa-impl</module>
        <module>modules/matterhorn-json</module>
        <module>modules/matterhorn-working-file-repository-service-api</module>
        <module>modules/matterhorn-working-file-repository-service-impl</module>
        <module>modules/matterhorn-workspace-api</module>
        <module>modules/matterhorn-workspace-impl</module>
      </modules>
    </profile>

    <profile>
      <id>workspace-stub</id>
      <activation>
        <activeByDefault>false</activeByDefault>
        <property>
          <name>all</name>
        </property>
      </activation>
      <modules>
        <module>modules/matterhorn-common</module>
        <module>modules/matterhorn-common-jpa-impl</module>
        <module>modules/matterhorn-json</module>
        <module>modules/matterhorn-working-file-repository-service-api</module>
        <module>modules/matterhorn-working-file-repository-service-remote</module>
        <module>modules/matterhorn-workspace-api</module>
        <module>modules/matterhorn-workspace-impl</module>
      </modules>
    </profile>

    <profile>
      <id>serviceregistry</id>
      <activation>
        <activeByDefault>true</activeByDefault>
        <property>
          <name>all</name>
        </property>
      </activation>
      <modules>
        <module>modules/matterhorn-common</module>
        <module>modules/matterhorn-common-jpa-impl</module>
        <module>modules/matterhorn-db</module>
        <module>modules/matterhorn-json</module>
        <module>modules/matterhorn-kernel</module>
        <module>modules/matterhorn-workflow-service-api</module>
        <module>modules/matterhorn-serviceregistry</module>
      </modules>
    </profile>

    <profile>
      <id>serviceregistry-stub</id>
      <activation>
        <activeByDefault>false</activeByDefault>
        <property>
          <name>all</name>
        </property>
      </activation>
      <modules>
        <module>modules/matterhorn-common</module>
        <module>modules/matterhorn-common-jpa-impl</module>
        <module>modules/matterhorn-kernel</module>
        <module>modules/matterhorn-json</module>
        <module>modules/matterhorn-serviceregistry-remote</module>
      </modules>
    </profile>

    <profile>
      <id>oaipmh</id>
      <activation>
        <activeByDefault>false</activeByDefault>
        <property>
          <name>all</name>
        </property>
      </activation>
      <modules>
        <module>modules/matterhorn-common</module>
        <module>modules/matterhorn-common-jpa-impl</module>
        <module>modules/matterhorn-json</module>
        <module>modules/matterhorn-search-service-api</module>
        <module>modules/matterhorn-search-service-impl</module>
        <module>modules/matterhorn-series-service-api</module>
        <module>modules/matterhorn-series-service-impl</module>
        <module>modules/matterhorn-solr</module>
        <module>modules/matterhorn-dublincore</module>
        <module>modules/matterhorn-metadata-api</module>
        <module>modules/matterhorn-workspace-api</module>
        <module>modules/matterhorn-mpeg7</module>
        <module>modules/matterhorn-oaipmh</module>
      </modules>
    </profile>

    <profile>
      <id>directory-db</id>
      <activation>
        <activeByDefault>true</activeByDefault>
        <property>
          <name>all</name>
        </property>
      </activation>
      <modules>
        <module>modules/matterhorn-common</module>
        <module>modules/matterhorn-common-jpa-impl</module>
        <module>modules/matterhorn-dataloader</module>
        <module>modules/matterhorn-db</module>
        <module>modules/matterhorn-dublincore</module>
        <module>modules/matterhorn-json</module>
        <module>modules/matterhorn-metadata-api</module>
        <module>modules/matterhorn-series-service-api</module>
        <module>modules/matterhorn-userdirectory</module>
        <module>modules/matterhorn-workspace-api</module>
      </modules>
    </profile>

    <profile>
      <id>directory-ldap</id>
      <activation>
        <activeByDefault>false</activeByDefault>
        <property>
          <name>all</name>
        </property>
      </activation>
      <modules>
        <module>modules/matterhorn-common</module>
        <module>modules/matterhorn-common-jpa-impl</module>
        <module>modules/matterhorn-json</module>
        <module>modules/matterhorn-security-ldap</module>
        <module>modules/matterhorn-userdirectory-ldap</module>
      </modules>
    </profile>

    <profile>
      <id>directory-cas</id>
      <activation>
        <activeByDefault>false</activeByDefault>
        <property>
          <name>all</name>
        </property>
      </activation>
      <modules>
        <module>modules/matterhorn-security-cas</module>
      </modules>
    </profile>

    <profile>
      <id>directory-openid</id>
      <activation>
        <activeByDefault>false</activeByDefault>
        <property>
          <name>all</name>
        </property>
      </activation>
      <modules>
        <module>modules/matterhorn-security-openid</module>
      </modules>
    </profile>

    <profile>
      <id>directory-shibboleth</id>
      <activation>
        <activeByDefault>false</activeByDefault>
        <property>
          <name>all</name>
        </property>
      </activation>
      <modules>
        <module>modules/matterhorn-security-shibboleth</module>
      </modules>
    </profile>

    <profile>
      <id>server-management</id>
      <activation>
        <activeByDefault>false</activeByDefault>
        <property>
          <name>all</name>
        </property>
      </activation>
      <modules>
        <module>modules/matterhorn-manager-api</module>
        <module>modules/matterhorn-manager-impl</module>
      </modules>
    </profile>

    <profile>
      <id>extra</id>
      <activation>
        <activeByDefault>false</activeByDefault>
        <property>
          <name>all</name>
        </property>
      </activation>
      <modules>
        <module>modules/matterhorn-dictionary-hunspell</module>
        <module>modules/matterhorn-dictionary-none</module>
        <module>modules/matterhorn-speech-recognition-service-api</module>
        <module>modules/matterhorn-speech-recognition-workflowoperation</module>
        <module>modules/matterhorn-execute-api</module>
        <module>modules/matterhorn-execute-impl</module>
        <module>modules/matterhorn-execute-operations</module>
        <module>modules/matterhorn-execute-remote</module>
      </modules>
    </profile>

    <profile>
      <id>migration</id>
      <activation>
        <activeByDefault>false</activeByDefault>
        <property>
          <name>all</name>
        </property>
      </activation>
      <modules>
        <module>modules/matterhorn-migration</module>
      </modules>
    </profile>

    <profile>
      <id>test</id>
      <activation>
        <activeByDefault>false</activeByDefault>
        <property>
          <name>tests</name>
        </property>
      </activation>
      <modules>
        <module>modules/matterhorn-test-harness</module>
      </modules>

      <build>
        <plugins>
          <plugin>
            <groupId>org.apache.maven.plugins</groupId>
            <artifactId>maven-antrun-plugin</artifactId>
            <executions>
              <execution>
                <id>integration-tests</id>
                <phase>validate</phase>
                <goals>
                  <goal>run</goal>
                </goals>
                <configuration>
                  <target if="harness">
                    <java classname="org.opencastproject.remotetest.Main" fork="true" failOnError="true">
                      <classpath>
                        <pathelement path="modules/matterhorn-test-harness/target/matterhorn-test-harness-${project.version}-jar-with-dependencies.jar"/>
                      </classpath>
                      <arg value="--with${harness}" />
                    </java>
                  </target>
                </configuration>
              </execution>
            </executions>
          </plugin>
        </plugins>
      </build>
    </profile>

    <profile>
      <id>test-performance</id>
      <activation>
        <activeByDefault>false</activeByDefault>
        <!-- They don't work at all
        <property>
          <name>tests</name>
        </property>
        -->
      </activation>
      <build>
        <plugins>
          <plugin>
            <groupId>org.apache.maven.plugins</groupId>
            <artifactId>maven-dependency-plugin</artifactId>
            <executions>
              <execution>
                <id>unpack-jmeter</id>
                <phase>validate</phase>
                <goals>
                  <goal>unpack</goal>
                </goals>
                <configuration>
                  <artifactItems>
                    <artifactItem>
                      <groupId>org.apache.jmeter</groupId>
                      <artifactId>jmeter</artifactId>
                      <version>${jmeter.version}</version>
                      <type>zip</type>
                    </artifactItem>
                  </artifactItems>
                  <outputDirectory>${project.build.directory}</outputDirectory>
                </configuration>
              </execution>
            </executions>
          </plugin>
          <plugin>
            <groupId>org.codehaus.mojo</groupId>
            <artifactId>chronos-maven-plugin</artifactId>
            <configuration>
              <input>${matterhorn.basedir}/docs/jmeter/general.jmx</input>
            </configuration>
          </plugin>
        </plugins>
      </build>
    </profile>

    <profile>
      <id>test-load</id>
      <activation>
        <activeByDefault>false</activeByDefault>
        <property>
          <name>tests</name>
        </property>
      </activation>
      <modules>
        <module>modules/matterhorn-common</module>
        <module>modules/matterhorn-json</module>
        <module>modules/matterhorn-kernel</module>
        <module>modules/matterhorn-load-test</module>
        <module>modules/matterhorn-runtime-info</module>
        <module>modules/matterhorn-runtime-info-ui</module>
        <module>modules/matterhorn-static</module>
        <module>modules/matterhorn-webconsole</module>
      </modules>
    </profile>

    <profile>
      <id>sign</id>
      <activation>
        <activeByDefault>false</activeByDefault>
        <property>
          <name>sign</name>
        </property>
      </activation>
      <build>
        <plugins>
          <plugin>
            <groupId>org.apache.maven.plugins</groupId>
            <artifactId>maven-gpg-plugin</artifactId>
            <version>1.4</version>
            <executions>
              <execution>
                <id>sign-artifacts</id>
                <phase>verify</phase>
                <configuration>
                  <useAgent>true</useAgent>
                </configuration>
                <goals>
                  <goal>sign</goal>
                </goals>
              </execution>
            </executions>
          </plugin>
        </plugins>
      </build>
    </profile>
  </profiles>
=======
  <modules>
    <module>modules/matterhorn-admin-ui</module>
    <module>modules/matterhorn-admin-ui-ng</module>
    <module>modules/matterhorn-annotation-api</module>
    <module>modules/matterhorn-annotation-impl</module>
    <module>modules/matterhorn-archive-api</module>
    <module>modules/matterhorn-archive-base</module>
    <module>modules/matterhorn-archive-schema</module>
    <module>modules/matterhorn-archive-storage-fs</module>
    <module>modules/matterhorn-archive-workflowoperation</module>
    <module>modules/matterhorn-authorization-manager</module>
    <module>modules/matterhorn-authorization-xacml</module>
    <module>modules/matterhorn-caption-api</module>
    <module>modules/matterhorn-caption-impl</module>
    <module>modules/matterhorn-caption-remote</module>
    <module>modules/matterhorn-capture-admin-service-api</module>
    <module>modules/matterhorn-capture-admin-service-impl</module>
    <module>modules/matterhorn-capture-workflowoperation</module>
    <module>modules/matterhorn-comments</module>
    <module>modules/matterhorn-comments-workflowoperation</module>
    <module>modules/matterhorn-common</module>
    <module>modules/matterhorn-composer-ffmpeg</module>
    <module>modules/matterhorn-composer-service-api</module>
    <module>modules/matterhorn-composer-service-remote</module>
    <module>modules/matterhorn-composer-workflowoperation</module>
    <module>modules/matterhorn-conductor</module>
    <module>modules/matterhorn-cover-image-api</module>
    <module>modules/matterhorn-cover-image-impl</module>
    <module>modules/matterhorn-cover-image-remote</module>
    <module>modules/matterhorn-cover-image-workflowoperation</module>
    <module>modules/matterhorn-dataloader</module>
    <module>modules/matterhorn-db</module>
    <module>modules/matterhorn-deprecated-workflowoperation</module>
    <module>modules/matterhorn-dictionary-api</module>
    <module>modules/matterhorn-dictionary-hunspell</module>
    <module>modules/matterhorn-dictionary-none</module>
    <module>modules/matterhorn-dictionary-regexp</module>
    <module>modules/matterhorn-distribution-service-acl</module>
    <module>modules/matterhorn-distribution-service-acl-remote</module>
    <module>modules/matterhorn-distribution-service-api</module>
    <module>modules/matterhorn-distribution-service-download</module>
    <module>modules/matterhorn-distribution-service-download-remote</module>
    <module>modules/matterhorn-distribution-service-streaming</module>
    <module>modules/matterhorn-distribution-service-streaming-remote</module>
    <module>modules/matterhorn-distribution-workflowoperation</module>
    <module>modules/matterhorn-dublincore</module>
    <module>modules/matterhorn-engage-theodul-api</module>
    <module>modules/matterhorn-engage-theodul-core</module>
    <module>modules/matterhorn-engage-theodul-plugin-archetype</module>
    <module>modules/matterhorn-engage-theodul-plugin-controls</module>
    <module>modules/matterhorn-engage-theodul-plugin-custom-mhConnection</module>
    <module>modules/matterhorn-engage-theodul-plugin-custom-notifications</module>
    <module>modules/matterhorn-engage-theodul-plugin-custom-usertracking</module>
    <module>modules/matterhorn-engage-theodul-plugin-description</module>
    <module>modules/matterhorn-engage-theodul-plugin-tab-description</module>
    <module>modules/matterhorn-engage-theodul-plugin-tab-shortcuts</module>
    <module>modules/matterhorn-engage-theodul-plugin-tab-slidetext</module>
    <module>modules/matterhorn-engage-theodul-plugin-timeline-statistics</module>
    <module>modules/matterhorn-engage-theodul-plugin-video-videojs</module>
    <module>modules/matterhorn-engage-ui</module>
    <module>modules/matterhorn-execute-api</module>
    <module>modules/matterhorn-execute-impl</module>
    <module>modules/matterhorn-execute-remote</module>
    <module>modules/matterhorn-fileupload</module>
    <module>modules/matterhorn-holdstate-workflowoperation</module>
    <module>modules/matterhorn-incident-workflowoperation</module>
    <module>modules/matterhorn-index-service</module>
    <module>modules/matterhorn-ingest-service-api</module>
    <module>modules/matterhorn-ingest-service-impl</module>
    <module>modules/matterhorn-ingest-workflowoperation</module>
    <module>modules/matterhorn-inspection-service-api</module>
    <module>modules/matterhorn-inspection-service-ffmpeg</module>
    <module>modules/matterhorn-inspection-service-remote</module>
    <module>modules/matterhorn-inspection-workflowoperation</module>
    <module>modules/matterhorn-kernel</module>
    <module>modules/matterhorn-load-test</module>
    <module>modules/matterhorn-load-test-engage</module>
    <module>modules/matterhorn-lti</module>
    <module>modules/matterhorn-manager-api</module>
    <module>modules/matterhorn-manager-impl</module>
    <module>modules/matterhorn-mediapackage-manipulator</module>
    <module>modules/matterhorn-mediapackage-ui</module>
    <module>modules/matterhorn-message-broker-api</module>
    <module>modules/matterhorn-message-broker-impl</module>
    <module>modules/matterhorn-messages</module>
    <module>modules/matterhorn-metadata</module>
    <module>modules/matterhorn-metadata-api</module>
    <module>modules/matterhorn-migration</module>
    <module>modules/matterhorn-mpeg7</module>
    <module>modules/matterhorn-notification-workflowoperation</module>
    <module>modules/matterhorn-oaipmh</module>
    <module>modules/matterhorn-participation-api</module>
    <module>modules/matterhorn-presets</module>
    <module>modules/matterhorn-publication-service-api</module>
    <module>modules/matterhorn-publication-service-youtube-remote</module>
    <module>modules/matterhorn-publication-service-youtube-v3</module>
    <module>modules/matterhorn-runtime-info</module>
    <module>modules/matterhorn-runtime-info-ui</module>
    <module>modules/matterhorn-runtime-info-ui-ng</module>
    <module>modules/matterhorn-scheduler-api</module>
    <module>modules/matterhorn-scheduler-impl</module>
    <module>modules/matterhorn-scheduler-remote</module>
    <module>modules/matterhorn-scheduler-workflowoperation</module>
    <module>modules/matterhorn-schema</module>
    <module>modules/matterhorn-search</module>
    <module>modules/matterhorn-search-api</module>
    <module>modules/matterhorn-search-service-api</module>
    <module>modules/matterhorn-search-service-feeds</module>
    <module>modules/matterhorn-search-service-impl</module>
    <module>modules/matterhorn-search-service-remote</module>
    <module>modules/matterhorn-search-workflowoperation</module>
    <module>modules/matterhorn-security-cas</module>
    <module>modules/matterhorn-security-ldap</module>
    <module>modules/matterhorn-security-openid</module>
    <module>modules/matterhorn-security-shibboleth</module>
    <module>modules/matterhorn-series-service-api</module>
    <module>modules/matterhorn-series-service-impl</module>
    <module>modules/matterhorn-series-service-remote</module>
    <module>modules/matterhorn-serviceregistry</module>
    <module>modules/matterhorn-serviceregistry-remote</module>
    <module>modules/matterhorn-silencedetection-api</module>
    <module>modules/matterhorn-silencedetection-impl</module>
    <module>modules/matterhorn-silencedetection-remote</module>
    <module>modules/matterhorn-smil-api</module>
    <module>modules/matterhorn-smil-impl</module>
    <module>modules/matterhorn-solr</module>
    <module>modules/matterhorn-sox-api</module>
    <module>modules/matterhorn-sox-impl</module>
    <module>modules/matterhorn-sox-remote</module>
    <module>modules/matterhorn-sox-workflowoperation</module>
    <module>modules/matterhorn-speech-recognition-service-api</module>
    <module>modules/matterhorn-speech-recognition-workflowoperation</module>
    <module>modules/matterhorn-static</module>
    <module>modules/matterhorn-static-file-service-api</module>
    <module>modules/matterhorn-static-file-service-impl</module>
    <module>modules/matterhorn-test-harness</module>
    <module>modules/matterhorn-textanalyzer-api</module>
    <module>modules/matterhorn-textanalyzer-impl</module>
    <module>modules/matterhorn-textanalyzer-remote</module>
    <module>modules/matterhorn-textanalyzer-workflowoperation</module>
    <module>modules/matterhorn-textextractor-tesseract</module>
    <module>modules/matterhorn-themes</module>
    <module>modules/matterhorn-themes-workflowoperation</module>
    <module>modules/matterhorn-userdirectory</module>
    <module>modules/matterhorn-userdirectory-ldap</module>
    <module>modules/matterhorn-usertracking-api</module>
    <module>modules/matterhorn-usertracking-impl</module>
    <module>modules/matterhorn-videoeditor-api</module>
    <module>modules/matterhorn-videoeditor-ffmpeg-impl</module>
    <module>modules/matterhorn-videoeditor-remote</module>
    <module>modules/matterhorn-videoeditor-workflowoperation</module>
    <module>modules/matterhorn-videosegmenter-api</module>
    <module>modules/matterhorn-videosegmenter-ffmpeg</module>
    <module>modules/matterhorn-videosegmenter-remote</module>
    <module>modules/matterhorn-videosegmenter-workflowoperation</module>
    <module>modules/matterhorn-webconsole</module>
    <module>modules/matterhorn-workflow-service-api</module>
    <module>modules/matterhorn-workflow-service-impl</module>
    <module>modules/matterhorn-workflow-service-remote</module>
    <module>modules/matterhorn-workflow-workflowoperation</module>
    <module>modules/matterhorn-working-file-repository-service-api</module>
    <module>modules/matterhorn-working-file-repository-service-impl</module>
    <module>modules/matterhorn-working-file-repository-service-remote</module>
    <module>modules/matterhorn-workspace-api</module>
    <module>modules/matterhorn-workspace-impl</module>
    <module>assemblies</module>
  </modules>
>>>>>>> 3d5f06af

  <build>
    <defaultGoal>install</defaultGoal>
    <testResources>
      <!-- Add a log4j configuration file to the test resources -->
      <testResource>
        <directory>${matterhorn.basedir}/docs/log4j</directory>
        <includes>
          <include>log4j.properties</include>
        </includes>
      </testResource>
      <!-- Re-add the test resources as defined by the project -->
      <testResource>
        <directory>${project.basedir}/src/test/resources</directory>
      </testResource>
    </testResources>
    <!-- This defines what plugins run on a global basis.  Plugins defined here run for all child poms without needing to reference them from the child pom.  Note that configuration data goes in the pluginManagement stanza below -->
    <plugins>
      <!-- Require Java 7 or higher for building -->
      <plugin>
        <groupId>org.apache.maven.plugins</groupId>
        <artifactId>maven-compiler-plugin</artifactId>
        <configuration>
          <source>1.7</source>
          <target>1.7</target>
          <encoding>UTF-8</encoding>
          <compilerArgument>${compilerArgument}</compilerArgument>
        </configuration>
      </plugin>
      <plugin>
        <groupId>org.codehaus.mojo</groupId>
        <artifactId>buildnumber-maven-plugin</artifactId>
        <version>1.3</version>
        <executions>
          <execution>
            <phase>validate</phase>
            <goals>
              <goal>create</goal>
            </goals>
          </execution>
        </executions>
        <configuration>
          <doCheck>false</doCheck>
          <doUpdate>false</doUpdate>
          <shortRevisionLength>7</shortRevisionLength>
        </configuration>
      </plugin>
      <!-- Attach sources for all builds -->
      <!-- <plugin> <groupId>org.apache.maven.plugins</groupId> <artifactId>maven-source-plugin</artifactId> <executions>
        <execution> <id>attach-sources</id> <phase>verify</phase> <goals> <goal>jar-no-fork</goal> <goal>test-jar-no-fork</goal>
        </goals> </execution> </executions> </plugin> -->
      <!-- Run tests and display test output in the console -->
      <plugin>
        <groupId>org.apache.maven.plugins</groupId>
        <artifactId>maven-surefire-plugin</artifactId>
        <configuration>
          <useFile>false</useFile>
          <argLine>-Dfile.encoding=UTF-8</argLine> <!-- see https://jira.codehaus.org/browse/SUREFIRE-951 -->
          <systemPropertyVariables>
            <M2_REPO>${settings.localRepository}</M2_REPO>
            <java.awt.headless>true</java.awt.headless>
            <eclipselink.logging.level>CONFIG</eclipselink.logging.level>
            <java.util.logging.config.file>${basedir}/conf/services/java.util.logging.properties</java.util.logging.config.file>
            <logj4.configuration>${basedir}/docs/log4j/log4j.properties</logj4.configuration>
          </systemPropertyVariables>
        </configuration>
      </plugin>
      <!-- Ensure that the source code matches the Matterhorn style rules -->
      <plugin>
        <groupId>org.apache.maven.plugins</groupId>
        <artifactId>maven-checkstyle-plugin</artifactId>
        <version>2.13</version>
        <configuration>
          <skip>${checkstyle.skip}</skip>
          <configLocation>${matterhorn.basedir}/docs/checkstyle/matterhorn-checkstyle.xml</configLocation>
          <headerLocation>${matterhorn.basedir}/docs/checkstyle/matterhorn-header.txt</headerLocation>
          <includeTestSourceDirectory>true</includeTestSourceDirectory>
          <consoleOutput>true</consoleOutput>
          <logViolationsToConsole>true</logViolationsToConsole>
          <excludes>**/package-info.java</excludes>
          <failOnViolation>true</failOnViolation>
          <failsOnError>true</failsOnError>
        </configuration>
        <executions>
          <execution>
            <phase>validate</phase>
            <goals>
              <goal>check</goal>
            </goals>
          </execution>
        </executions>
      </plugin>
      <plugin>
        <groupId>com.atlassian.maven.plugins</groupId>
        <artifactId>maven-clover2-plugin</artifactId>
        <version>4.0.4</version>
      </plugin>
      <plugin>
        <groupId>org.apache.maven.plugins</groupId>
        <artifactId>maven-pmd-plugin</artifactId>
      </plugin>
      <plugin>
        <groupId>com.github.eirslett</groupId>
        <artifactId>frontend-maven-plugin</artifactId>
        <version>0.0.23</version>
      </plugin>
    </plugins>
    <!-- This defines the global plugin configurations. Plugins with configuration
      shared across multiple child poms should be configured here, and then referenced
      in the child. -->
    <pluginManagement>
      <plugins>
        <!-- Fix eclipse (indigo) maven integration -->
        <!-- See http://wiki.eclipse.org/M2E_plugin_execution_not_covered for
          more information -->
        <plugin>
          <groupId>org.eclipse.m2e</groupId>
          <artifactId>lifecycle-mapping</artifactId>
          <version>1.0.0</version>
          <configuration>
            <lifecycleMappingMetadata>
              <pluginExecutions>
                <pluginExecution>
                  <pluginExecutionFilter>
                    <groupId>org.apache.maven.plugins</groupId>
                    <artifactId>maven-checkstyle-plugin</artifactId>
                    <versionRange>[1.0.0,)</versionRange>
                    <goals>
                      <goal>check</goal>
                    </goals>
                  </pluginExecutionFilter>
                  <action>
                    <execute />
                  </action>
                </pluginExecution>
                <pluginExecution>
                  <pluginExecutionFilter>
                    <groupId>com.github.eirslett</groupId>
                    <artifactId>frontend-maven-plugin</artifactId>
                    <versionRange>[0.0.23,)</versionRange>
                    <goals>
                      <goal>install-node-and-npm</goal>
                      <goal>npm</goal>
                      <goal>grunt</goal>
                    </goals>
                  </pluginExecutionFilter>
                  <action>
                    <ignore />
                  </action>
                </pluginExecution>
                <pluginExecution>
                  <pluginExecutionFilter>
                    <groupId>org.apache.maven.plugins</groupId>
                    <artifactId>maven-pmd-plugin</artifactId>
                    <versionRange>[3.0.0,)</versionRange>
                    <goals>
                      <goal>pmd</goal>
                      <goal>cpd</goal>
                    </goals>
                  </pluginExecutionFilter>
                  <action>
                    <execute />
                  </action>
                </pluginExecution>
                <pluginExecution>
                  <pluginExecutionFilter>
                    <groupId>de.empulse.eclipselink</groupId>
                    <artifactId>staticweave-maven-plugin</artifactId>
                    <versionRange>[1.0.0,)</versionRange>
                    <goals>
                      <goal>weave</goal>
                    </goals>
                  </pluginExecutionFilter>
                  <action>
                    <execute>
                      <runOnIncremental>true</runOnIncremental>
                    </execute>
                  </action>
                </pluginExecution>
              </pluginExecutions>
            </lifecycleMappingMetadata>
          </configuration>
        </plugin>
        <plugin>
          <groupId>org.apache.felix</groupId>
          <artifactId>maven-scr-plugin</artifactId>
          <version>1.6.0</version>
          <executions>
            <execution>
              <id>generate-scr-scrdescriptor</id>
              <goals>
                <goal>scr</goal>
              </goals>
            </execution>
          </executions>
        </plugin>
        <plugin>
          <groupId>org.apache.maven.plugins</groupId>
          <artifactId>maven-compiler-plugin</artifactId>
          <version>3.2</version>
          <configuration>
            <source>1.7</source>
            <target>1.7</target>
            <compilerArgument>${compilerArgument}</compilerArgument>
          </configuration>
        </plugin>
        <plugin>
          <groupId>org.apache.maven.plugins</groupId>
          <artifactId>maven-source-plugin</artifactId>
          <version>2.4</version>
        </plugin>
        <plugin>
          <groupId>org.apache.maven.plugins</groupId>
          <artifactId>maven-javadoc-plugin</artifactId>
          <!-- NOTE: this should match the settings for the reporting plugin below -->
          <version>2.10.1</version>
          <configuration>
            <!-- <aggregate>true</aggregate> -->
            <!-- <detectLinks>true</detectLinks> -->
            <!-- http://jira.codehaus.org/browse/MJAVADOC-273 -->
            <detectJavaApiLink>true</detectJavaApiLink>
            <javadocVersion>1.7</javadocVersion>
            <maxmemory>512m</maxmemory>
            <quiet>true</quiet>
          </configuration>
          <executions>
            <execution>
              <goals>
                <goal>javadoc</goal>
              </goals>
              <phase>site</phase>
            </execution>
          </executions>
        </plugin>
        <plugin>
          <groupId>org.apache.felix</groupId>
          <artifactId>maven-bundle-plugin</artifactId>
          <version>2.0.1</version>
          <inherited>true</inherited>
          <configuration>
            <instructions>
              <Bundle-Category>opencastproject</Bundle-Category>
              <Bundle-DocURL>http://opencastproject.org/</Bundle-DocURL>
              <Bundle-Vendor>The Opencast Project</Bundle-Vendor>
              <Bundle-SymbolicName>${project.artifactId}</Bundle-SymbolicName>
            </instructions>
          </configuration>
        </plugin>
        <plugin>
          <groupId>org.apache.maven.plugins</groupId>
          <artifactId>maven-surefire-plugin</artifactId>
          <version>2.18</version>
        </plugin>
        <plugin>
          <groupId>org.apache.maven.plugins</groupId>
          <artifactId>maven-checkstyle-plugin</artifactId>
          <version>2.13</version>
        </plugin>
        <plugin>
          <groupId>org.apache.maven.plugins</groupId>
          <artifactId>maven-antrun-plugin</artifactId>
          <version>1.8</version>
        </plugin>
        <plugin>
          <groupId>org.apache.maven.plugins</groupId>
          <artifactId>maven-dependency-plugin</artifactId>
          <version>2.9</version>
        </plugin>
        <plugin>
          <groupId>org.apache.maven.plugins</groupId>
          <artifactId>maven-site-plugin</artifactId>
          <version>3.4</version>
        </plugin>
        <plugin>
          <groupId>org.apache.maven.plugins</groupId>
          <artifactId>maven-eclipse-plugin</artifactId>
          <version>2.9</version>
        </plugin>
        <plugin>
          <groupId>org.apache.maven.plugins</groupId>
          <artifactId>maven-plugin-plugin</artifactId>
          <version>2.3</version>
        </plugin>
        <plugin>
          <groupId>org.apache.maven.plugins</groupId>
          <artifactId>maven-assembly-plugin</artifactId>
          <version>2.5.5</version>
        </plugin>
        <plugin>
          <groupId>org.apache.maven.plugins</groupId>
          <artifactId>maven-resources-plugin</artifactId>
          <version>2.7</version>
        </plugin>
        <plugin>
          <groupId>org.codehaus.mojo</groupId>
          <artifactId>chronos-maven-plugin</artifactId>
          <version>1.0-SNAPSHOT</version>
          <executions>
            <execution>
              <id>performance-test</id>
              <goals>
                <goal>jmeter</goal>
              </goals>
            </execution>
          </executions>
        </plugin>
        <plugin>
          <groupId>org.codehaus.mojo</groupId>
          <artifactId>build-helper-maven-plugin</artifactId>
          <version>1.7</version>
          <configuration>
            <sources>
              <source>${basedir}/src/main/resources/</source>
            </sources>
          </configuration>
          <executions>
            <execution>
              <goals>
                <goal>add-source</goal>
              </goals>
            </execution>
          </executions>
        </plugin>
        <plugin>
          <groupId>org.apache.maven.plugins</groupId>
          <artifactId>maven-pmd-plugin</artifactId>
          <version>3.3</version>
          <configuration>
            <!--<includeTests>true</includeTests> -->
            <typeResolution>true</typeResolution>
            <targetJdk>1.7</targetJdk>
          </configuration>
          <executions>
            <execution>
              <phase>validate</phase>
              <goals>
                <goal>pmd</goal>
                <goal>cpd</goal>
              </goals>
            </execution>
          </executions>
        </plugin>
        <plugin>
          <groupId>de.empulse.eclipselink</groupId>
          <artifactId>staticweave-maven-plugin</artifactId>
          <version>1.0.0</version>
          <executions>
            <execution>
              <phase>process-classes</phase>
              <goals>
                <goal>weave</goal>
              </goals>
              <configuration>
                <persistenceXMLLocation>META-INF/persistence.xml
                </persistenceXMLLocation>
                <logLevel>FINE</logLevel>
              </configuration>
            </execution>
          </executions>
          <dependencies>
            <dependency>
              <groupId>org.eclipse.persistence</groupId>
              <artifactId>org.eclipse.persistence.jpa</artifactId>
              <version>${eclipselink.version}</version>
            </dependency>
          </dependencies>
        </plugin>
        <plugin>
          <groupId>com.github.klieber</groupId>
          <artifactId>phantomjs-maven-plugin</artifactId>
          <version>0.5</version>
          <executions>
            <execution>
              <goals>
                <goal>install</goal>
              </goals>
            </execution>
          </executions>
          <configuration>
            <version>1.9.8</version>
          </configuration>
        </plugin>
        <plugin>
          <groupId>com.github.searls</groupId>
          <artifactId>jasmine-maven-plugin</artifactId>
          <version>2.0-beta-01</version>
          <executions>
            <execution>
              <goals>
                <goal>test</goal>
              </goals>
            </execution>
          </executions>
        </plugin>
      </plugins>
    </pluginManagement>
  </build>

  <dependencyManagement>
    <dependencies>
      <dependency>
        <groupId>javax.servlet</groupId>
        <artifactId>servlet-api</artifactId>
        <version>2.5</version>
        <scope>provided</scope>
      </dependency>

      <dependency>
        <groupId>org.apache.activemq</groupId>
        <artifactId>activemq-client</artifactId>
        <version>5.10.0</version>
      </dependency>

      <dependency>
        <groupId>org.apache.geronimo.specs</groupId>
        <artifactId>geronimo-jms_1.1_spec</artifactId>
        <version>1.1.1</version>
      </dependency>

      <dependency>
        <groupId>org.apache.mina</groupId>
        <artifactId>mina-core</artifactId>
        <version>2.0.9</version>
      </dependency>

      <dependency>
        <groupId>org.apache.mina</groupId>
        <artifactId>mina-integration-beans</artifactId>
        <version>2.0.9</version>
      </dependency>

      <dependency>
        <groupId>org.apache.mina</groupId>
        <artifactId>mina-integration-jmx</artifactId>
        <version>2.0.9</version>
      </dependency>

      <dependency>
        <groupId>org.apache.mina</groupId>
        <artifactId>mina-integration-ognl</artifactId>
        <version>2.0.9</version>
      </dependency>

      <dependency>
        <groupId>org.apache.tika</groupId>
        <artifactId>tika-bundle</artifactId>
        <version>1.1</version>
      </dependency>

      <dependency>
        <groupId>org.apache.tika</groupId>
        <artifactId>tika-core</artifactId>
        <version>1.1</version>
      </dependency>

      <dependency>
        <groupId>org.apache.tika</groupId>
        <artifactId>tika-parsers</artifactId>
        <version>1.1</version>
      </dependency>

      <dependency>
        <groupId>org.apache.solr</groupId>
        <artifactId>solr-core</artifactId>
        <exclusions>
          <exclusion>
            <groupId>woodstox</groupId>
            <artifactId>wstx-asl</artifactId>
          </exclusion>
        </exclusions>
        <version>1.4.1</version>
      </dependency>

      <dependency>
        <groupId>org.apache.solr</groupId>
        <artifactId>solr-solrj</artifactId>
        <version>1.4.1</version>
      </dependency>

      <dependency>
        <groupId>com.google.guava</groupId>
        <artifactId>guava</artifactId>
        <version>18.0</version>
      </dependency>

      <dependency>
        <groupId>net.fortuna.ical4j</groupId>
        <artifactId>ical4j</artifactId>
        <version>1.0-rc2-patched</version>
      </dependency>

      <dependency>
        <groupId>org.apache.servicemix.bundles</groupId>
        <artifactId>org.apache.servicemix.bundles.quartz</artifactId>
        <version>1.8.5_1</version>
      </dependency>

      <!-- OSGi -->
      <dependency>
        <groupId>org.osgi</groupId>
        <artifactId>org.osgi.core</artifactId>
        <version>${osgi.core.version}</version>
        <scope>provided</scope>
      </dependency>

      <dependency>
        <groupId>org.osgi</groupId>
        <artifactId>org.osgi.compendium</artifactId>
        <version>${osgi.compendium.version}</version>
        <scope>provided</scope>
      </dependency>

      <dependency>
        <groupId>org.apache.felix</groupId>
        <artifactId>org.apache.felix.fileinstall</artifactId>
        <version>3.1.10</version>
      </dependency>

      <dependency>
        <groupId>org.apache.felix</groupId>
        <artifactId>org.apache.felix.metatype</artifactId>
        <version>1.0.4</version>
        <scope>provided</scope>
      </dependency>

      <!-- JSRs -->
      <dependency>
        <groupId>javax.xml.bind</groupId>
        <artifactId>jaxb-api</artifactId>
        <version>2.2.2</version>
      </dependency>

      <dependency>
        <groupId>javax.activation</groupId>
        <artifactId>activation</artifactId>
        <version>1.1.1</version>
      </dependency>

      <dependency>
        <groupId>javax.mail</groupId>
        <artifactId>mail</artifactId>
        <version>1.4.7</version>
      </dependency>

      <dependency>
        <groupId>javax.ws.rs</groupId>
        <artifactId>jsr311-api</artifactId>
        <version>1.1.A</version>
      </dependency>

      <!-- JPA -->
      <dependency>
        <groupId>org.eclipse.persistence</groupId>
        <artifactId>org.eclipse.persistence.core</artifactId>
        <version>${eclipselink.version}</version>
      </dependency>

      <dependency>
        <groupId>org.eclipse.persistence</groupId>
        <artifactId>org.eclipse.persistence.jpa</artifactId>
        <version>${eclipselink.version}</version>
      </dependency>

      <dependency>
        <groupId>org.eclipse.persistence</groupId>
        <artifactId>org.eclipse.persistence.jpa.jpql</artifactId>
        <version>${eclipselink.version}</version>
      </dependency>

      <dependency>
        <groupId>org.eclipse.persistence</groupId>
        <artifactId>org.eclipse.persistence.asm</artifactId>
        <version>${eclipselink.version}</version>
      </dependency>

      <dependency>
        <groupId>org.eclipse.persistence</groupId>
        <artifactId>org.eclipse.persistence.antlr</artifactId>
        <version>${eclipselink.version}</version>
      </dependency>

      <dependency>
        <groupId>org.eclipse.persistence</groupId>
        <artifactId>javax.persistence</artifactId>
        <version>2.1.0</version>
      </dependency>

      <!-- CXF -->
      <dependency>
        <groupId>org.apache.cxf</groupId>
        <artifactId>cxf-bundle-jaxrs</artifactId>
        <version>2.2.9</version>
      </dependency>

      <!-- Spring -->
      <dependency>
        <groupId>org.springframework</groupId>
        <artifactId>org.springframework.aop</artifactId>
        <version>3.1.0.RELEASE</version>
      </dependency>

      <dependency>
        <groupId>org.springframework</groupId>
        <artifactId>org.springframework.asm</artifactId>
        <version>3.1.0.RELEASE</version>
      </dependency>

      <dependency>
        <groupId>org.springframework</groupId>
        <artifactId>org.springframework.core</artifactId>
        <version>3.1.0.RELEASE</version>
      </dependency>

      <dependency>
        <groupId>org.springframework</groupId>
        <artifactId>org.springframework.beans</artifactId>
        <version>3.1.0.RELEASE</version>
      </dependency>

      <dependency>
        <groupId>org.springframework</groupId>
        <artifactId>org.springframework.jdbc</artifactId>
        <version>3.1.0.RELEASE</version>
      </dependency>

      <dependency>
        <groupId>org.springframework</groupId>
        <artifactId>org.springframework.expression</artifactId>
        <version>3.1.0.RELEASE</version>
      </dependency>

      <dependency>
        <groupId>org.springframework</groupId>
        <artifactId>org.springframework.transaction</artifactId>
        <version>3.1.0.RELEASE</version>
      </dependency>

      <dependency>
        <groupId>org.springframework</groupId>
        <artifactId>org.springframework.context</artifactId>
        <version>3.1.0.RELEASE</version>
      </dependency>

      <dependency>
        <groupId>org.springframework</groupId>
        <artifactId>org.springframework.context.support</artifactId>
        <version>3.1.0.RELEASE</version>
      </dependency>

      <dependency>
        <groupId>org.springframework</groupId>
        <artifactId>org.springframework.web</artifactId>
        <version>3.1.0.RELEASE</version>
      </dependency>

      <dependency>
        <groupId>org.springframework.osgi</groupId>
        <artifactId>org.springframework.osgi.io</artifactId>
        <version>1.2.1</version>
      </dependency>

      <dependency>
        <groupId>org.springframework.osgi</groupId>
        <artifactId>org.springframework.osgi.core</artifactId>
        <version>1.2.1</version>
      </dependency>

      <dependency>
        <groupId>org.springframework.osgi</groupId>
        <artifactId>org.springframework.osgi.extender</artifactId>
        <version>1.2.1</version>
      </dependency>

      <dependency>
        <groupId>org.springframework.security</groupId>
        <artifactId>org.springframework.security.core</artifactId>
        <version>3.1.0.RELEASE</version>
      </dependency>

      <dependency>
        <groupId>org.springframework.security</groupId>
        <artifactId>org.springframework.security.config</artifactId>
        <version>3.1.0.RELEASE</version>
      </dependency>

      <dependency>
        <groupId>org.springframework.security</groupId>
        <artifactId>org.springframework.security.web</artifactId>
        <version>3.1.0.RELEASE</version>
      </dependency>

      <dependency>
        <groupId>org.springframework.security</groupId>
        <artifactId>org.springframework.security.openid</artifactId>
        <version>3.1.0.RELEASE</version>
      </dependency>

      <dependency>
        <groupId>org.springframework.security.oauth</groupId>
        <artifactId>spring-security-oauth</artifactId>
        <version>1.0.0.M1</version>
      </dependency>

      <dependency>
        <groupId>org.springframework.security</groupId>
        <artifactId>spring-security-cas</artifactId>
        <version>3.1.0.RELEASE</version>
      </dependency>

      <dependency>
        <groupId>org.jasig.cas</groupId>
        <artifactId>com.springsource.org.jasig.cas.client</artifactId>
        <version>3.1.12</version>
      </dependency>

      <dependency>
        <groupId>org.opensaml</groupId>
        <artifactId>com.springsource.org.opensaml</artifactId>
        <version>1.1.0</version>
      </dependency>

      <dependency>
        <groupId>org.openid4java</groupId>
        <artifactId>com.springsource.org.openid4java</artifactId>
        <version>0.9.5</version>
      </dependency>

      <dependency>
        <groupId>net.sourceforge.nekohtml</groupId>
        <artifactId>com.springsource.org.cyberneko.html</artifactId>
        <version>1.9.13</version>
      </dependency>

      <dependency>
        <groupId>org.apache.servicemix.bundles</groupId>
        <artifactId>org.apache.servicemix.bundles.commons-httpclient</artifactId>
        <version>3.1_7</version>
      </dependency>

      <dependency>
        <groupId>org.apache.servicemix.bundles</groupId>
        <artifactId>org.apache.servicemix.bundles.xerces</artifactId>
        <version>2.9.1_3</version>
      </dependency>

      <dependency>
        <groupId>org.apache.servicemix.bundles</groupId>
        <artifactId>org.apache.servicemix.bundles.jsr305</artifactId>
        <version>2.0.1_1</version>
      </dependency>

      <dependency>
        <groupId>org.apache.httpcomponents</groupId>
        <artifactId>httpcore-osgi</artifactId>
        <version>4.3.3</version>
      </dependency>

      <dependency>
        <groupId>org.apache.httpcomponents</groupId>
        <artifactId>httpclient-osgi</artifactId>
        <version>4.3.6</version>
      </dependency>

      <dependency>
        <groupId>org.easymock</groupId>
        <artifactId>easymock</artifactId>
        <scope>test</scope>
        <version>3.3</version>
      </dependency>

      <dependency>
        <groupId>org.jdom</groupId>
        <artifactId>com.springsource.org.jdom</artifactId>
        <version>1.0.0</version>
      </dependency>

      <dependency>
        <groupId>org.apache.lucene</groupId>
        <artifactId>com.springsource.org.apache.lucene</artifactId>
        <version>2.4.1</version>
      </dependency>

      <!-- logging -->
      <dependency>
        <groupId>org.slf4j</groupId>
        <artifactId>slf4j-api</artifactId>
        <version>1.6.4</version>
      </dependency>

      <dependency>
        <groupId>org.slf4j</groupId>
        <artifactId>slf4j-log4j12</artifactId>
        <version>1.6.4</version>
      </dependency>

      <dependency>
        <groupId>log4j</groupId>
        <artifactId>log4j</artifactId>
        <version>1.2.16</version>
        <scope>test</scope>
      </dependency>

      <!-- apache commons syncing -->

      <dependency>
        <groupId>org.apache.commons</groupId>
        <artifactId>commons-compress</artifactId>
        <version>${commons-compress.version}</version>
      </dependency>

      <dependency>
        <groupId>commons-codec</groupId>
        <artifactId>commons-codec</artifactId>
        <version>1.9</version>
      </dependency>

      <dependency>
        <groupId>commons-collections</groupId>
        <artifactId>commons-collections</artifactId>
        <version>3.2.1</version>
      </dependency>

      <dependency>
        <groupId>commons-fileupload</groupId>
        <artifactId>commons-fileupload</artifactId>
        <version>1.2.1</version>
      </dependency>

      <dependency>
        <groupId>commons-io</groupId>
        <artifactId>commons-io</artifactId>
        <version>2.1</version>
      </dependency>

      <dependency>
        <groupId>org.apache.commons</groupId>
        <artifactId>commons-lang3</artifactId>
        <version>3.4</version>
      </dependency>

      <dependency>
        <groupId>commons-pool</groupId>
        <artifactId>commons-pool</artifactId>
        <version>1.5.3</version>
      </dependency>

      <dependency>
        <groupId>org.apache.commons</groupId>
        <artifactId>commons-csv</artifactId>
        <version>1.0</version>
      </dependency>

      <dependency>
        <groupId>org.apache.commons</groupId>
        <artifactId>com.springsource.org.apache.commons.beanutils</artifactId>
        <version>1.7.0</version>
      </dependency>

      <dependency>
        <groupId>joda-time</groupId>
        <artifactId>joda-time</artifactId>
        <version>2.6</version>
      </dependency>

      <dependency>
        <groupId>org.apache.felix</groupId>
        <artifactId>org.apache.felix.http.bundle</artifactId>
        <classifier>opencast</classifier>
        <version>2.2.0</version>
      </dependency>

      <dependency>
        <groupId>com.google.code.findbugs</groupId>
        <artifactId>jsr305</artifactId>
        <version>3.0.0</version>
      </dependency>

      <!-- testing -->
      <dependency>
        <groupId>junit</groupId>
        <artifactId>junit</artifactId>
        <version>4.11</version>
        <scope>test</scope>
      </dependency>

      <dependency>
        <groupId>com.h2database</groupId>
        <artifactId>h2</artifactId>
        <version>1.3.149</version>
      </dependency>

      <dependency>
        <groupId>c3p0</groupId>
        <artifactId>c3p0</artifactId>
        <version>0.9.1.2</version>
      </dependency>

      <dependency>
        <groupId>com.entwinemedia.common</groupId>
        <artifactId>functional</artifactId>
        <version>1.1.1</version>
      </dependency>

    </dependencies>
  </dependencyManagement>

  <!-- All non-build related project data below here -->

  <organization>
    <name>Opencast Project</name>
    <url>http://www.opencastproject.org/</url>
  </organization>

  <developers>
    <developer>
      <id>jholtzman</id>
      <name>Josh Holtzman</name>
      <email>jholtzman@berkeley.edu</email>
      <organization>UC Berkeley</organization>
      <organizationUrl>http://berkeley.edu</organizationUrl>
      <roles>
        <role>developer</role>
      </roles>
      <timezone>-8</timezone>
    </developer>
    <developer>
      <id>ruben.perez</id>
      <name>Ruben Perez Vazquez</name>
      <email>ruben.perez@uni-koeln.de</email>
      <organization>University of Cologne</organization>
      <organizationUrl>http://www.uni-koeln.de</organizationUrl>
      <roles>
        <role>developer</role>
      </roles>
      <timezone>+1</timezone>
    </developer>
    <developer>
      <id>edu.alonso</id>
      <name>Eduardo Alonso Gil</name>
      <email>ealonso@uvigo.es</email>
      <organization>University of Vigo</organization>
      <organizationUrl>http://www.uvigo.es</organizationUrl>
      <roles>
        <role>developer</role>
      </roles>
      <timezone>+1</timezone>
    </developer>
    <developer>
      <id>k.amundson</id>
      <name>Kristofor Amundson</name>
      <email>kta719@mail.usask.ca</email>
      <organization>University of Saskatchewan</organization>
      <organizationUrl>http://www.usask.ca/</organizationUrl>
      <roles>
        <role>developer</role>
      </roles>
      <timezone>-6</timezone>
    </developer>
    <developer>
      <id>cab938</id>
      <name>Christopher Brooks</name>
      <email>cab938@mail.usask.ca</email>
      <organization>University of Saskatchewan</organization>
      <organizationUrl>http://www.usask.ca/</organizationUrl>
      <roles>
        <role>developer</role>
      </roles>
      <timezone>-6</timezone>
    </developer>
    <developer>
      <id>ahochman</id>
      <name>Adam Hochman</name>
      <email>adam@media.berkeley.edu</email>
      <organization>UC Berkeley</organization>
      <organizationUrl>http://berkeley.edu</organizationUrl>
      <roles>
        <role>project manager/community facilitator</role>
      </roles>
      <timezone>-8</timezone>
    </developer>
    <developer>
      <id>bwulff</id>
      <name>Benjamin Wulff</name>
      <email>bwulff@uos.de</email>
      <organization>University of Osnabrueck</organization>
      <organizationUrl>http://www.uos.de/</organizationUrl>
      <roles>
        <role>developer</role>
      </roles>
      <timezone>+1</timezone>
    </developer>
    <developer>
      <id>azeckoski</id>
      <name>Aaron Zeckoski</name>
      <email>azeckoski@vt.edu</email>
      <url>http://tinyurl.com/azprofile</url>
      <roles>
        <role>developer</role>
      </roles>
      <timezone>0</timezone>
    </developer>
    <developer>
      <id>rrolf</id>
      <name>Ruediger Rolf</name>
      <email>rrolf@uni-osnabrueck.de</email>
      <organization>University of Osnabrueck</organization>
      <organizationUrl>http://www.uni-osnabrueck.de/</organizationUrl>
      <roles>
        <role>developer</role>
      </roles>
      <timezone>+1</timezone>
    </developer>
    <developer>
      <id>mketterl</id>
      <name>Markus Ketterl</name>
      <email>mketterl@uni-osnabrueck.de</email>
      <organization>University of Osnabrueck</organization>
      <organizationUrl>http://www.uni-osnabrueck.de/</organizationUrl>
      <roles>
        <role>developer</role>
      </roles>
      <timezone>+1</timezone>
    </developer>
    <developer>
      <id>bostjan</id>
      <name>Bostjan Pajntar</name>
      <email>bostjan.pajntar@ijs.si</email>
      <organization>Jozef Stefan Institute</organization>
      <organizationUrl>http://www.ijs.si</organizationUrl>
      <roles>
        <role>developer</role>
      </roles>
      <timezone>+1</timezone>
    </developer>
    <developer>
      <id>greg_logan</id>
      <name>Greg Logan</name>
      <email>gregorydlogan@gmail.com</email>
      <organization>Independent Consultant</organization>
      <roles>
        <role>developer</role>
      </roles>
      <timezone>-6</timezone>
    </developer>
    <developer>
      <id>nejc</id>
      <name>Nejc Skofic</name>
      <email>nejc.skofic@ijs.si</email>
      <organization>Jozef Stefan Institute</organization>
      <organizationUrl>http://www.ijs.si</organizationUrl>
      <roles>
        <role>developer</role>
      </roles>
      <timezone>+1</timezone>
    </developer>
    <developer>
      <id>matjaz</id>
      <name>Matjaz Rihtar</name>
      <email>matjaz.rihtar@ijs.si</email>
      <organization>Jozef Stefan Institute</organization>
      <organizationUrl>http://www.ijs.si</organizationUrl>
      <roles>
        <role>developer</role>
      </roles>
      <timezone>+1</timezone>
    </developer>
    <developer>
      <id>twunden</id>
      <name>Tobias Wunden</name>
      <email>tobias@entwinemedia.com</email>
      <organization>Entwine</organization>
      <organizationUrl>http://entwinemedia.com</organizationUrl>
      <roles>
        <role>developer</role>
      </roles>
      <timezone>+1</timezone>
    </developer>
    <developer>
      <id>msutton</id>
      <name>Micah Sutton</name>
      <email>msutton3@unl.edu</email>
      <organization>University of Nebraska-Lincoln</organization>
      <organizationUrl>http://www.unl.edu</organizationUrl>
      <roles>
        <role>developer</role>
      </roles>
      <timezone>-6</timezone>
    </developer>
    <developer>
      <id>jamiehodge</id>
      <name>Jamie Hodge</name>
      <email>jamieh@hum.ku.dk</email>
      <organization>Copenhagen University</organization>
      <organizationUrl>http://ku.dk</organizationUrl>
      <roles>
        <role>developer</role>
      </roles>
      <timezone>+1</timezone>
    </developer>
    <developer>
      <id>jemden</id>
      <name>Johannes Emden</name>
      <email>johannes.emden@uni-osnabrueck.de</email>
      <organization>University of Osnabrueck</organization>
      <organizationUrl>http://www.uni-osnabrueck.de/</organizationUrl>
      <roles>
        <role>developer</role>
      </roles>
      <timezone>+1</timezone>
    </developer>
    <developer>
      <id>aklassen</id>
      <name>Andre Klassen</name>
      <email>andre.klassen@uni-osnabrueck.de</email>
      <organization>University of Osnabrueck</organization>
      <organizationUrl>http://www.uni-osnabrueck.de/</organizationUrl>
      <roles>
        <role>developer</role>
      </roles>
      <timezone>+1</timezone>
    </developer>
    <developer>
      <id>stefan</id>
      <name>Stefan Altevogt</name>
      <email>saltevog@uni-osnabrueck.de</email>
      <organization>University of Applied Sciences Osnabrueck</organization>
      <organizationUrl>http://www.fh-osnabrueck.de/</organizationUrl>
      <roles>
        <role>developer</role>
      </roles>
      <timezone>+1</timezone>
    </developer>
    <developer>
      <id>akm220</id>
      <name>Adam McKenzie</name>
      <email>akm220@mail.usask.ca</email>
      <organization>University of Saskatchewan</organization>
      <organizationUrl>http://www.usask.ca</organizationUrl>
      <roles>
        <role>developer</role>
      </roles>
      <timezone>-6</timezone>
    </developer>
    <developer>
      <id>denmeyer</id>
      <name>Denis Meyer</name>
      <email>denmeyer@uni-osnabrueck.de</email>
      <organization>University of Osnabrueck</organization>
      <organizationUrl>http://www.uni-osnabrueck.de/</organizationUrl>
      <roles>
        <role>developer</role>
      </roles>
      <timezone>+1</timezone>
    </developer>
    <developer>
      <id>mmoorman</id>
      <name>Markus Moormann</name>
      <email>mmoorman@uni-osnabrueck.de</email>
      <organization>University of Osnabrueck</organization>
      <organizationUrl>http://www.uni-osnabrueck.de/</organizationUrl>
      <roles>
        <role>developer</role>
      </roles>
      <timezone>+1</timezone>
    </developer>
    <developer>
      <id>kenneth</id>
      <name>Kenneth Lui</name>
      <email>hkkenneth@gmail.com</email>
      <url>http://www.ugrad.cs.ubc.ca/~j7l6/</url>
      <roles>
        <role>developer</role>
      </roles>
      <timezone>-8</timezone>
    </developer>
    <developer>
      <id>cedriessen</id>
      <name>Christoph Driessen</name>
      <email>christoph@entwinemedia.com</email>
      <organization>Entwine</organization>
      <organizationUrl>http://entwinemedia.com</organizationUrl>
      <roles>
        <role>developer</role>
      </roles>
      <timezone>+1</timezone>
    </developer>
    <developer>
      <id>sozores</id>
      <name>Susana Ozores</name>
      <email>sozores@teltek.es</email>
      <organization>Universidade de Vigo</organization>
      <organizationUrl>http://www.uvigo.es</organizationUrl>
      <roles>
        <role>developer</role>
      </roles>
      <timezone>+1</timezone>
    </developer>
    <developer>
      <id>wsmirnow</id>
      <name>Waldemar Smirnow</name>
      <email>wsmirnow@uni-osnabrueck.de</email>
      <organization>University of Osnabrueck</organization>
      <organizationUrl>http://www.uni-osnabrueck.de/</organizationUrl>
      <roles>
        <role>developer</role>
      </roles>
      <timezone>+1</timezone>
    </developer>
    <developer>
      <id>dhorwitz</id>
      <name>David Horwitz</name>
      <email>david.horwitz@uct.ac.za</email>
      <organization>University of Cape Town</organization>
      <organizationUrl>http://www.uct.ac.za/</organizationUrl>
      <roles>
        <role>developer</role>
      </roles>
      <timezone>+2</timezone>
    </developer>
    <developer>
      <id>nbirnbaum</id>
      <name>Nils H. Birnbaum</name>
      <email>nbirnbau@uni-osnabrueck.de</email>
      <organization>Universität Osnabrück</organization>
      <organizationUrl>http://www.virtuos.uni-osnabrueck.de</organizationUrl>
      <roles>
        <role>Documentation and QA</role>
      </roles>
      <timezone>+1</timezone>
    </developer>
    <developer>
      <id>lrohner</id>
      <name>Lukas Rohner</name>
      <email>lukas@entwinemedia.com</email>
      <organization>Entwine</organization>
      <organizationUrl>http://entwinemedia.com</organizationUrl>
      <roles>
        <role>developer</role>
      </roles>
      <timezone>+1</timezone>
    </developer>
    <developer>
      <id>xavier.butty</id>
      <name>Xavier Butty</name>
      <email>xavier@entwinemedia.com</email>
      <organization>Entwine</organization>
      <organizationUrl>http://entwinemedia.com</organizationUrl>
      <roles>
        <role>developer</role>
      </roles>
      <timezone>+1</timezone>
    </developer>
    <developer>
      <id>etmoyo</id>
      <name>Edmore Moyo</name>
      <email>edmore.moyo@uct.ac.za</email>
      <organization>University of Cape Town</organization>
      <organizationUrl>http://www.uct.ac.za</organizationUrl>
      <roles>
        <role>developer</role>
      </roles>
      <timezone>+2</timezone>
    </developer>
    <developer>
      <id>michellezee</id>
      <name>Michelle Ziegmann</name>
      <email>michelle@media.berkeley.edu</email>
      <organization>UC Berkeley</organization>
      <organizationUrl>http://berkeley.edu</organizationUrl>
      <roles>
        <role>community facilitator</role>
        <role>tester</role>
      </roles>
      <timezone>-8</timezone>
    </developer>
    <developer>
      <id>judy</id>
      <name>Judy Stern</name>
      <email>jlstern@berkeley.edu</email>
      <organization>UC Berkeley</organization>
      <organizationUrl>http://berkeley.edu</organizationUrl>
      <roles>
        <role>community facilitator</role>
        <role>tester</role>
      </roles>
      <timezone>-8</timezone>
    </developer>
    <developer>
      <id>jamesp</id>
      <name>James Perrin</name>
      <email>james.perrin@manchester.ac.uk</email>
      <organization>University of Manchester</organization>
      <organizationUrl>http://www.manchester.ac.uk</organizationUrl>
      <roles>
        <role>developer</role>
      </roles>
      <timezone>0</timezone>
    </developer>
    <developer>
      <id>ts23</id>
      <name>Tobias Schiebeck</name>
      <email>tobias.schiebeck@manchester.ac.uk</email>
      <organization>University of Manchester</organization>
      <organizationUrl>http://www.manchester.ac.uk</organizationUrl>
      <roles>
        <role>developer</role>
      </roles>
      <timezone>0</timezone>
    </developer>
    <developer>
      <id>jaimeg</id>
      <name>Jaime Gago</name>
      <email>jaime@entwinemedia.com</email>
      <organization>Entwine</organization>
      <organizationUrl>http://entwinemedia.com</organizationUrl>
      <roles>
        <role>developer</role>
      </roles>
      <timezone>-8</timezone>
    </developer>
    <developer>
      <id>karen</id>
      <name>Karen Dolan</name>
      <email>kdolan@dce.harvard.edu</email>
      <organization>Harvard University, Division of Continuing Education</organization>
      <organizationUrl>http://www.dce.harvard.edu</organizationUrl>
      <roles>
        <role>developer</role>
      </roles>
      <timezone>-5</timezone>
    </developer>
    <developer>
      <id>lkiesow</id>
      <name>Lars Kiesow</name>
      <email>lkiesow@uos.de</email>
      <organization>Fraunhofer IAIS, University of Osnabrueck</organization>
      <organizationUrl>http://www.uos.de/</organizationUrl>
      <roles>
        <role>developer</role>
      </roles>
      <timezone>+1</timezone>
    </developer>
    <developer>
      <id>basil.brunner</id>
      <name>Basil Brunner</name>
      <email>basil@entwinemedia.com</email>
      <organization>Entwine</organization>
      <organizationUrl>http://entwinemedia.com</organizationUrl>
      <roles>
        <role>developer</role>
      </roles>
      <timezone>+1</timezone>
    </developer>
  </developers>

  <contributors><!-- TODO? -->
  </contributors>

  <mailingLists>
    <mailingList>
      <name>Matterhorn Mailing List</name>
      <subscribe>https://groups.google.com/a/opencast.org/forum/#!forum/matterhorn</subscribe>
      <unsubscribe>https://groups.google.com/a/opencast.org/forum/#!forum/matterhorn</unsubscribe>
      <post>matterhorn@opencast.org</post>
      <archive>https://groups.google.com/a/opencast.org/forum/#!forum/matterhorn</archive>
    </mailingList>
  </mailingLists>

  <licenses>
    <license>
      <name>Educational Community License, Version 2.0</name>
      <url>http://www.osedu.org/licenses/ECL-2.0/ecl2.txt</url>
    </license>
  </licenses>

  <scm>
    <connection>scm:git:https://bitbucket.org/opencast-community/matterhorn.git</connection>
    <developerConnection>scm:git:git@bitbucket.org:opencast-community/matterhorn.git</developerConnection>
    <url>https://bitbucket.org/opencast-community</url>
  </scm>

  <issueManagement>
    <system>jira</system>
    <url>https://opencast.jira.com</url>
  </issueManagement>
  <!-- Site Report generation settings -->
  <reporting>
    <plugins>
      <plugin>
        <groupId>org.apache.maven.plugins</groupId>
        <artifactId>maven-surefire-report-plugin</artifactId>
        <version>2.5</version>
        <configuration>
          <aggregate>true</aggregate>
        </configuration>
      </plugin>
      <plugin>
        <groupId>org.apache.maven.plugins</groupId>
        <artifactId>maven-javadoc-plugin</artifactId>
        <!-- NOTE: this should match the settings for the build plugin above -->
        <version>2.10.1</version>
        <configuration>
          <!-- <aggregate>true</aggregate> -->
          <!-- <detectLinks>true</detectLinks> -->
          <!-- http://jira.codehaus.org/browse/MJAVADOC-273 -->
          <detectJavaApiLink>true</detectJavaApiLink>
          <javadocVersion>1.7</javadocVersion>
          <maxmemory>512m</maxmemory>
          <quiet>true</quiet>
        </configuration>
        <reportSets>
          <reportSet>
            <id>default</id>
            <reports>
              <report>javadoc</report>
            </reports>
          </reportSet>
          <reportSet>
            <id>aggregate</id>
            <inherited>false</inherited>
            <reports>
              <report>aggregate</report>
            </reports>
          </reportSet>
        </reportSets>
      </plugin>
      <plugin>
        <groupId>org.apache.maven.plugins</groupId>
        <artifactId>maven-jxr-plugin</artifactId>
        <version>2.1</version>
        <configuration>
          <aggregate>false</aggregate>
          <inputEncoding>UTF-8</inputEncoding>
          <outputEncoding>UTF-8</outputEncoding>
        </configuration>
        <!--<reportSets>
          <reportSet>
            <id>aggregate</id>
            <inherited>false</inherited>
            <reports>
              <report>aggregate</report>
            </reports>
          </reportSet>
        </reportSets>-->
      </plugin>
      <plugin>
        <groupId>org.apache.maven.plugins</groupId>
        <artifactId>maven-project-info-reports-plugin</artifactId>
        <version>2.1.2</version>
        <configuration>
          <dependencyLocationsEnabled>false</dependencyLocationsEnabled>
        </configuration>
        <reportSets>
          <reportSet>
            <reports>
              <report>cim</report>
              <report>dependencies</report>
              <report>dependency-convergence</report>
<!--3.3              <report>dependency-info</report>-->
              <report>dependency-management</report>
<!--3.3              <report>distribution-management</report>-->
              <report>index</report>
              <report>issue-tracking</report>
<!--              <report>license</report>-->
              <report>mailing-list</report>
<!--3.3              <report>modules</report>-->
              <report>plugin-management</report>
              <report>plugins</report>
              <report>project-team</report>
              <report>scm</report>
              <report>summary</report>
            </reports>
          </reportSet>
        </reportSets>
      </plugin>
      <!--<plugin>
        <groupId>org.codehaus.mojo</groupId>
        <artifactId>taglist-maven-plugin</artifactId>
        <version>2.4</version>
        <configuration>
          <tags>
            <tag>TODO</tag>
            <tag>FIXME</tag>
            <tag>@todo</tag>
            <tag>@deprecated</tag>
          </tags>
        </configuration>
      </plugin>
      <!- - WARNING: this plugin is beta only, we should maybe not use it -AZ - ->
      <plugin>
        <groupId>org.codehaus.mojo</groupId>
        <artifactId>jdepend-maven-plugin</artifactId>
        <version>2.0-beta-2</version>
      </plugin>
      -->
      <!-- <plugin> -->
      <!-- <groupId>org.codehaus.mojo</groupId> -->
      <!-- <artifactId>cobertura-maven-plugin</artifactId> -->
      <!-- <version>2.3</version> -->
      <!-- </plugin> -->
      <plugin>
        <groupId>org.apache.maven.plugins</groupId>
        <artifactId>maven-pmd-plugin</artifactId>
        <version>3.3</version>
        <configuration>
          <aggregate>true</aggregate>
          <!--<includeTests>true</includeTests>-->
          <typeResolution>true</typeResolution>
          <targetJdk>1.7</targetJdk>
        </configuration>
      </plugin>
    </plugins>
  </reporting>
  <!-- defines the various repositories -->
  <pluginRepositories>
    <pluginRepository>
      <id>opencast</id>
      <name>Opencast Repo</name>
      <url>http://nexus.opencast.org/nexus/content/groups/public</url>
      <snapshots>
        <enabled>false</enabled>
      </snapshots>
      <releases>
        <enabled>true</enabled>
      </releases>
    </pluginRepository>
  </pluginRepositories>

  <repositories>
    <repository>
      <id>opencast</id>
      <name>Opencast Repo</name>
<<<<<<< HEAD
      <url>http://repository.opencastproject.org/nexus/content/groups/public</url>
      <snapshots>
        <enabled>false</enabled>
      </snapshots>
      <releases>
        <enabled>true</enabled>
      </releases>
    </repository>
    <repository>
      <id>entwine</id>
      <name>Entwine Repo</name>
      <url>http://maven.entwinemedia.com/content/repositories/releases
      </url>
      <snapshots>
        <enabled>false</enabled>
      </snapshots>
      <releases>
        <enabled>true</enabled>
      </releases>
    </repository>
    <repository>
      <id>opencast.snapshots</id>
      <name>Opencast SNAPSHOTS</name>
      <url>http://repository.opencastproject.org/nexus/content/groups/public-snapshots</url>
      <snapshots>
        <enabled>true</enabled>
      </snapshots>
      <releases>
        <enabled>false</enabled>
      </releases>
    </repository>
    <repository>
      <id>sakai</id>
      <name>Sakai Repo</name>
      <url>http://source.sakaiproject.org/maven2</url>
=======
      <url>http://nexus.opencast.org/nexus/content/groups/public</url>
>>>>>>> 3d5f06af
      <snapshots>
        <enabled>false</enabled>
      </snapshots>
      <releases>
        <enabled>true</enabled>
      </releases>
    </repository>
<<<<<<< HEAD
    <repository>
      <id>eclipselink</id>
      <name>Eclipselink Repo</name>
      <url>http://download.eclipse.org/rt/eclipselink/maven.repo</url>
    </repository>
    <repository>
      <id>eclipse-gemini</id>
      <name>Eclipse Gemini Maven repository</name>
      <url>http://download.eclipse.org/gemini/mvn/</url>
    </repository>
    <!-- these are here as a backup in case the matterhorn nexus repository
      is down -->
    <!-- <repository> <id>com.springsource.repository.bundles.release</id>
      <name>SpringSource Enterprise Bundle Repository - SpringSource Bundle Releases</name>
      <url>http://repository.springsource.com/maven/bundles/release</url> <releases>
      <enabled>true</enabled> </releases> </repository> <repository> <id>com.springsource.repository.bundles.external</id>
      <name>SpringSource Enterprise Bundle Repository - External Bundle Releases</name>
      <url>http://repository.springsource.com/maven/bundles/external</url> <releases>
      <enabled>true</enabled> </releases> </repository> <repository> <id>ops4j</id>
      <name>OPS4J Repository</name> <url>http://repository.ops4j.org/maven2</url>
      <releases> <enabled>true</enabled> </releases> </repository> <repository>
      <id>apache.incubating</id> <name>Apache Incubating Repository</name> <url>http://people.apache.org/repo/m2-incubating-repository</url>
      <releases> <enabled>true</enabled> </releases> </repository> <repository>
      <id>codehaus-release-repo</id> <name>Codehaus Release Repo</name> <url>http://repository.codehaus.org</url>
      <releases> <enabled>true</enabled> </releases> </repository> <repository>
      <id>modularity-releases</id> <name>Modularity Releases Repository</name>
      <url>http://m2.modularity.net.au/releases</url> <releases> <enabled>true</enabled>
      </releases> </repository> <repository> <id>sonatype-repository</id> <name>Sonatype
      Public Repo</name> <url>http://repository.sonatype.org/content/groups/public/</url>
      <releases> <enabled>true</enabled> </releases> </repository> <repository>
      <id>EclipseLink Repo</id> <url>http://mirrors.ibiblio.org/pub/mirrors/eclipse/rt/eclipselink/maven.repo</url>
      <releases> <enabled>true</enabled> </releases> </repository> -->
=======
>>>>>>> 3d5f06af
  </repositories>
</project><|MERGE_RESOLUTION|>--- conflicted
+++ resolved
@@ -23,13 +23,9 @@
     <matterhorn.basedir>${basedir}</matterhorn.basedir>
     <project.build.sourceEncoding>UTF-8</project.build.sourceEncoding>
     <project.reporting.outputEncoding>UTF-8</project.reporting.outputEncoding>
-<<<<<<< HEAD
     <checkstyle.skip>false</checkstyle.skip>
     <eclipselink.version>2.6.0</eclipselink.version>
-=======
-
     <commons-compress.version>1.9</commons-compress.version>
->>>>>>> 3d5f06af
     <jmeter.version>2.4</jmeter.version>
     <json-simple.version>1.1</json-simple.version>
     <osgi.compendium.version>4.2.0</osgi.compendium.version>
@@ -38,982 +34,6 @@
     <karaf.version>3.0.4</karaf.version>
   </properties>
 
-<<<<<<< HEAD
-  <profiles>
-
-    <!-- Mix and match profiles used to build common deployments -->
-
-    <profile>
-      <id>admin</id>
-      <activation>
-        <activeByDefault>true</activeByDefault>
-        <property>
-          <name>all</name>
-        </property>
-      </activation>
-      <modules>
-        <module>modules/matterhorn-archive-api</module>
-        <module>modules/matterhorn-admin-ui-ng</module>
-        <module>modules/matterhorn-admin-ui</module>
-        <module>modules/matterhorn-archive-workflowoperation</module>
-        <module>modules/matterhorn-archive-base</module>
-        <module>modules/matterhorn-archive-schema</module>
-        <module>modules/matterhorn-archive-storage-fs</module>
-        <module>modules/matterhorn-authorization-manager</module>
-        <module>modules/matterhorn-authorization-xacml</module>
-        <module>modules/matterhorn-caption-api</module>
-        <module>modules/matterhorn-capture-admin-service-api</module>
-        <module>modules/matterhorn-capture-admin-service-impl</module>
-        <module>modules/matterhorn-capture-workflowoperation</module>
-        <module>modules/matterhorn-comments-workflowoperation</module>
-        <module>modules/matterhorn-common</module>
-        <module>modules/matterhorn-common-jpa-impl</module>
-        <module>modules/matterhorn-composer-service-api</module>
-        <module>modules/matterhorn-composer-workflowoperation</module>
-        <module>modules/matterhorn-conductor</module>
-        <module>modules/matterhorn-cover-image-api</module>
-        <module>modules/matterhorn-cover-image-workflowoperation</module>
-        <module>modules/matterhorn-db</module>
-        <module>modules/matterhorn-deprecated-workflowoperation</module>
-        <module>modules/matterhorn-distribution-service-api</module>
-        <module>modules/matterhorn-distribution-workflowoperation</module>
-        <module>modules/matterhorn-dublincore</module>
-        <module>modules/matterhorn-event-comment</module>
-        <module>modules/matterhorn-fileupload</module>
-        <module>modules/matterhorn-holdstate-workflowoperation</module>
-        <module>modules/matterhorn-incident-workflowoperation</module>
-        <module>modules/matterhorn-index-service</module>
-        <module>modules/matterhorn-ingest-service-api</module>
-        <module>modules/matterhorn-ingest-service-impl</module>
-        <module>modules/matterhorn-ingest-workflowoperation</module>
-        <module>modules/matterhorn-inspection-service-api</module>
-        <module>modules/matterhorn-inspection-workflowoperation</module>
-        <module>modules/matterhorn-json</module>
-        <module>modules/matterhorn-kernel</module>
-        <module>modules/matterhorn-lti</module>
-        <module>modules/matterhorn-mediapackage-manipulator</module>
-        <module>modules/matterhorn-mediapackage-ui</module>
-        <module>modules/matterhorn-message-broker-api</module>
-        <module>modules/matterhorn-message-broker-impl</module>
-        <module>modules/matterhorn-messages</module>
-        <module>modules/matterhorn-metadata-api</module>
-        <module>modules/matterhorn-metadata</module>
-        <module>modules/matterhorn-mpeg7</module>
-        <module>modules/matterhorn-notification-workflowoperation</module>
-        <module>modules/matterhorn-presets</module>
-        <module>modules/matterhorn-publication-service-api</module>
-        <module>modules/matterhorn-runtime-dependencies</module>
-        <module>modules/matterhorn-runtime-info</module>
-        <module>modules/matterhorn-runtime-info-ui-ng</module>
-        <module>modules/matterhorn-scheduler-api</module>
-        <module>modules/matterhorn-scheduler-impl</module>
-        <module>modules/matterhorn-scheduler-workflowoperation</module>
-        <module>modules/matterhorn-schema</module>
-        <module>modules/matterhorn-search-api</module>
-        <module>modules/matterhorn-search-service-api</module>
-        <module>modules/matterhorn-search-workflowoperation</module>
-        <module>modules/matterhorn-search</module>
-        <module>modules/matterhorn-series-service-api</module>
-        <module>modules/matterhorn-series-service-impl</module>
-        <module>modules/matterhorn-silencedetection-api</module>
-        <module>modules/matterhorn-smil-api</module>
-        <module>modules/matterhorn-smil-impl</module>
-        <module>modules/matterhorn-solr</module>
-        <module>modules/matterhorn-sox-api</module>
-        <module>modules/matterhorn-sox-workflowoperation</module>
-        <module>modules/matterhorn-static-file-service-api</module>
-        <module>modules/matterhorn-static-file-service-impl</module>
-        <module>modules/matterhorn-static</module>
-        <module>modules/matterhorn-textanalyzer-api</module>
-        <module>modules/matterhorn-textanalyzer-workflowoperation</module>
-        <module>modules/matterhorn-themes-workflowoperation</module>
-        <module>modules/matterhorn-themes</module>
-        <module>modules/matterhorn-userdirectory</module>
-        <module>modules/matterhorn-videoeditor-api</module>
-        <module>modules/matterhorn-videoeditor-workflowoperation</module>
-        <module>modules/matterhorn-videosegmenter-api</module>
-        <module>modules/matterhorn-videosegmenter-workflowoperation</module>
-        <module>modules/matterhorn-webconsole</module>
-        <module>modules/matterhorn-workflow-service-api</module>
-        <module>modules/matterhorn-workflow-service-impl</module>
-        <module>modules/matterhorn-workflow-workflowoperation</module>
-        <module>modules/matterhorn-working-file-repository-service-api</module>
-        <module>modules/matterhorn-workspace-api</module>
-      </modules>
-    </profile>
-
-    <profile>
-      <id>ingest</id>
-      <activation>
-        <activeByDefault>false</activeByDefault>
-        <property>
-          <name>all</name>
-        </property>
-      </activation>
-      <modules>
-        <module>modules/matterhorn-common</module>
-        <module>modules/matterhorn-common-jpa-impl</module>
-        <module>modules/matterhorn-db</module>
-        <module>modules/matterhorn-dublincore</module>
-        <module>modules/matterhorn-ingest-service-api</module>
-        <module>modules/matterhorn-ingest-service-impl</module>
-        <module>modules/matterhorn-json</module>
-        <module>modules/matterhorn-kernel</module>
-        <module>modules/matterhorn-message-broker-api</module>
-        <module>modules/matterhorn-message-broker-impl</module>
-        <module>modules/matterhorn-metadata-api</module>
-        <module>modules/matterhorn-mpeg7</module>
-        <module>modules/matterhorn-runtime-dependencies</module>
-        <module>modules/matterhorn-runtime-info</module>
-        <module>modules/matterhorn-scheduler-api</module>
-        <module>modules/matterhorn-scheduler-impl</module>
-        <module>modules/matterhorn-series-service-api</module>
-        <module>modules/matterhorn-series-service-impl</module>
-        <module>modules/matterhorn-serviceregistry</module>
-        <module>modules/matterhorn-static-file-service-api</module>
-        <module>modules/matterhorn-static-file-service-impl</module>
-        <module>modules/matterhorn-userdirectory</module>
-        <module>modules/matterhorn-workflow-service-api</module>
-        <module>modules/matterhorn-working-file-repository-service-api</module>
-        <module>modules/matterhorn-workspace-api</module>
-      </modules>
-    </profile>
-
-    <profile>
-      <id>ingest-standalone</id>
-      <activation>
-        <activeByDefault>false</activeByDefault>
-        <property>
-          <name>all</name>
-        </property>
-      </activation>
-      <modules>
-        <module>modules/matterhorn-authorization-xacml</module>
-        <module>modules/matterhorn-common</module>
-        <module>modules/matterhorn-common-jpa-impl</module>
-        <module>modules/matterhorn-db</module>
-        <module>modules/matterhorn-dublincore</module>
-        <module>modules/matterhorn-ingest-service-api</module>
-        <module>modules/matterhorn-ingest-service-impl</module>
-        <module>modules/matterhorn-json</module>
-        <module>modules/matterhorn-kernel</module>
-        <module>modules/matterhorn-message-broker-api</module>
-        <module>modules/matterhorn-message-broker-impl</module>
-        <module>modules/matterhorn-metadata-api</module>
-        <module>modules/matterhorn-mpeg7</module>
-        <module>modules/matterhorn-runtime-dependencies</module>
-        <module>modules/matterhorn-runtime-info</module>
-        <module>modules/matterhorn-runtime-info-ui</module>
-        <module>modules/matterhorn-scheduler-api</module>
-        <module>modules/matterhorn-scheduler-remote</module>
-        <module>modules/matterhorn-series-service-api</module>
-        <module>modules/matterhorn-series-service-remote</module>
-        <module>modules/matterhorn-serviceregistry</module>
-        <module>modules/matterhorn-static-file-service-api</module>
-        <module>modules/matterhorn-static-file-service-impl</module>
-        <module>modules/matterhorn-userdirectory</module>
-        <module>modules/matterhorn-webconsole</module>
-        <module>modules/matterhorn-workflow-service-api</module>
-        <module>modules/matterhorn-workflow-service-remote</module>
-        <module>modules/matterhorn-working-file-repository-service-api</module>
-        <module>modules/matterhorn-working-file-repository-service-impl</module>
-        <module>modules/matterhorn-workspace-api</module>
-        <module>modules/matterhorn-workspace-impl</module>
-      </modules>
-    </profile>
-
-    <profile>
-      <id>dist-standalone</id>
-      <activation>
-        <activeByDefault>false</activeByDefault>
-        <property>
-          <name>all</name>
-        </property>
-      </activation>
-      <modules>
-        <module>modules/matterhorn-authorization-xacml</module>
-        <module>modules/matterhorn-common</module>
-        <module>modules/matterhorn-common-jpa-impl</module>
-        <module>modules/matterhorn-db</module>
-        <module>modules/matterhorn-distribution-service-acl</module>
-        <module>modules/matterhorn-distribution-service-api</module>
-        <module>modules/matterhorn-distribution-service-download</module>
-        <module>modules/matterhorn-distribution-service-streaming</module>
-        <module>modules/matterhorn-dublincore</module>
-        <module>modules/matterhorn-json</module>
-        <module>modules/matterhorn-kernel</module>
-        <module>modules/matterhorn-message-broker-api</module>
-        <module>modules/matterhorn-message-broker-impl</module>
-        <module>modules/matterhorn-metadata-api</module>
-        <module>modules/matterhorn-mpeg7</module>
-        <module>modules/matterhorn-publication-service-api</module>
-        <module>modules/matterhorn-publication-service-youtube-v3</module>
-        <module>modules/matterhorn-runtime-dependencies</module>
-        <module>modules/matterhorn-runtime-info</module>
-        <module>modules/matterhorn-runtime-info-ui</module>
-        <module>modules/matterhorn-series-service-api</module>
-        <module>modules/matterhorn-series-service-remote</module>
-        <module>modules/matterhorn-static-file-service-api</module>
-        <module>modules/matterhorn-static-file-service-impl</module>
-        <module>modules/matterhorn-static</module>
-        <module>modules/matterhorn-userdirectory</module>
-        <module>modules/matterhorn-webconsole</module>
-        <module>modules/matterhorn-workflow-service-api</module>
-        <module>modules/matterhorn-workspace-api</module>
-      </modules>
-    </profile>
-
-    <profile>
-      <id>dist</id>
-      <activation>
-        <activeByDefault>true</activeByDefault>
-        <property>
-          <name>all</name>
-        </property>
-      </activation>
-      <modules>
-        <module>modules/matterhorn-authorization-xacml</module>
-        <module>modules/matterhorn-common</module>
-        <module>modules/matterhorn-common-jpa-impl</module>
-        <module>modules/matterhorn-db</module>
-        <module>modules/matterhorn-distribution-service-acl</module>
-        <module>modules/matterhorn-distribution-service-api</module>
-        <module>modules/matterhorn-distribution-service-download</module>
-        <module>modules/matterhorn-distribution-service-streaming</module>
-        <module>modules/matterhorn-dublincore</module>
-        <module>modules/matterhorn-json</module>
-        <module>modules/matterhorn-kernel</module>
-        <module>modules/matterhorn-message-broker-api</module>
-        <module>modules/matterhorn-message-broker-impl</module>
-        <module>modules/matterhorn-metadata-api</module>
-        <module>modules/matterhorn-mpeg7</module>
-        <module>modules/matterhorn-publication-service-api</module>
-        <module>modules/matterhorn-publication-service-youtube-v3</module>
-        <module>modules/matterhorn-runtime-dependencies</module>
-        <module>modules/matterhorn-runtime-info</module>
-        <module>modules/matterhorn-series-service-api</module>
-        <module>modules/matterhorn-series-service-impl</module>
-        <module>modules/matterhorn-static-file-service-api</module>
-        <module>modules/matterhorn-static-file-service-impl</module>
-        <module>modules/matterhorn-static</module>
-        <module>modules/matterhorn-userdirectory</module>
-        <module>modules/matterhorn-webconsole</module>
-        <module>modules/matterhorn-workflow-service-api</module>
-        <module>modules/matterhorn-workspace-api</module>
-      </modules>
-    </profile>
-
-    <profile>
-      <id>dist-stub</id>
-      <activation>
-        <activeByDefault>false</activeByDefault>
-        <property>
-          <name>all</name>
-        </property>
-      </activation>
-      <modules>
-        <module>modules/matterhorn-authorization-xacml</module>
-        <module>modules/matterhorn-common</module>
-        <module>modules/matterhorn-common-jpa-impl</module>
-        <module>modules/matterhorn-db</module>
-        <module>modules/matterhorn-distribution-service-acl-remote</module>
-        <module>modules/matterhorn-distribution-service-api</module>
-        <module>modules/matterhorn-distribution-service-download-remote</module>
-        <module>modules/matterhorn-distribution-service-streaming-remote</module>
-        <module>modules/matterhorn-dublincore</module>
-        <module>modules/matterhorn-json</module>
-        <module>modules/matterhorn-kernel</module>
-        <module>modules/matterhorn-message-broker-api</module>
-        <module>modules/matterhorn-message-broker-impl</module>
-        <module>modules/matterhorn-metadata-api</module>
-        <module>modules/matterhorn-mpeg7</module>
-        <module>modules/matterhorn-publication-service-api</module>
-        <module>modules/matterhorn-publication-service-youtube-remote</module>
-        <module>modules/matterhorn-runtime-dependencies</module>
-        <module>modules/matterhorn-runtime-info</module>
-        <module>modules/matterhorn-series-service-api</module>
-        <module>modules/matterhorn-static-file-service-api</module>
-        <module>modules/matterhorn-static-file-service-impl</module>
-        <module>modules/matterhorn-webconsole</module>
-        <module>modules/matterhorn-workspace-api</module>
-      </modules>
-    </profile>
-
-    <profile>
-      <id>engage</id>
-      <activation>
-        <activeByDefault>true</activeByDefault>
-        <property>
-          <name>all</name>
-        </property>
-      </activation>
-      <modules>
-        <module>modules/matterhorn-annotation-api</module>
-        <module>modules/matterhorn-annotation-impl</module>
-        <module>modules/matterhorn-authorization-xacml</module>
-        <module>modules/matterhorn-common</module>
-        <module>modules/matterhorn-common-jpa-impl</module>
-        <module>modules/matterhorn-db</module>
-        <module>modules/matterhorn-dublincore</module>
-        <module>modules/matterhorn-engage-theodul-api</module>
-        <module>modules/matterhorn-engage-theodul-core</module>
-        <module>modules/matterhorn-engage-theodul-plugin-controls</module>
-        <module>modules/matterhorn-engage-theodul-plugin-custom-mhConnection</module>
-        <module>modules/matterhorn-engage-theodul-plugin-custom-notifications</module>
-        <module>modules/matterhorn-engage-theodul-plugin-custom-usertracking</module>
-        <module>modules/matterhorn-engage-theodul-plugin-description</module>
-        <module>modules/matterhorn-engage-theodul-plugin-tab-description</module>
-        <module>modules/matterhorn-engage-theodul-plugin-tab-shortcuts</module>
-        <module>modules/matterhorn-engage-theodul-plugin-tab-slidetext</module>
-        <module>modules/matterhorn-engage-theodul-plugin-timeline-statistics</module>
-        <module>modules/matterhorn-engage-theodul-plugin-video-videojs</module>
-        <module>modules/matterhorn-engage-ui</module>
-        <module>modules/matterhorn-json</module>
-        <module>modules/matterhorn-kernel</module>
-        <module>modules/matterhorn-lti</module>
-        <module>modules/matterhorn-message-broker-api</module>
-        <module>modules/matterhorn-message-broker-impl</module>
-        <module>modules/matterhorn-metadata-api</module>
-        <module>modules/matterhorn-mpeg7</module>
-        <module>modules/matterhorn-runtime-dependencies</module>
-        <module>modules/matterhorn-runtime-info</module>
-        <module>modules/matterhorn-search-service-api</module>
-        <module>modules/matterhorn-search-service-feeds</module>
-        <module>modules/matterhorn-search-service-impl</module>
-        <module>modules/matterhorn-series-service-api</module>
-        <module>modules/matterhorn-series-service-impl</module>
-        <module>modules/matterhorn-solr</module>
-        <module>modules/matterhorn-static-file-service-api</module>
-        <module>modules/matterhorn-static-file-service-impl</module>
-        <module>modules/matterhorn-userdirectory</module>
-        <module>modules/matterhorn-usertracking-api</module>
-        <module>modules/matterhorn-usertracking-impl</module>
-        <module>modules/matterhorn-webconsole</module>
-        <module>modules/matterhorn-workspace-api</module>
-      </modules>
-    </profile>
-
-    <profile>
-      <id>engage-standalone</id>
-      <activation>
-        <activeByDefault>false</activeByDefault>
-        <property>
-          <name>all</name>
-        </property>
-      </activation>
-      <modules>
-        <module>modules/matterhorn-annotation-api</module>
-        <module>modules/matterhorn-annotation-impl</module>
-        <module>modules/matterhorn-archive-api</module>
-        <module>modules/matterhorn-authorization-xacml</module>
-        <module>modules/matterhorn-common</module>
-        <module>modules/matterhorn-common-jpa-impl</module>
-        <module>modules/matterhorn-composer-service-api</module>
-        <module>modules/matterhorn-db</module>
-        <module>modules/matterhorn-dublincore</module>
-        <module>modules/matterhorn-engage-theodul-api</module>
-        <module>modules/matterhorn-engage-theodul-core</module>
-        <module>modules/matterhorn-engage-theodul-plugin-controls</module>
-        <module>modules/matterhorn-engage-theodul-plugin-custom-mhConnection</module>
-        <module>modules/matterhorn-engage-theodul-plugin-custom-notifications</module>
-        <module>modules/matterhorn-engage-theodul-plugin-custom-usertracking</module>
-        <module>modules/matterhorn-engage-theodul-plugin-description</module>
-        <module>modules/matterhorn-engage-theodul-plugin-tab-description</module>
-        <module>modules/matterhorn-engage-theodul-plugin-tab-shortcuts</module>
-        <module>modules/matterhorn-engage-theodul-plugin-tab-slidetext</module>
-        <module>modules/matterhorn-engage-theodul-plugin-timeline-statistics</module>
-        <module>modules/matterhorn-engage-theodul-plugin-video-videojs</module>
-        <module>modules/matterhorn-engage-ui</module>
-        <module>modules/matterhorn-inspection-service-api</module>
-        <module>modules/matterhorn-json</module>
-        <module>modules/matterhorn-kernel</module>
-        <module>modules/matterhorn-lti</module>
-        <module>modules/matterhorn-message-broker-api</module>
-        <module>modules/matterhorn-message-broker-impl</module>
-        <module>modules/matterhorn-metadata-api</module>
-        <module>modules/matterhorn-mpeg7</module>
-        <module>modules/matterhorn-runtime-dependencies</module>
-        <module>modules/matterhorn-runtime-info-ui</module>
-        <module>modules/matterhorn-runtime-info</module>
-        <module>modules/matterhorn-scheduler-api</module>
-        <module>modules/matterhorn-search-service-api</module>
-        <module>modules/matterhorn-search-service-feeds</module>
-        <module>modules/matterhorn-search-service-impl</module>
-        <module>modules/matterhorn-series-service-api</module>
-        <module>modules/matterhorn-series-service-remote</module>
-        <module>modules/matterhorn-solr</module>
-        <module>modules/matterhorn-static-file-service-api</module>
-        <module>modules/matterhorn-static-file-service-impl</module>
-        <module>modules/matterhorn-userdirectory</module>
-        <module>modules/matterhorn-usertracking-api</module>
-        <module>modules/matterhorn-usertracking-impl</module>
-        <module>modules/matterhorn-webconsole</module>
-        <module>modules/matterhorn-workspace-api</module>
-      </modules>
-    </profile>
-
-    <profile>
-      <id>engage-stub</id>
-      <activation>
-        <activeByDefault>false</activeByDefault>
-        <property>
-          <name>all</name>
-        </property>
-      </activation>
-      <modules>
-        <module>modules/matterhorn-authorization-xacml</module>
-        <module>modules/matterhorn-common</module>
-        <module>modules/matterhorn-common-jpa-impl</module>
-        <module>modules/matterhorn-db</module>
-        <module>modules/matterhorn-distribution-service-api</module>
-        <module>modules/matterhorn-distribution-service-download-remote</module>
-        <module>modules/matterhorn-distribution-service-streaming-remote</module>
-        <module>modules/matterhorn-dublincore</module>
-        <module>modules/matterhorn-json</module>
-        <module>modules/matterhorn-kernel</module>
-        <module>modules/matterhorn-lti</module>
-        <module>modules/matterhorn-message-broker-api</module>
-        <module>modules/matterhorn-message-broker-impl</module>
-        <module>modules/matterhorn-metadata-api</module>
-        <module>modules/matterhorn-mpeg7</module>
-        <module>modules/matterhorn-publication-service-api</module>
-        <module>modules/matterhorn-publication-service-youtube-remote</module>
-        <module>modules/matterhorn-runtime-dependencies</module>
-        <module>modules/matterhorn-search-service-api</module>
-        <module>modules/matterhorn-search-service-remote</module>
-        <module>modules/matterhorn-series-service-api</module>
-        <module>modules/matterhorn-static-file-service-api</module>
-        <module>modules/matterhorn-static-file-service-impl</module>
-        <module>modules/matterhorn-webconsole</module>
-        <module>modules/matterhorn-workspace-api</module>
-      </modules>
-    </profile>
-
-    <profile>
-      <id>worker</id>
-      <activation>
-        <activeByDefault>true</activeByDefault>
-        <property>
-          <name>all</name>
-        </property>
-      </activation>
-      <modules>
-        <module>modules/matterhorn-authorization-xacml</module>
-        <module>modules/matterhorn-caption-api</module>
-        <module>modules/matterhorn-caption-impl</module>
-        <module>modules/matterhorn-common</module>
-        <module>modules/matterhorn-common-jpa-impl</module>
-        <module>modules/matterhorn-composer-ffmpeg</module>
-        <module>modules/matterhorn-composer-service-api</module>
-        <module>modules/matterhorn-cover-image-api</module>
-        <module>modules/matterhorn-cover-image-impl</module>
-        <module>modules/matterhorn-db</module>
-        <module>modules/matterhorn-dictionary-api</module>
-        <module>modules/matterhorn-dictionary-regexp</module>
-        <module>modules/matterhorn-dublincore</module>
-        <module>modules/matterhorn-inspection-service-api</module>
-        <module>modules/matterhorn-inspection-service-ffmpeg</module>
-        <module>modules/matterhorn-json</module>
-        <module>modules/matterhorn-kernel</module>
-        <module>modules/matterhorn-message-broker-api</module>
-        <module>modules/matterhorn-message-broker-impl</module>
-        <module>modules/matterhorn-metadata-api</module>
-        <module>modules/matterhorn-mpeg7</module>
-        <module>modules/matterhorn-runtime-dependencies</module>
-        <module>modules/matterhorn-runtime-info</module>
-        <module>modules/matterhorn-series-service-api</module>
-        <module>modules/matterhorn-series-service-impl</module>
-        <module>modules/matterhorn-silencedetection-api</module>
-        <module>modules/matterhorn-silencedetection-impl</module>
-        <module>modules/matterhorn-smil-api</module>
-        <module>modules/matterhorn-smil-impl</module>
-        <module>modules/matterhorn-sox-api</module>
-        <module>modules/matterhorn-sox-impl</module>
-        <module>modules/matterhorn-static-file-service-api</module>
-        <module>modules/matterhorn-static-file-service-impl</module>
-        <module>modules/matterhorn-textanalyzer-api</module>
-        <module>modules/matterhorn-textanalyzer-impl</module>
-        <module>modules/matterhorn-textextractor-tesseract</module>
-        <module>modules/matterhorn-userdirectory</module>
-        <module>modules/matterhorn-videoeditor-api</module>
-        <module>modules/matterhorn-videoeditor-ffmpeg-impl</module>
-        <module>modules/matterhorn-videosegmenter-api</module>
-        <module>modules/matterhorn-videosegmenter-ffmpeg</module>
-        <module>modules/matterhorn-webconsole</module>
-        <module>modules/matterhorn-workspace-api</module>
-        <module>modules/matterhorn-solr</module>
-      </modules>
-    </profile>
-
-    <profile>
-      <id>worker-standalone</id>
-      <activation>
-        <activeByDefault>false</activeByDefault>
-        <property>
-          <name>all</name>
-        </property>
-      </activation>
-      <modules>
-        <module>modules/matterhorn-archive-api</module>
-        <module>modules/matterhorn-authorization-xacml</module>
-        <module>modules/matterhorn-caption-api</module>
-        <module>modules/matterhorn-caption-impl</module>
-        <module>modules/matterhorn-common</module>
-        <module>modules/matterhorn-common-jpa-impl</module>
-        <module>modules/matterhorn-composer-ffmpeg</module>
-        <module>modules/matterhorn-composer-service-api</module>
-        <module>modules/matterhorn-cover-image-api</module>
-        <module>modules/matterhorn-cover-image-impl</module>
-        <module>modules/matterhorn-db</module>
-        <module>modules/matterhorn-dictionary-api</module>
-        <module>modules/matterhorn-dictionary-regexp</module>
-        <module>modules/matterhorn-dublincore</module>
-        <module>modules/matterhorn-inspection-service-api</module>
-        <module>modules/matterhorn-inspection-service-ffmpeg</module>
-        <module>modules/matterhorn-json</module>
-        <module>modules/matterhorn-kernel</module>
-        <module>modules/matterhorn-message-broker-api</module>
-        <module>modules/matterhorn-message-broker-impl</module>
-        <module>modules/matterhorn-metadata-api</module>
-        <module>modules/matterhorn-mpeg7</module>
-        <module>modules/matterhorn-runtime-dependencies</module>
-        <module>modules/matterhorn-runtime-info</module>
-        <module>modules/matterhorn-runtime-info-ui</module>
-        <module>modules/matterhorn-scheduler-api</module>
-        <module>modules/matterhorn-series-service-api</module>
-        <module>modules/matterhorn-series-service-remote</module>
-        <module>modules/matterhorn-silencedetection-api</module>
-        <module>modules/matterhorn-silencedetection-impl</module>
-        <module>modules/matterhorn-smil-api</module>
-        <module>modules/matterhorn-smil-impl</module>
-        <module>modules/matterhorn-sox-api</module>
-        <module>modules/matterhorn-sox-impl</module>
-        <module>modules/matterhorn-static-file-service-api</module>
-        <module>modules/matterhorn-static-file-service-impl</module>
-        <module>modules/matterhorn-textanalyzer-api</module>
-        <module>modules/matterhorn-textanalyzer-impl</module>
-        <module>modules/matterhorn-textextractor-tesseract</module>
-        <module>modules/matterhorn-userdirectory</module>
-        <module>modules/matterhorn-videoeditor-api</module>
-        <module>modules/matterhorn-videoeditor-ffmpeg-impl</module>
-        <module>modules/matterhorn-videosegmenter-api</module>
-        <module>modules/matterhorn-videosegmenter-ffmpeg</module>
-        <module>modules/matterhorn-webconsole</module>
-        <module>modules/matterhorn-workspace-api</module>
-      </modules>
-    </profile>
-
-    <profile>
-      <id>worker-stub</id>
-      <activation>
-        <activeByDefault>false</activeByDefault>
-        <property>
-          <name>all</name>
-        </property>
-      </activation>
-      <modules>
-        <module>modules/matterhorn-authorization-xacml</module>
-        <module>modules/matterhorn-caption-api</module>
-        <module>modules/matterhorn-caption-remote</module>
-        <module>modules/matterhorn-common</module>
-        <module>modules/matterhorn-common-jpa-impl</module>
-        <module>modules/matterhorn-composer-service-api</module>
-        <module>modules/matterhorn-composer-service-remote</module>
-        <module>modules/matterhorn-cover-image-api</module>
-        <module>modules/matterhorn-cover-image-remote</module>
-        <module>modules/matterhorn-inspection-service-api</module>
-        <module>modules/matterhorn-inspection-service-remote</module>
-        <module>modules/matterhorn-json</module>
-        <module>modules/matterhorn-kernel</module>
-        <module>modules/matterhorn-message-broker-api</module>
-        <module>modules/matterhorn-message-broker-impl</module>
-        <module>modules/matterhorn-metadata-api</module>
-        <module>modules/matterhorn-mpeg7</module>
-        <module>modules/matterhorn-runtime-dependencies</module>
-        <module>modules/matterhorn-series-service-api</module>
-        <module>modules/matterhorn-silencedetection-api</module>
-        <module>modules/matterhorn-silencedetection-remote</module>
-        <module>modules/matterhorn-smil-api</module>
-        <module>modules/matterhorn-smil-impl</module>
-        <module>modules/matterhorn-sox-api</module>
-        <module>modules/matterhorn-sox-remote</module>
-        <module>modules/matterhorn-static-file-service-api</module>
-        <module>modules/matterhorn-static-file-service-impl</module>
-        <module>modules/matterhorn-textanalyzer-api</module>
-        <module>modules/matterhorn-textanalyzer-remote</module>
-        <module>modules/matterhorn-videoeditor-api</module>
-        <module>modules/matterhorn-videoeditor-remote</module>
-        <module>modules/matterhorn-videosegmenter-api</module>
-        <module>modules/matterhorn-videosegmenter-remote</module>
-        <module>modules/matterhorn-webconsole</module>
-        <module>modules/matterhorn-workspace-api</module>
-      </modules>
-    </profile>
-
-    <profile>
-      <id>workspace</id>
-      <activation>
-        <activeByDefault>true</activeByDefault>
-        <property>
-          <name>all</name>
-        </property>
-      </activation>
-      <modules>
-        <module>modules/matterhorn-common</module>
-        <module>modules/matterhorn-common-jpa-impl</module>
-        <module>modules/matterhorn-json</module>
-        <module>modules/matterhorn-working-file-repository-service-api</module>
-        <module>modules/matterhorn-working-file-repository-service-impl</module>
-        <module>modules/matterhorn-workspace-api</module>
-        <module>modules/matterhorn-workspace-impl</module>
-      </modules>
-    </profile>
-
-    <profile>
-      <id>workspace-stub</id>
-      <activation>
-        <activeByDefault>false</activeByDefault>
-        <property>
-          <name>all</name>
-        </property>
-      </activation>
-      <modules>
-        <module>modules/matterhorn-common</module>
-        <module>modules/matterhorn-common-jpa-impl</module>
-        <module>modules/matterhorn-json</module>
-        <module>modules/matterhorn-working-file-repository-service-api</module>
-        <module>modules/matterhorn-working-file-repository-service-remote</module>
-        <module>modules/matterhorn-workspace-api</module>
-        <module>modules/matterhorn-workspace-impl</module>
-      </modules>
-    </profile>
-
-    <profile>
-      <id>serviceregistry</id>
-      <activation>
-        <activeByDefault>true</activeByDefault>
-        <property>
-          <name>all</name>
-        </property>
-      </activation>
-      <modules>
-        <module>modules/matterhorn-common</module>
-        <module>modules/matterhorn-common-jpa-impl</module>
-        <module>modules/matterhorn-db</module>
-        <module>modules/matterhorn-json</module>
-        <module>modules/matterhorn-kernel</module>
-        <module>modules/matterhorn-workflow-service-api</module>
-        <module>modules/matterhorn-serviceregistry</module>
-      </modules>
-    </profile>
-
-    <profile>
-      <id>serviceregistry-stub</id>
-      <activation>
-        <activeByDefault>false</activeByDefault>
-        <property>
-          <name>all</name>
-        </property>
-      </activation>
-      <modules>
-        <module>modules/matterhorn-common</module>
-        <module>modules/matterhorn-common-jpa-impl</module>
-        <module>modules/matterhorn-kernel</module>
-        <module>modules/matterhorn-json</module>
-        <module>modules/matterhorn-serviceregistry-remote</module>
-      </modules>
-    </profile>
-
-    <profile>
-      <id>oaipmh</id>
-      <activation>
-        <activeByDefault>false</activeByDefault>
-        <property>
-          <name>all</name>
-        </property>
-      </activation>
-      <modules>
-        <module>modules/matterhorn-common</module>
-        <module>modules/matterhorn-common-jpa-impl</module>
-        <module>modules/matterhorn-json</module>
-        <module>modules/matterhorn-search-service-api</module>
-        <module>modules/matterhorn-search-service-impl</module>
-        <module>modules/matterhorn-series-service-api</module>
-        <module>modules/matterhorn-series-service-impl</module>
-        <module>modules/matterhorn-solr</module>
-        <module>modules/matterhorn-dublincore</module>
-        <module>modules/matterhorn-metadata-api</module>
-        <module>modules/matterhorn-workspace-api</module>
-        <module>modules/matterhorn-mpeg7</module>
-        <module>modules/matterhorn-oaipmh</module>
-      </modules>
-    </profile>
-
-    <profile>
-      <id>directory-db</id>
-      <activation>
-        <activeByDefault>true</activeByDefault>
-        <property>
-          <name>all</name>
-        </property>
-      </activation>
-      <modules>
-        <module>modules/matterhorn-common</module>
-        <module>modules/matterhorn-common-jpa-impl</module>
-        <module>modules/matterhorn-dataloader</module>
-        <module>modules/matterhorn-db</module>
-        <module>modules/matterhorn-dublincore</module>
-        <module>modules/matterhorn-json</module>
-        <module>modules/matterhorn-metadata-api</module>
-        <module>modules/matterhorn-series-service-api</module>
-        <module>modules/matterhorn-userdirectory</module>
-        <module>modules/matterhorn-workspace-api</module>
-      </modules>
-    </profile>
-
-    <profile>
-      <id>directory-ldap</id>
-      <activation>
-        <activeByDefault>false</activeByDefault>
-        <property>
-          <name>all</name>
-        </property>
-      </activation>
-      <modules>
-        <module>modules/matterhorn-common</module>
-        <module>modules/matterhorn-common-jpa-impl</module>
-        <module>modules/matterhorn-json</module>
-        <module>modules/matterhorn-security-ldap</module>
-        <module>modules/matterhorn-userdirectory-ldap</module>
-      </modules>
-    </profile>
-
-    <profile>
-      <id>directory-cas</id>
-      <activation>
-        <activeByDefault>false</activeByDefault>
-        <property>
-          <name>all</name>
-        </property>
-      </activation>
-      <modules>
-        <module>modules/matterhorn-security-cas</module>
-      </modules>
-    </profile>
-
-    <profile>
-      <id>directory-openid</id>
-      <activation>
-        <activeByDefault>false</activeByDefault>
-        <property>
-          <name>all</name>
-        </property>
-      </activation>
-      <modules>
-        <module>modules/matterhorn-security-openid</module>
-      </modules>
-    </profile>
-
-    <profile>
-      <id>directory-shibboleth</id>
-      <activation>
-        <activeByDefault>false</activeByDefault>
-        <property>
-          <name>all</name>
-        </property>
-      </activation>
-      <modules>
-        <module>modules/matterhorn-security-shibboleth</module>
-      </modules>
-    </profile>
-
-    <profile>
-      <id>server-management</id>
-      <activation>
-        <activeByDefault>false</activeByDefault>
-        <property>
-          <name>all</name>
-        </property>
-      </activation>
-      <modules>
-        <module>modules/matterhorn-manager-api</module>
-        <module>modules/matterhorn-manager-impl</module>
-      </modules>
-    </profile>
-
-    <profile>
-      <id>extra</id>
-      <activation>
-        <activeByDefault>false</activeByDefault>
-        <property>
-          <name>all</name>
-        </property>
-      </activation>
-      <modules>
-        <module>modules/matterhorn-dictionary-hunspell</module>
-        <module>modules/matterhorn-dictionary-none</module>
-        <module>modules/matterhorn-speech-recognition-service-api</module>
-        <module>modules/matterhorn-speech-recognition-workflowoperation</module>
-        <module>modules/matterhorn-execute-api</module>
-        <module>modules/matterhorn-execute-impl</module>
-        <module>modules/matterhorn-execute-operations</module>
-        <module>modules/matterhorn-execute-remote</module>
-      </modules>
-    </profile>
-
-    <profile>
-      <id>migration</id>
-      <activation>
-        <activeByDefault>false</activeByDefault>
-        <property>
-          <name>all</name>
-        </property>
-      </activation>
-      <modules>
-        <module>modules/matterhorn-migration</module>
-      </modules>
-    </profile>
-
-    <profile>
-      <id>test</id>
-      <activation>
-        <activeByDefault>false</activeByDefault>
-        <property>
-          <name>tests</name>
-        </property>
-      </activation>
-      <modules>
-        <module>modules/matterhorn-test-harness</module>
-      </modules>
-
-      <build>
-        <plugins>
-          <plugin>
-            <groupId>org.apache.maven.plugins</groupId>
-            <artifactId>maven-antrun-plugin</artifactId>
-            <executions>
-              <execution>
-                <id>integration-tests</id>
-                <phase>validate</phase>
-                <goals>
-                  <goal>run</goal>
-                </goals>
-                <configuration>
-                  <target if="harness">
-                    <java classname="org.opencastproject.remotetest.Main" fork="true" failOnError="true">
-                      <classpath>
-                        <pathelement path="modules/matterhorn-test-harness/target/matterhorn-test-harness-${project.version}-jar-with-dependencies.jar"/>
-                      </classpath>
-                      <arg value="--with${harness}" />
-                    </java>
-                  </target>
-                </configuration>
-              </execution>
-            </executions>
-          </plugin>
-        </plugins>
-      </build>
-    </profile>
-
-    <profile>
-      <id>test-performance</id>
-      <activation>
-        <activeByDefault>false</activeByDefault>
-        <!-- They don't work at all
-        <property>
-          <name>tests</name>
-        </property>
-        -->
-      </activation>
-      <build>
-        <plugins>
-          <plugin>
-            <groupId>org.apache.maven.plugins</groupId>
-            <artifactId>maven-dependency-plugin</artifactId>
-            <executions>
-              <execution>
-                <id>unpack-jmeter</id>
-                <phase>validate</phase>
-                <goals>
-                  <goal>unpack</goal>
-                </goals>
-                <configuration>
-                  <artifactItems>
-                    <artifactItem>
-                      <groupId>org.apache.jmeter</groupId>
-                      <artifactId>jmeter</artifactId>
-                      <version>${jmeter.version}</version>
-                      <type>zip</type>
-                    </artifactItem>
-                  </artifactItems>
-                  <outputDirectory>${project.build.directory}</outputDirectory>
-                </configuration>
-              </execution>
-            </executions>
-          </plugin>
-          <plugin>
-            <groupId>org.codehaus.mojo</groupId>
-            <artifactId>chronos-maven-plugin</artifactId>
-            <configuration>
-              <input>${matterhorn.basedir}/docs/jmeter/general.jmx</input>
-            </configuration>
-          </plugin>
-        </plugins>
-      </build>
-    </profile>
-
-    <profile>
-      <id>test-load</id>
-      <activation>
-        <activeByDefault>false</activeByDefault>
-        <property>
-          <name>tests</name>
-        </property>
-      </activation>
-      <modules>
-        <module>modules/matterhorn-common</module>
-        <module>modules/matterhorn-json</module>
-        <module>modules/matterhorn-kernel</module>
-        <module>modules/matterhorn-load-test</module>
-        <module>modules/matterhorn-runtime-info</module>
-        <module>modules/matterhorn-runtime-info-ui</module>
-        <module>modules/matterhorn-static</module>
-        <module>modules/matterhorn-webconsole</module>
-      </modules>
-    </profile>
-
-    <profile>
-      <id>sign</id>
-      <activation>
-        <activeByDefault>false</activeByDefault>
-        <property>
-          <name>sign</name>
-        </property>
-      </activation>
-      <build>
-        <plugins>
-          <plugin>
-            <groupId>org.apache.maven.plugins</groupId>
-            <artifactId>maven-gpg-plugin</artifactId>
-            <version>1.4</version>
-            <executions>
-              <execution>
-                <id>sign-artifacts</id>
-                <phase>verify</phase>
-                <configuration>
-                  <useAgent>true</useAgent>
-                </configuration>
-                <goals>
-                  <goal>sign</goal>
-                </goals>
-              </execution>
-            </executions>
-          </plugin>
-        </plugins>
-      </build>
-    </profile>
-  </profiles>
-=======
   <modules>
     <module>modules/matterhorn-admin-ui</module>
     <module>modules/matterhorn-admin-ui-ng</module>
@@ -1032,9 +52,9 @@
     <module>modules/matterhorn-capture-admin-service-api</module>
     <module>modules/matterhorn-capture-admin-service-impl</module>
     <module>modules/matterhorn-capture-workflowoperation</module>
-    <module>modules/matterhorn-comments</module>
     <module>modules/matterhorn-comments-workflowoperation</module>
     <module>modules/matterhorn-common</module>
+    <module>modules/matterhorn-common-jpa-impl</module>
     <module>modules/matterhorn-composer-ffmpeg</module>
     <module>modules/matterhorn-composer-service-api</module>
     <module>modules/matterhorn-composer-service-remote</module>
@@ -1060,6 +80,7 @@
     <module>modules/matterhorn-distribution-service-streaming-remote</module>
     <module>modules/matterhorn-distribution-workflowoperation</module>
     <module>modules/matterhorn-dublincore</module>
+    <module>modules/matterhorn-event-comment</module>
     <module>modules/matterhorn-engage-theodul-api</module>
     <module>modules/matterhorn-engage-theodul-core</module>
     <module>modules/matterhorn-engage-theodul-plugin-archetype</module>
@@ -1181,7 +202,6 @@
     <module>modules/matterhorn-workspace-impl</module>
     <module>assemblies</module>
   </modules>
->>>>>>> 3d5f06af
 
   <build>
     <defaultGoal>install</defaultGoal>
@@ -2714,8 +1734,7 @@
     <repository>
       <id>opencast</id>
       <name>Opencast Repo</name>
-<<<<<<< HEAD
-      <url>http://repository.opencastproject.org/nexus/content/groups/public</url>
+      <url>http://nexus.opencast.org/nexus/content/groups/public</url>
       <snapshots>
         <enabled>false</enabled>
       </snapshots>
@@ -2724,76 +1743,9 @@
       </releases>
     </repository>
     <repository>
-      <id>entwine</id>
-      <name>Entwine Repo</name>
-      <url>http://maven.entwinemedia.com/content/repositories/releases
-      </url>
-      <snapshots>
-        <enabled>false</enabled>
-      </snapshots>
-      <releases>
-        <enabled>true</enabled>
-      </releases>
-    </repository>
-    <repository>
-      <id>opencast.snapshots</id>
-      <name>Opencast SNAPSHOTS</name>
-      <url>http://repository.opencastproject.org/nexus/content/groups/public-snapshots</url>
-      <snapshots>
-        <enabled>true</enabled>
-      </snapshots>
-      <releases>
-        <enabled>false</enabled>
-      </releases>
-    </repository>
-    <repository>
-      <id>sakai</id>
-      <name>Sakai Repo</name>
-      <url>http://source.sakaiproject.org/maven2</url>
-=======
-      <url>http://nexus.opencast.org/nexus/content/groups/public</url>
->>>>>>> 3d5f06af
-      <snapshots>
-        <enabled>false</enabled>
-      </snapshots>
-      <releases>
-        <enabled>true</enabled>
-      </releases>
-    </repository>
-<<<<<<< HEAD
-    <repository>
-      <id>eclipselink</id>
-      <name>Eclipselink Repo</name>
-      <url>http://download.eclipse.org/rt/eclipselink/maven.repo</url>
-    </repository>
-    <repository>
       <id>eclipse-gemini</id>
       <name>Eclipse Gemini Maven repository</name>
       <url>http://download.eclipse.org/gemini/mvn/</url>
     </repository>
-    <!-- these are here as a backup in case the matterhorn nexus repository
-      is down -->
-    <!-- <repository> <id>com.springsource.repository.bundles.release</id>
-      <name>SpringSource Enterprise Bundle Repository - SpringSource Bundle Releases</name>
-      <url>http://repository.springsource.com/maven/bundles/release</url> <releases>
-      <enabled>true</enabled> </releases> </repository> <repository> <id>com.springsource.repository.bundles.external</id>
-      <name>SpringSource Enterprise Bundle Repository - External Bundle Releases</name>
-      <url>http://repository.springsource.com/maven/bundles/external</url> <releases>
-      <enabled>true</enabled> </releases> </repository> <repository> <id>ops4j</id>
-      <name>OPS4J Repository</name> <url>http://repository.ops4j.org/maven2</url>
-      <releases> <enabled>true</enabled> </releases> </repository> <repository>
-      <id>apache.incubating</id> <name>Apache Incubating Repository</name> <url>http://people.apache.org/repo/m2-incubating-repository</url>
-      <releases> <enabled>true</enabled> </releases> </repository> <repository>
-      <id>codehaus-release-repo</id> <name>Codehaus Release Repo</name> <url>http://repository.codehaus.org</url>
-      <releases> <enabled>true</enabled> </releases> </repository> <repository>
-      <id>modularity-releases</id> <name>Modularity Releases Repository</name>
-      <url>http://m2.modularity.net.au/releases</url> <releases> <enabled>true</enabled>
-      </releases> </repository> <repository> <id>sonatype-repository</id> <name>Sonatype
-      Public Repo</name> <url>http://repository.sonatype.org/content/groups/public/</url>
-      <releases> <enabled>true</enabled> </releases> </repository> <repository>
-      <id>EclipseLink Repo</id> <url>http://mirrors.ibiblio.org/pub/mirrors/eclipse/rt/eclipselink/maven.repo</url>
-      <releases> <enabled>true</enabled> </releases> </repository> -->
-=======
->>>>>>> 3d5f06af
   </repositories>
 </project>