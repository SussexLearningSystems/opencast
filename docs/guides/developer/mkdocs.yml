--- conflicted
+++ resolved
@@ -14,17 +14,6 @@
 # Items will appear in this order
 
 pages:
-<<<<<<< HEAD
-- ['index.md', 'Home']
-- ['development-process.md', 'Development Process']
-- ['development-environment.md', 'Development Environment']
-- ['reviewing-and-merging.md', 'Reviewing, Merging and Declining Pull Requests']
-- ['release-manager.md', 'Release Manager']
-- ['license.md', 'Licenses and Legal Matters']
-- ['proposal-log.md', 'Proposal Log']
-- ['packaging.md', 'Packaging']
-- ['stream-security-insights.md', 'Stream Security Insights']
-=======
 - Home: 'index.md'
 - Development Process:
    - Development: 'development.md'
@@ -32,5 +21,4 @@
    - Release Manager: 'release-manager.md'
 - Licenses and Legal Matters: 'license.md'
 - Packaging: 'packaging.md'
-- Proposal Log: 'proposal-log.md'
->>>>>>> 9c8ef049
+- Proposal Log: 'proposal-log.md'