--- conflicted
+++ resolved
@@ -17,27 +17,24 @@
 
 \* **mandatory**
 
-<<<<<<< HEAD
 ## Operation example
- 
-=======
-##Operation example
 
->>>>>>> e8648cd9
-    <operation
-      id="image-to-video"
-      fail-on-error="true"
-      exception-handler-workflow="error"
-      description="Composite">
-      <configurations>
-        <configuration key="source-tags">intro</configuration>
-        <configuration key="source-flavor">intro/source</configuration>
-        <configuration key="target-tags">intro-video</configuration>
-        <configuration key="target-flavor">intro/video</configuration>
-        <configuration key="duration">10</configuration>
-        <configuration key="profile">image-movie</configuration>
-      </configurations>
-    </operation>
+```xml
+<operation
+  id="image-to-video"
+  fail-on-error="true"
+  exception-handler-workflow="error"
+  description="Composite">
+  <configurations>
+    <configuration key="source-tags">intro</configuration>
+    <configuration key="source-flavor">intro/source</configuration>
+    <configuration key="target-tags">intro-video</configuration>
+    <configuration key="target-flavor">intro/video</configuration>
+    <configuration key="duration">10</configuration>
+    <configuration key="profile">image-movie</configuration>
+  </configurations>
+</operation>
+```
 
 ## Encoding profile example
 
