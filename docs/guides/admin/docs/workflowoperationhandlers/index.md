# Workflow Operation Handler

## Introduction
Workflows are the central element to define how a media package is being processed by the Matterhorn services. Their definitions consist of a list of workflow operations, which basically map a piece of configuration to Matterhorn code:

    <definition xmlns="http://workflow.opencastproject.org">
        ....
        <operation
          id="tag"
          <configurations>
            <configuration key="source-flavors">presentation/trimmed</configuration>
            <configuration key="target-flavor">presentation/tagged</configuration>
          </configurations>
       </operation>
       ...
    </definition>

##Default Workflow Operations
The following table contains the workflow operations that are available in an out-of-the-box Matterhorn installation:

<<<<<<< HEAD
|Operation Handler	|Description						|Details|
|-----------------------|-------------------------------------------------------|-------|
|defaults		|Applies default workflow configuration values		|[Documentation](defaults-woh.md)|
|email			|Sends email notifications at any part of a workflow	|[Documentation](email-woh.md)|
|republish		|Republishes elements to search				|[Documentation](republish-woh.md)|
|tag			|Modify the tag sets of media package elements		|[Documentation](tag-woh.md)|
|series		|Apply series to the mediapackage		|[Documentation](series-woh.md)|
|inspect			|Inspect the media (check if it is valid)		|[Documentation](inspect-woh.md)|
|prepare-av		|Preparing audio and video work versions		|[Documentation](prepareav-woh.md)|
|compose			|Encode media files using FFmpeg			|[Documentation](compose-woh.md)|
|trim			|Waiting for user to review, then trim the recording	|[Documentation](trim-woh.md)|
|caption			|Waiting for user to upload captions			|[Documentation](caption-woh.md)|
|segment-video		|Extracting segments from presentation			|[Documentation](segmentvideo-woh.md)|
|image			|Extract images from a video using FFmpeg		|[Documentation](image-woh.md)|
|segmentpreviews		|Extract segment images from a video using FFmpeg	|[Documentation](segmentpreviews-woh.md)|
|extract-text		|Extracting text from presentation segments		|[Documentation](extracttext-woh.md)|
|publish-engage		|Distribute and publish media to the engage player	|[Documentation](publishengage-woh.md)|
|archive			|Archive the current state of the mediapackage		|[Documentation](archive-woh.md)|
|cleanup			|Cleanup the working file repository			|[Documentation]()|
|zip			|Create a zipped archive of the current state of the mediapackage |[Documentation](zip-woh.md)|
|image-to-video		|Create a video track from a source image		|[Documentation](imagetovideo-woh.md)|
|composite		|Compose two videos on one canvas.			|[Documentation](composite-woh.md)|
|concat			|Concatenate multiple video tracks into one video track	|[Documentation](concat-woh.md)|
|post-mediapackage	|Send mediapackage to remote service			|[Documentation](postmediapackage-woh.md)|
|http-notify		|Notifies an HTTP endpoint about the process of the workflow |[Documentation](httpnotify-woh.md)|
|incident		|Testing incidents on a dummy job			|[Documentation](incident-woh.md)|
|ingest-download	|Download files from external URL for ingest		|[Documentation](ingestdownload-woh.md)|
|analyze-audio		|Analyze first audio stream				|[Documentation](analyzeaudio-woh.md)|
|normalize-audio		|Normalize first audio stream				|[Documentation](normalizeaudio-woh.md)|
|editor			|Waiting for user to review, then create a new file based on edit-list |[Documentation](editor-woh.md)|
|silence			|Silence detection on audio of the mediapackage		|[Documentation](silence-woh.md)|
|waveform		|Create a waveform image of the audio of the Mediapackage |[Documentation](waveform-woh.md)|
=======
|Operation Handler |Description                              |Details|
|------------------|---------------------------------------------------------------|------------------------------------|
|analyze-audio     |Analyze first audio stream                                     |[Documentation](analyzeaudio-woh.md)|
|append            |Hold for user to select workflow to continue with              |[Documentation](append-woh.md)|
|apply-acl         |Apply ACL rom series to the mediapackage                       |[Documentation](applyacl-woh.md)|
|archive           |Archive the current state of the mediapackage                  |[Documentation](archive-woh.md)|
|caption           |Waiting for user to upload captions                            |[Documentation](caption-woh.md)|
|cleanup           |Cleanup the working file repository                            | |
|compose           |Encode media files using FFmpeg                                |[Documentation](compose-woh.md)|
|composite         |Compose two videos on one canvas.                              |[Documentation](composite-woh.md)|
|concat            |Concatenate multiple video tracks into one video track         |[Documentation](concat-woh.md)|
|defaults          |Applies default workflow configuration values                  |[Documentation](defaults-woh.md)|
|editor            |Waiting for user to review, then cut video based on edit-list  |[Documentation](editor-woh.md)|
|email             |Sends email notifications at any part of a workflow            |[Documentation](email-woh.md)|
|extract-text      |Extracting text from presentation segments                     |[Documentation](extracttext-woh.md)|
|http-notify       |Notifies an HTTP endpoint about the process of the workflow    |[Documentation](httpnotify-woh.md)|
|image             |Extract images from a video using FFmpeg                       |[Documentation](image-woh.md)|
|image-to-video    |Create a video track from a source image                       |[Documentation](imagetovideo-woh.md)|
|incident          |Testing incidents on a dummy job                               |[Documentation](incident-woh.md)|
|ingest-download   |Download files from external URL for ingest                    |[Documentation](ingestdownload-woh.md)|
|inspect           |Inspect the media (check if it is valid)                       |[Documentation](inspect-woh.md)|
|normalize-audio   |Normalize first audio stream                                   |[Documentation](normalizeaudio-woh.md)|
|post-mediapackage |Send mediapackage to remote service                            |[Documentation](postmediapackage-woh.md)|
|prepare-av        |Preparing audio and video work versions                        |[Documentation](prepareav-woh.md)|
|publish-engage    |Distribute and publish media to the engage player              |[Documentation](publishengage-woh.md)|
|republish         |Republishes elements to search                                 |[Documentation](republish-woh.md)|
|segment-video     |Extracting segments from presentation                          |[Documentation](segmentvideo-woh.md)|
|segmentpreviews   |Extract segment images from a video using FFmpeg               |[Documentation](segmentpreviews-woh.md)|
|silence           |Silence detection on audio of the mediapackage                 |[Documentation](silence-woh.md)|
|tag               |Modify the tag sets of media package elements                  |[Documentation](tag-woh.md)|
|trim              |Waiting for user to review, then trim the recording            |[Documentation](trim-woh.md)|
|waveform          |Create a waveform image of the audio of the mediapackage       |[Documentation](waveform-woh.md)|
|zip               |Create zipped archive of the current state of the mediapackage |[Documentation](zip-woh.md)|
>>>>>>> 15da1695
<|MERGE_RESOLUTION|>--- conflicted
+++ resolved
@@ -18,45 +18,10 @@
 ##Default Workflow Operations
 The following table contains the workflow operations that are available in an out-of-the-box Matterhorn installation:
 
-<<<<<<< HEAD
-|Operation Handler	|Description						|Details|
-|-----------------------|-------------------------------------------------------|-------|
-|defaults		|Applies default workflow configuration values		|[Documentation](defaults-woh.md)|
-|email			|Sends email notifications at any part of a workflow	|[Documentation](email-woh.md)|
-|republish		|Republishes elements to search				|[Documentation](republish-woh.md)|
-|tag			|Modify the tag sets of media package elements		|[Documentation](tag-woh.md)|
-|series		|Apply series to the mediapackage		|[Documentation](series-woh.md)|
-|inspect			|Inspect the media (check if it is valid)		|[Documentation](inspect-woh.md)|
-|prepare-av		|Preparing audio and video work versions		|[Documentation](prepareav-woh.md)|
-|compose			|Encode media files using FFmpeg			|[Documentation](compose-woh.md)|
-|trim			|Waiting for user to review, then trim the recording	|[Documentation](trim-woh.md)|
-|caption			|Waiting for user to upload captions			|[Documentation](caption-woh.md)|
-|segment-video		|Extracting segments from presentation			|[Documentation](segmentvideo-woh.md)|
-|image			|Extract images from a video using FFmpeg		|[Documentation](image-woh.md)|
-|segmentpreviews		|Extract segment images from a video using FFmpeg	|[Documentation](segmentpreviews-woh.md)|
-|extract-text		|Extracting text from presentation segments		|[Documentation](extracttext-woh.md)|
-|publish-engage		|Distribute and publish media to the engage player	|[Documentation](publishengage-woh.md)|
-|archive			|Archive the current state of the mediapackage		|[Documentation](archive-woh.md)|
-|cleanup			|Cleanup the working file repository			|[Documentation]()|
-|zip			|Create a zipped archive of the current state of the mediapackage |[Documentation](zip-woh.md)|
-|image-to-video		|Create a video track from a source image		|[Documentation](imagetovideo-woh.md)|
-|composite		|Compose two videos on one canvas.			|[Documentation](composite-woh.md)|
-|concat			|Concatenate multiple video tracks into one video track	|[Documentation](concat-woh.md)|
-|post-mediapackage	|Send mediapackage to remote service			|[Documentation](postmediapackage-woh.md)|
-|http-notify		|Notifies an HTTP endpoint about the process of the workflow |[Documentation](httpnotify-woh.md)|
-|incident		|Testing incidents on a dummy job			|[Documentation](incident-woh.md)|
-|ingest-download	|Download files from external URL for ingest		|[Documentation](ingestdownload-woh.md)|
-|analyze-audio		|Analyze first audio stream				|[Documentation](analyzeaudio-woh.md)|
-|normalize-audio		|Normalize first audio stream				|[Documentation](normalizeaudio-woh.md)|
-|editor			|Waiting for user to review, then create a new file based on edit-list |[Documentation](editor-woh.md)|
-|silence			|Silence detection on audio of the mediapackage		|[Documentation](silence-woh.md)|
-|waveform		|Create a waveform image of the audio of the Mediapackage |[Documentation](waveform-woh.md)|
-=======
 |Operation Handler |Description                              |Details|
 |------------------|---------------------------------------------------------------|------------------------------------|
 |analyze-audio     |Analyze first audio stream                                     |[Documentation](analyzeaudio-woh.md)|
 |append            |Hold for user to select workflow to continue with              |[Documentation](append-woh.md)|
-|apply-acl         |Apply ACL rom series to the mediapackage                       |[Documentation](applyacl-woh.md)|
 |archive           |Archive the current state of the mediapackage                  |[Documentation](archive-woh.md)|
 |caption           |Waiting for user to upload captions                            |[Documentation](caption-woh.md)|
 |cleanup           |Cleanup the working file repository                            | |
@@ -80,9 +45,9 @@
 |republish         |Republishes elements to search                                 |[Documentation](republish-woh.md)|
 |segment-video     |Extracting segments from presentation                          |[Documentation](segmentvideo-woh.md)|
 |segmentpreviews   |Extract segment images from a video using FFmpeg               |[Documentation](segmentpreviews-woh.md)|
+|series            |Apply series to the mediapackage                               |[Documentation](series-woh.md)|
 |silence           |Silence detection on audio of the mediapackage                 |[Documentation](silence-woh.md)|
 |tag               |Modify the tag sets of media package elements                  |[Documentation](tag-woh.md)|
 |trim              |Waiting for user to review, then trim the recording            |[Documentation](trim-woh.md)|
 |waveform          |Create a waveform image of the audio of the mediapackage       |[Documentation](waveform-woh.md)|
-|zip               |Create zipped archive of the current state of the mediapackage |[Documentation](zip-woh.md)|
->>>>>>> 15da1695
+|zip               |Create zipped archive of the current state of the mediapackage |[Documentation](zip-woh.md)|