--- conflicted
+++ resolved
@@ -21,7 +21,6 @@
 
 The following table contains the workflow operations that are available in an out-of-the-box Opencast installation:
 
-<<<<<<< HEAD
 |Operation Handler   |Description                              |Details|
 |--------------------|---------------------------------------------------------------|------------------------------------|
 |analyze-tracks      |Analyze tracks in media package                                |[Documentation](analyze-tracks-woh.md)|
@@ -55,7 +54,6 @@
 |prepare-av          |Preparing audio and video work versions                        |[Documentation](prepareav-woh.md)|
 |publish-configure   |Distribute and publish media to the configured publication     |[Documentation](publishconfigure-woh.md)|
 |publish-engage      |Distribute and publish media to the engage player              |[Documentation](publishengage-woh.md)|
-|republish           |Republishes elements to search                                 |[Documentation](republish-woh.md)|
 |retract-configure   |Retracts media from configured publication                     |[Documentation](retractconfigure-woh.md)|
 |segment-video       |Extracting segments from presentation                          |[Documentation](segmentvideo-woh.md)|
 |segmentpreviews     |Extract segment images from a video using FFmpeg               |[Documentation](segmentpreviews-woh.md)|
@@ -64,46 +62,4 @@
 |tag                 |Modify the tag sets of media package elements                  |[Documentation](tag-woh.md)|
 |trim                |Waiting for user to review, then trim the recording            |[Documentation](trim-woh.md)|
 |waveform            |Create a waveform image of the audio of the mediapackage       |[Documentation](waveform-woh.md)|
-|zip                 |Create zipped archive of the current state of the mediapackage |[Documentation](zip-woh.md)|
-=======
-|Operation Handler |Description                              |Details|
-|------------------|---------------------------------------------------------------|------------------------------------|
-|analyze-tracks    |Analyze tracks in media package                                |[Documentation](analyze-tracks-woh.md)     |
-|analyze-audio     |Analyze first audio stream                                     |[Documentation](analyzeaudio-woh.md)|
-|append            |Hold for user to select workflow to continue with              |[Documentation](append-woh.md)|
-|archive           |Archive the current state of the mediapackage                  |[Documentation](archive-woh.md)|
-|caption           |Waiting for user to upload captions                            |[Documentation](caption-woh.md)|
-|cleanup           |Cleanup the working file repository                            |[Documentation](cleanup-woh.md)|
-|comment           |Add, resolve or delete a comment                               |[Documentation](comment-woh.md)|
-|compose           |Encode media files using FFmpeg                                |[Documentation](compose-woh.md)|
-|composite         |Compose two videos on one canvas.                              |[Documentation](composite-woh.md)|
-|concat            |Concatenate multiple video tracks into one video track         |[Documentation](concat-woh.md)|
-|copy              |Copy media package elements to target directory                |[Documentation](copy-woh.md)|
-|cover-image       |Generate a cover-image containing metadata                     |[Documentation](coverimage-woh.md)|
-|defaults          |Applies default workflow configuration values                  |[Documentation](defaults-woh.md)|
-|editor            |Waiting for user to review, then cut video based on edit-list  |[Documentation](editor-woh.md)|
-|email             |Sends email notifications at any part of a workflow            |[Documentation](email-woh.md)|
-|encode            |Encode media files to differents formats in parallel           |[Documentation](encode-woh.md)|
-|extract-text      |Extracting text from presentation segments                     |[Documentation](extracttext-woh.md)|
-|http-notify       |Notifies an HTTP endpoint about the process of the workflow    |[Documentation](httpnotify-woh.md)|
-|image             |Extract images from a video using FFmpeg                       |[Documentation](image-woh.md)|
-|image-to-video    |Create a video track from a source image                       |[Documentation](imagetovideo-woh.md)|
-|incident          |Testing incidents on a dummy job                               |[Documentation](incident-woh.md)|
-|ingest-download   |Download files from external URL for ingest                    |[Documentation](ingestdownload-woh.md)|
-|inspect           |Inspect the media (check if it is valid)                       |[Documentation](inspect-woh.md)|
-|normalize-audio   |Normalize first audio stream                                   |[Documentation](normalizeaudio-woh.md)|
-|partial-import    |Import partial tracks and process according to a SMIL document |[Documentation](partial-import-woh.md)|
-|post-mediapackage |Send mediapackage to remote service                            |[Documentation](postmediapackage-woh.md)|
-|prepare-av        |Preparing audio and video work versions                        |[Documentation](prepareav-woh.md)|
-|publish-configure |Distribute and publish media to the configured publication     |[Documentation](publishconfigure-woh.md)|
-|publish-engage    |Distribute and publish media to the engage player              |[Documentation](publishengage-woh.md)|
-|retract-configure |Retracts media from configured publication                     |[Documentation](retractconfigure-woh.md)|
-|segment-video     |Extracting segments from presentation                          |[Documentation](segmentvideo-woh.md)|
-|segmentpreviews   |Extract segment images from a video using FFmpeg               |[Documentation](segmentpreviews-woh.md)|
-|series            |Apply series to the mediapackage                               |[Documentation](series-woh.md)|
-|silence           |Silence detection on audio of the mediapackage                 |[Documentation](silence-woh.md)|
-|tag               |Modify the tag sets of media package elements                  |[Documentation](tag-woh.md)|
-|trim              |Waiting for user to review, then trim the recording            |[Documentation](trim-woh.md)|
-|waveform          |Create a waveform image of the audio of the mediapackage       |[Documentation](waveform-woh.md)|
-|zip               |Create zipped archive of the current state of the mediapackage |[Documentation](zip-woh.md)|
->>>>>>> 1f748282
+|zip                 |Create zipped archive of the current state of the mediapackage |[Documentation](zip-woh.md)|