--- conflicted
+++ resolved
@@ -1,4 +1,3 @@
-<<<<<<< HEAD
 #######################################################################################
 # Migrate archive to asset manager, schema and data.                                  #
 #######################################################################################
@@ -195,9 +194,7 @@
 
 SET FOREIGN_KEY_CHECKS = 1;
 
-=======
 -- MH-12013
->>>>>>> 773a3b9e
 CREATE TABLE mh_oaipmh (
   id VARCHAR(128) NOT NULL,
   organization VARCHAR(128) NOT NULL,
