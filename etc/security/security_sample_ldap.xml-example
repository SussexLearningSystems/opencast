<beans xmlns="http://www.springframework.org/schema/beans" xmlns:sec="http://www.springframework.org/schema/security"
  xmlns:xsi="http://www.w3.org/2001/XMLSchema-instance" xmlns:osgi="http://www.springframework.org/schema/osgi"
  xsi:schemaLocation="http://www.springframework.org/schema/beans
       http://www.springframework.org/schema/beans/spring-beans.xsd
       http://www.springframework.org/schema/osgi
       http://www.springframework.org/schema/osgi/spring-osgi.xsd
       http://www.springframework.org/schema/security
       http://www.springframework.org/schema/security/spring-security-3.1.xsd">

  <!-- ######################################## -->
  <!-- # Open and unsecured url patterns      # -->
  <!-- ######################################## -->

  <sec:http pattern="/admin/img/**" security="none" />
  <sec:http pattern="/favicon.ico" security="none" />
  <sec:http pattern="/img/**" security="none" />
  <sec:http pattern="/js/**" security="none" />
  <sec:http pattern="/lib/**" security="none" />
  <sec:http pattern="/admin-ng/fonts/**" security="none" />
  <sec:http pattern="/admin-ng/scripts/**" security="none" />
  <sec:http pattern="/admin-ng/styles/**" security="none" />

  <sec:http create-session="ifRequired" servlet-api-provision="true" realm="Opencast"
    entry-point-ref="matterhornEntryPoint">

    <!-- ################ -->
    <!-- # URL SECURITY # -->
    <!-- ################ -->

    <!-- Allow anonymous access to the login form -->
    <sec:intercept-url pattern="/admin-ng/login.html" access="ROLE_ANONYMOUS" />
    <sec:intercept-url pattern="/sysinfo/bundles/version" method="GET" access="ROLE_ANONYMOUS" />

    <!-- Protect admin UI facade -->
    <sec:intercept-url pattern="/email/templates.json" method="GET" access="ROLE_ADMIN, ROLE_UI_EMAILTEMPLATES_VIEW" />
    <sec:intercept-url pattern="/email/template/*" method="GET" access="ROLE_ADMIN, ROLE_UI_EMAILTEMPLATES_VIEW" />
    <sec:intercept-url pattern="/email/variables.json" method="GET" access="ROLE_ADMIN, ROLE_UI_EMAILTEMPLATES_VIEW" />
    <sec:intercept-url pattern="/workflow/definitions.json" method="GET" access="ROLE_ADMIN, ROLE_UI_EVENTS_CREATE" />
    <sec:intercept-url pattern="/admin-ng/acl/acls.json" method="GET" access="ROLE_ADMIN, ROLE_UI_ACLS_VIEW" />
    <sec:intercept-url pattern="/admin-ng/acl/*" method="GET" access="ROLE_ADMIN, ROLE_UI_ACLS_VIEW" />
    <sec:intercept-url pattern="/acl-manager/acl/*" method="GET" access="ROLE_ADMIN, ROLE_UI_ACLS_VIEW" />
    <sec:intercept-url pattern="/admin-ng/capture-agents/agents.json" method="GET" access="ROLE_ADMIN, ROLE_UI_LOCATIONS_VIEW, ROLE_UI_EVENTS_CREATE" />
    <sec:intercept-url pattern="/admin-ng/capture-agents/*" method="GET" access="ROLE_ADMIN, ROLE_UI_LOCATIONS_DETAILS_CAPABILITIES_VIEW, ROLE_UI_LOCATIONS_DETAILS_CONFIGURATION_VIEW, ROLE_UI_LOCATIONS_DETAILS_GENERAL_VIEW" />
    <sec:intercept-url pattern="/admin-ng/event/*/asset/assets.json" method="GET" access="ROLE_ADMIN, ROLE_UI_EVENTS_DETAILS_ASSETS_VIEW" />
    <sec:intercept-url pattern="/admin-ng/event/*/asset/attachment/*.json" method="GET" access="ROLE_ADMIN, ROLE_UI_EVENTS_DETAILS_ASSETS_VIEW" />
    <sec:intercept-url pattern="/admin-ng/event/*/asset/catalog/*.json" method="GET" access="ROLE_ADMIN, ROLE_UI_EVENTS_DETAILS_ASSETS_VIEW" />
    <sec:intercept-url pattern="/admin-ng/event/*/asset/media/*.json" method="GET" access="ROLE_ADMIN, ROLE_UI_EVENTS_DETAILS_ASSETS_VIEW" />
    <sec:intercept-url pattern="/admin-ng/event/*/asset/publication/*.json" method="GET" access="ROLE_ADMIN, ROLE_UI_EVENTS_DETAILS_ASSETS_VIEW" />
    <sec:intercept-url pattern="/admin-ng/event/catalogAdapters" method="GET" access="ROLE_ADMIN, ROLE_UI_EVENTS_DETAILS_METADATA_VIEW" />
    <sec:intercept-url pattern="/admin-ng/event/events.json" method="GET" access="ROLE_ADMIN, ROLE_UI_EVENTS_VIEW" />
    <sec:intercept-url pattern="/admin-ng/event/new/metadata" method="GET" access="ROLE_ADMIN, ROLE_UI_EVENTS_DETAILS_METADATA_VIEW" />
    <sec:intercept-url pattern="/admin-ng/event/new/processing" method="GET" access="ROLE_ADMIN, ROLE_UI_EVENTS_CREATE, ROLE_UI_TASKS_CREATE" />
    <sec:intercept-url pattern="/admin-ng/event/*/attachments.json" method="GET" access="ROLE_ADMIN, ROLE_UI_EVENTS_DETAILS_ATTACHMENTS_VIEW" />
    <sec:intercept-url pattern="/admin-ng/event/*/comments" method="GET" access="ROLE_ADMIN, ROLE_UI_EVENTS_DETAILS_COMMENTS_VIEW"/>
    <sec:intercept-url pattern="/admin-ng/event/*/comment/*" method="GET" access="ROLE_ADMIN, ROLE_UI_EVENTS_DETAILS_COMMENTS_VIEW"/>
    <sec:intercept-url pattern="/admin-ng/event/*/general.json" method="GET" access="ROLE_ADMIN, ROLE_UI_EVENTS_DETAILS_GENERAL_VIEW" />
    <sec:intercept-url pattern="/admin-ng/event/*/hasActiveTransaction" method="GET" access="ROLE_ADMIN, ROLE_UI_EVENTS_DETAILS_VIEW" />
    <sec:intercept-url pattern="/admin-ng/event/*/hasSnapshots.json" method="GET" access="ROLE_ADMIN, ROLE_UI_EVENTS_DELETE" />
    <sec:intercept-url pattern="/admin-ng/event/*/media.json" method="GET" access="ROLE_ADMIN, ROLE_UI_EVENTS_DETAILS_MEDIA_VIEW"/>
    <sec:intercept-url pattern="/admin-ng/event/*/media/*.json" method="GET" access="ROLE_ADMIN, ROLE_UI_EVENTS_DETAILS_MEDIA_VIEW"/>
    <sec:intercept-url pattern="/admin-ng/event/*/metadata.json" method="GET" access="ROLE_ADMIN, ROLE_UI_EVENTS_DETAILS_METADATA_VIEW" />
    <sec:intercept-url pattern="/admin-ng/event/*/scheduling.json" method="GET" access="ROLE_ADMIN, ROLE_UI_EVENTS_DETAILS_SCHEDULING_VIEW" />
    <sec:intercept-url pattern="/admin-ng/event/*/workflows.json" method="GET" access="ROLE_ADMIN, ROLE_UI_EVENTS_DETAILS_WORKFLOWS_VIEW" />
    <sec:intercept-url pattern="/admin-ng/event/*/workflows/*/operations.json" method="GET" access="ROLE_ADMIN, ROLE_UI_EVENTS_DETAILS_WORKFLOWS_VIEW"/>
    <sec:intercept-url pattern="/admin-ng/event/*/workflows/*/operations/*" method="GET" access="ROLE_ADMIN, ROLE_UI_EVENTS_DETAILS_WORKFLOWS_VIEW"/>
    <sec:intercept-url pattern="/admin-ng/event/*/workflows/*/errors.json" method="GET" access="ROLE_ADMIN, ROLE_UI_EVENTS_DETAILS_WORKFLOWS_VIEW"/>
    <sec:intercept-url pattern="/admin-ng/event/*/workflows/*/errors/*.json" method="GET" access="ROLE_ADMIN, ROLE_UI_EVENTS_DETAILS_WORKFLOWS_VIEW"/>
    <sec:intercept-url pattern="/admin-ng/event/*/workflows/*" method="GET" access="ROLE_ADMIN, ROLE_UI_EVENTS_DETAILS_WORKFLOWS_VIEW"/>
    <sec:intercept-url pattern="/admin-ng/event/*/access.json" method="GET" access="ROLE_ADMIN, ROLE_UI_EVENTS_DETAILS_ACL_VIEW" />
    <sec:intercept-url pattern="/admin-ng/event/*" method="GET" access="ROLE_ADMIN, ROLE_UI_EVENTS_DETAILS_VIEW" />
    <sec:intercept-url pattern="/admin-ng/groups/groups.json" method="GET" access="ROLE_ADMIN, ROLE_UI_GROUPS_VIEW" />
    <sec:intercept-url pattern="/admin-ng/groups/*" method="GET" access="ROLE_ADMIN, ROLE_UI_GROUPS_EDIT" />
    <sec:intercept-url pattern="/admin-ng/job/jobs.json" method="GET" access="ROLE_ADMIN, ROLE_UI_JOBS_VIEW" />
    <sec:intercept-url pattern="/admin-ng/series/series.json" method="GET" access="ROLE_ADMIN, ROLE_UI_SERIES_VIEW" />
    <sec:intercept-url pattern="/admin-ng/series/new/metadata" method="GET" access="ROLE_ADMIN, ROLE_UI_SERIES_DETAILS_METADATA_VIEW" />
    <sec:intercept-url pattern="/admin-ng/series/new/themes" method="GET" access="ROLE_ADMIN, ROLE_UI_SERIES_DETAILS_THEMES_EDIT" />
    <sec:intercept-url pattern="/admin-ng/series/*/access.json" method="GET" access="ROLE_ADMIN, ROLE_UI_SERIES_DETAILS_ACL_VIEW" />
    <sec:intercept-url pattern="/admin-ng/series/*/metadata.json" method="GET" access="ROLE_ADMIN, ROLE_UI_SERIES_DETAILS_METADATA_VIEW" />
    <sec:intercept-url pattern="/admin-ng/series/*/theme.json" method="GET" access="ROLE_ADMIN, ROLE_UI_SERIES_DETAILS_THEMES_VIEW" />
    <sec:intercept-url pattern="/admin-ng/server/servers.json" method="GET" access="ROLE_ADMIN, ROLE_UI_SERVERS_VIEW" />
    <sec:intercept-url pattern="/admin-ng/services/services.json" method="GET" access="ROLE_ADMIN, ROLE_UI_SERVICES_VIEW" />
    <sec:intercept-url pattern="/admin-ng/tasks/processing.json" method="GET" access="ROLE_ADMIN, ROLE_UI_TASKS_CREATE" />
    <sec:intercept-url pattern="/admin-ng/themes/themes.json" method="GET" access="ROLE_ADMIN, ROLE_UI_THEMES_VIEW" />
    <sec:intercept-url pattern="/admin-ng/themes/*/usage.json" method="GET" access="ROLE_ADMIN, ROLE_UI_THEMES_DETAILS_VIEW" />
    <sec:intercept-url pattern="/admin-ng/themes/*.json" method="GET" access="ROLE_ADMIN, ROLE_UI_THEMES_DETAILS_VIEW" />
    <sec:intercept-url pattern="/admin-ng/tools/*/editor.json" method="GET" access="ROLE_ADMIN, ROLE_UI_EVENTS_EDITOR_VIEW" />
    <sec:intercept-url pattern="/admin-ng/tools/*.json" method="GET" access="ROLE_ADMIN, ROLE_UI_EVENTS_EDITOR_VIEW" />
    <sec:intercept-url pattern="/admin-ng/users/users.json" method="GET" access="ROLE_ADMIN, ROLE_UI_USERS_VIEW" />
    <sec:intercept-url pattern="/admin-ng/users/*.json" method="GET" access="ROLE_ADMIN, ROLE_UI_USERS_EDIT" />
    <sec:intercept-url pattern="/admin-ng/user-settings/signature" method="GET" access="ROLE_ADMIN, ROLE_ADMIN_UI" />
    <sec:intercept-url pattern="/admin-ng/resources/events/filters.json" method="GET" access="ROLE_ADMIN, ROLE_UI_EVENTS_VIEW" />
    <sec:intercept-url pattern="/admin-ng/resources/series/filters.json" method="GET" access="ROLE_ADMIN, ROLE_UI_SERIES_VIEW" />
    <sec:intercept-url pattern="/admin-ng/resources/themes/filters.json" method="GET" access="ROLE_ADMIN, ROLE_UI_THEMES_VIEW" />
    <sec:intercept-url pattern="/admin-ng/resources/recordings/filters.json" method="GET" access="ROLE_ADMIN, ROLE_UI_LOCATIONS_VIEW" />
    <sec:intercept-url pattern="/admin-ng/resources/users/filters.json" method="GET" access="ROLE_ADMIN, ROLE_UI_USERS_VIEW" />
    <sec:intercept-url pattern="/admin-ng/resources/groups/filters.json" method="GET" access="ROLE_ADMIN, ROLE_UI_GROUPS_VIEW" />
    <sec:intercept-url pattern="/admin-ng/resources/components.json" method="GET" access="ROLE_ADMIN, ROLE_ADMIN_UI" />
    <sec:intercept-url pattern="/admin-ng/resources/providers.json" method="GET" access="ROLE_ADMIN, ROLE_ADMIN_UI" />
    <sec:intercept-url pattern="/admin-ng/resources/THEMES.json" method="GET" access="ROLE_ADMIN, ROLE_UI_THEMES_VIEW" />
    <sec:intercept-url pattern="/admin-ng/resources/*.json" method="GET" access="ROLE_ADMIN, ROLE_ADMIN_UI" />
    <sec:intercept-url pattern="/assets/assets/**" method="GET" access="ROLE_ADMIN, ROLE_UI_EVENTS_DETAILS_ASSETS_VIEW" />

    <sec:intercept-url pattern="/email/template/*" method="PUT" access="ROLE_ADMIN, ROLE_UI_EMAILTEMPLATES_EDIT" />
    <sec:intercept-url pattern="/admin-ng/acl/*" method="PUT" access="ROLE_ADMIN, ROLE_UI_ACLS_EDIT" />
    <sec:intercept-url pattern="/admin-ng/event/*/metadata" method="PUT" access="ROLE_ADMIN, ROLE_UI_EVENTS_DETAILS_METADATA_EDIT" />
    <sec:intercept-url pattern="/admin-ng/event/*/scheduling" method="PUT" access="ROLE_ADMIN, ROLE_UI_EVENTS_DETAILS_SCHEDULING_EDIT" />
    <sec:intercept-url pattern="/admin-ng/event/*/workflows" method="PUT" access="ROLE_ADMIN, ROLE_UI_EVENTS_DETAILS_WORKFLOWS_EDIT" />
    <sec:intercept-url pattern="/admin-ng/event/*/comment/*/*" method="PUT" access="ROLE_ADMIN, ROLE_UI_EVENTS_DETAILS_COMMENTS_EDIT" />
    <sec:intercept-url pattern="/admin-ng/event/*/comment/*" method="PUT" access="ROLE_ADMIN, ROLE_UI_EVENTS_DETAILS_COMMENTS_EDIT"/>
    <sec:intercept-url pattern="/admin-ng/event/*/optout/*" method="PUT" access="ROLE_ADMIN, ROLE_UI_EVENTS_STATUS_EDIT" />
    <sec:intercept-url pattern="/admin-ng/groups/*" method="PUT" access="ROLE_ADMIN, ROLE_UI_GROUPS_EDIT" />
    <sec:intercept-url pattern="/admin-ng/series/*/metadata" method="PUT" access="ROLE_ADMIN, ROLE_UI_SERIES_DETAILS_METADATA_EDIT" />
    <sec:intercept-url pattern="/admin-ng/series/*/theme" method="PUT" access="ROLE_ADMIN, ROLE_UI_SERIES_DETAILS_THEMES_EDIT" />
    <sec:intercept-url pattern="/admin-ng/themes/*" method="PUT" access="ROLE_ADMIN, ROLE_UI_THEMES_EDIT" />
    <sec:intercept-url pattern="/admin-ng/users/*" method="PUT" access="ROLE_ADMIN, ROLE_UI_USERS_EDIT" />
    <sec:intercept-url pattern="/admin-ng/user-settings/signature/*" method="PUT" access="ROLE_ADMIN, ROLE_ADMIN_UI" />

    <sec:intercept-url pattern="/email/deleteTemplates" method="POST" access="ROLE_ADMIN, ROLE_UI_EMAILTEMPLATES_DELETE" />
    <sec:intercept-url pattern="/email/demotemplate" method="POST" access="ROLE_ADMIN, ROLE_UI_EMAILTEMPLATES_EDIT, ROLE_UI_EMAILTEMPLATES_CREATE" />
    <sec:intercept-url pattern="/email/template" method="POST" access="ROLE_ADMIN, ROLE_UI_EMAILTEMPLATES_CREATE" />
    <sec:intercept-url pattern="/services/maintenance" method="POST" access="ROLE_ADMIN, ROLE_UI_SERVERS_MAINTENANCE_EDIT" />
    <sec:intercept-url pattern="/services/sanitize" method="POST" access="ROLE_ADMIN, ROLE_UI_SERVICES_STATUS_EDIT" />
    <sec:intercept-url pattern="/staticfiles" method="POST" access="ROLE_ADMIN, ROLE_UI_THEMES_CREATE, ROLE_UI_THEMES_EDIT" />
    <sec:intercept-url pattern="/admin-ng/acl" method="POST" access="ROLE_ADMIN, ROLE_UI_ACLS_CREATE" />
    <sec:intercept-url pattern="/admin-ng/event/deleteEvents" method="POST" access="ROLE_ADMIN, ROLE_UI_EVENTS_DELETE" />
    <sec:intercept-url pattern="/admin-ng/event/new" method="POST" access="ROLE_ADMIN, ROLE_UI_EVENTS_CREATE" />
    <sec:intercept-url pattern="/admin-ng/event/new/conflicts" method="POST" access="ROLE_ADMIN, ROLE_UI_EVENTS_CREATE" />
    <sec:intercept-url pattern="/admin-ng/event/optouts" method="POST" access="ROLE_ADMIN, ROLE_UI_EVENTS_STATUS_EDIT" />
    <sec:intercept-url pattern="/admin-ng/event/*/access" method="POST" access="ROLE_ADMIN, ROLE_UI_EVENTS_DETAILS_ACL_EDIT" />
    <sec:intercept-url pattern="/admin-ng/event/*/assets" method="POST" access="ROLE_ADMIN, ROLE_UI_EVENTS_DETAILS_ASSETS_EDIT" />
    <sec:intercept-url pattern="/admin-ng/event/*/comment" method="POST" access="ROLE_ADMIN, ROLE_UI_EVENTS_DETAILS_COMMENTS_CREATE" />
    <sec:intercept-url pattern="/admin-ng/event/*/comment/*/reply" method="POST" access="ROLE_ADMIN, ROLE_UI_EVENTS_DETAILS_COMMENTS_CREATE" />
    <sec:intercept-url pattern="/admin-ng/event/*/comment/*" method="POST" access="ROLE_ADMIN, ROLE_UI_EVENTS_DETAILS_COMMENTS_CREATE" />
    <sec:intercept-url pattern="/admin-ng/groups" method="POST" access="ROLE_ADMIN, ROLE_UI_GROUPS_CREATE" />
    <sec:intercept-url pattern="/admin-ng/index/recreateIndex" method="POST" access="ROLE_ADMIN" />
    <sec:intercept-url pattern="/admin-ng/series/deleteSeries" method="POST" access="ROLE_ADMIN, ROLE_UI_SERIES_DELETE" />
    <sec:intercept-url pattern="/admin-ng/series/new" method="POST" access="ROLE_ADMIN, ROLE_UI_SERIES_CREATE" />
    <sec:intercept-url pattern="/admin-ng/series/optOutSeries/*" method="POST" access="ROLE_ADMIN, ROLE_UI_SERIES_STATUS_EDIT" />
    <sec:intercept-url pattern="/admin-ng/series/*/access" method="POST" access="ROLE_ADMIN, ROLE_UI_SERIES_DETAILS_ACL_EDIT" />
    <sec:intercept-url pattern="/admin-ng/tasks/new" method="POST" access="ROLE_ADMIN, ROLE_UI_TASKS_CREATE" />
    <sec:intercept-url pattern="/admin-ng/themes" method="POST" access="ROLE_ADMIN, ROLE_UI_THEMES_CREATE" />
    <sec:intercept-url pattern="/admin-ng/tools/*/editor.json" method="POST" access="ROLE_ADMIN, ROLE_UI_EVENTS_EDITOR_EDIT" />
    <sec:intercept-url pattern="/admin-ng/users" method="POST" access="ROLE_ADMIN, ROLE_UI_USERS_CREATE" />
    <sec:intercept-url pattern="/admin-ng/user-settings/signature" method="POST" access="ROLE_ADMIN, ROLE_ADMIN_UI" />

    <sec:intercept-url pattern="/email/template/*" method="DELETE" access="ROLE_ADMIN, ROLE_UI_EMAILTEMPLATES_DELETE" />
    <sec:intercept-url pattern="/admin-ng/acl/*" method="DELETE" access="ROLE_ADMIN, ROLE_UI_ACLS_DELETE" />
    <sec:intercept-url pattern="/admin-ng/capture-agents/*" method="DELETE" access="ROLE_ADMIN, ROLE_UI_LOCATIONS_DELETE" />
    <sec:intercept-url pattern="/admin-ng/event/*/comment/*/*" method="DELETE" access="ROLE_ADMIN, ROLE_UI_EVENTS_DETAILS_COMMENTS_DELETE" />
    <sec:intercept-url pattern="/admin-ng/event/*/comment/*" method="DELETE" access="ROLE_ADMIN, ROLE_UI_EVENTS_DETAILS_COMMENTS_DELETE" />
    <sec:intercept-url pattern="/admin-ng/event/*" method="DELETE" access="ROLE_ADMIN, ROLE_UI_EVENTS_DELETE" />
    <sec:intercept-url pattern="/admin-ng/groups/*" method="DELETE" access="ROLE_ADMIN, ROLE_UI_GROUPS_DELETE" />
    <sec:intercept-url pattern="/admin-ng/series/*/theme" method="DELETE" access="ROLE_ADMIN, ROLE_UI_SERIES_DETAILS_THEMES_EDIT" />
    <sec:intercept-url pattern="/admin-ng/series/*" method="DELETE" access="ROLE_ADMIN, ROLE_UI_SERIES_DELETE" />
    <sec:intercept-url pattern="/admin-ng/themes/*" method="DELETE" access="ROLE_ADMIN, ROLE_UI_THEMES_DELETE" />
    <sec:intercept-url pattern="/admin-ng/users/*" method="DELETE" access="ROLE_ADMIN, ROLE_UI_USERS_DELETE" />

    <!-- Securing the URLs for the external API interface -->
    <!-- External API GET Endpoints -->
    <sec:intercept-url pattern="/api" method="GET" access="ROLE_ADMIN, ROLE_API"/>
    <sec:intercept-url pattern="/api/events" method="GET" access="ROLE_ADMIN, ROLE_API_EVENTS_VIEW"/>
    <sec:intercept-url pattern="/api/events/*" method="GET" access="ROLE_ADMIN, ROLE_API_EVENTS_VIEW"/>
    <sec:intercept-url pattern="/api/events/*/acl" method="GET" access="ROLE_ADMIN, ROLE_API_EVENTS_ACL_VIEW"/>
    <sec:intercept-url pattern="/api/events/*/attachments" method="GET" access="ROLE_ADMIN, ROLE_API_EVENTS_ATTACHMENTS_VIEW"/>
    <sec:intercept-url pattern="/api/events/*/attachments/*" method="GET" access="ROLE_ADMIN, ROLE_API_EVENTS_ATTACHMENTS_VIEW"/>
    <sec:intercept-url pattern="/api/events/*/comments" method="GET" access="ROLE_ADMIN, ROLE_API_EVENTS_COMMENTS_VIEW"/>
    <sec:intercept-url pattern="/api/events/*/comments/*" method="GET" access="ROLE_ADMIN, ROLE_API_EVENTS_COMMENTS_VIEW"/>
    <sec:intercept-url pattern="/api/events/*/media" method="GET" access="ROLE_ADMIN, ROLE_API_EVENTS_MEDIA_VIEW"/>
    <sec:intercept-url pattern="/api/events/*/media/*" method="GET" access="ROLE_ADMIN, ROLE_API_EVENTS_MEDIA_VIEW"/>
    <sec:intercept-url pattern="/api/events/*/metadata" method="GET" access="ROLE_ADMIN, ROLE_API_EVENTS_METADATA_VIEW"/>
    <sec:intercept-url pattern="/api/events/*/metadata/*" method="GET" access="ROLE_ADMIN, ROLE_API_EVENTS_METADATA_VIEW"/>
    <sec:intercept-url pattern="/api/events/*/publications" method="GET" access="ROLE_ADMIN, ROLE_API_EVENTS_PUBLICATIONS_VIEW"/>
    <sec:intercept-url pattern="/api/events/*/publications/*" method="GET" access="ROLE_ADMIN, ROLE_API_EVENTS_PUBLICATIONS_VIEW"/>
    <sec:intercept-url pattern="/api/groups" method="GET" access="ROLE_ADMIN, ROLE_API_GROUPS_VIEW"/>
    <sec:intercept-url pattern="/api/groups/*" method="GET" access="ROLE_ADMIN, ROLE_API_GROUPS_VIEW"/>
    <sec:intercept-url pattern="/api/info/*" method="GET" access="ROLE_ADMIN, ROLE_API" />
    <sec:intercept-url pattern="/api/info/me/*" method="GET" access="ROLE_ADMIN, ROLE_API" />
    <sec:intercept-url pattern="/api/series" method="GET" access="ROLE_ADMIN, ROLE_API_SERIES_VIEW"/>
    <sec:intercept-url pattern="/api/series/*" method="GET" access="ROLE_ADMIN, ROLE_API_SERIES_VIEW"/>
    <sec:intercept-url pattern="/api/series/*/acl" method="GET" access="ROLE_ADMIN, ROLE_API_SERIES_ACL_VIEW"/>
    <sec:intercept-url pattern="/api/series/*/metadata" method="GET" access="ROLE_ADMIN, ROLE_API_SERIES_METADATA_VIEW"/>
    <sec:intercept-url pattern="/api/series/*/metadata/*" method="GET" access="ROLE_ADMIN, ROLE_API_SERIES_METADATA_VIEW"/>
    <sec:intercept-url pattern="/api/series/*/properties" method="GET" access="ROLE_ADMIN, ROLE_API_SERIES_PROPERTIES_VIEW"/>
    <sec:intercept-url pattern="/api/version" method="GET" access="ROLE_ADMIN, ROLE_API"/>
    <sec:intercept-url pattern="/api/version/*" method="GET" access="ROLE_ADMIN, ROLE_API"/>
    <!-- External API PUT Endpoints -->
    <sec:intercept-url pattern="/api/events/*" method="PUT" access="ROLE_ADMIN, ROLE_API_EVENTS_EDIT"/>
    <sec:intercept-url pattern="/api/events/*/acl" method="PUT" access="ROLE_ADMIN, ROLE_API_EVENTS_ACL_EDIT"/>
    <sec:intercept-url pattern="/api/events/*/comments/*" method="PUT" access="ROLE_ADMIN, ROLE_API_EVENTS_COMMENTS_EDIT"/>
    <sec:intercept-url pattern="/api/events/*/metadata" method="PUT" access="ROLE_ADMIN, ROLE_API_EVENTS_METADATA_EDIT"/>
    <sec:intercept-url pattern="/api/events/*/metadata/*" method="PUT" access="ROLE_ADMIN, ROLE_API_EVENTS_METADATA_EDIT"/>
    <sec:intercept-url pattern="/api/groups/*" method="PUT" access="ROLE_ADMIN, ROLE_API_GROUPS_EDIT"/>
    <sec:intercept-url pattern="/api/series/*" method="PUT" access="ROLE_ADMIN, ROLE_API_SERIES_EDIT"/>
    <sec:intercept-url pattern="/api/series/*/acl" method="PUT" access="ROLE_ADMIN, ROLE_API_SERIES_ACL_EDIT"/>
    <sec:intercept-url pattern="/api/series/*/metadata" method="PUT" access="ROLE_ADMIN, ROLE_API_SERIES_METADATA_EDIT"/>
    <sec:intercept-url pattern="/api/series/*/metadata/*" method="PUT" access="ROLE_ADMIN, ROLE_API_SERIES_METADATA_EDIT"/>
    <sec:intercept-url pattern="/api/series/*/properties" method="PUT" access="ROLE_ADMIN, ROLE_API_SERIES_PROPERTIES_EDIT"/>
    <!-- External API POST Endpoints -->
    <sec:intercept-url pattern="/api/events" method="POST" access="ROLE_ADMIN, ROLE_API_EVENTS_CREATE"/>
    <sec:intercept-url pattern="/api/events/*" method="POST" access="ROLE_ADMIN, ROLE_API_EVENTS_EDIT"/>
    <sec:intercept-url pattern="/api/events/*/acl/*" method="POST" access="ROLE_ADMIN, ROLE_API_EVENTS_ACL_EDIT"/>
    <sec:intercept-url pattern="/api/events/*/comments" method="POST" access="ROLE_ADMIN, ROLE_API_EVENTS_COMMENTS_EDIT"/>
    <sec:intercept-url pattern="/api/groups" method="POST" access="ROLE_ADMIN, ROLE_API_GROUPS_CREATE"/>
    <sec:intercept-url pattern="/api/groups/*/members/*" method="POST" access="ROLE_ADMIN, ROLE_API_GROUPS_EDIT"/>
    <sec:intercept-url pattern="/api/recreateIndex" method="POST" access="ROLE_ADMIN"/>
    <sec:intercept-url pattern="/api/series" method="POST" access="ROLE_ADMIN, ROLE_API_SERIES_CREATE"/>
    <sec:intercept-url pattern="/api/security/sign" method="POST" access="ROLE_ADMIN, ROLE_API_SECURITY_EDIT"/>
    <!-- External API DELETE Endpoints -->
    <sec:intercept-url pattern="/api/events/*" method="DELETE" access="ROLE_ADMIN, ROLE_API_EVENTS_DELETE"/>
    <sec:intercept-url pattern="/api/events/*/acl/*/*" method="DELETE" access="ROLE_ADMIN, ROLE_API_EVENTS_ACL_DELETE"/>
    <sec:intercept-url pattern="/api/events/*/comments/*" method="DELETE" access="ROLE_ADMIN, ROLE_API_EVENTS_COMMENTS_DELETE"/>
    <sec:intercept-url pattern="/api/events/*/metadata" method="DELETE" access="ROLE_ADMIN, ROLE_API_EVENTS_METADATA_DELETE"/>
    <sec:intercept-url pattern="/api/events/*/metadata/*" method="DELETE" access="ROLE_ADMIN, ROLE_API_EVENTS_METADATA_DELETE"/>
    <sec:intercept-url pattern="/api/groups/*" method="DELETE" access="ROLE_ADMIN, ROLE_API_GROUPS_DELETE"/>
    <sec:intercept-url pattern="/api/groups/*/members/*" method="DELETE" access="ROLE_ADMIN, ROLE_API_GROUPS_EDIT"/>
    <sec:intercept-url pattern="/api/series/*" method="DELETE" access="ROLE_ADMIN, ROLE_API_SERIES_DELETE"/>
    <sec:intercept-url pattern="/api/series/*/metadata" method="DELETE" access="ROLE_ADMIN, ROLE_API_SERIES_METADATA_DELETE"/>
    <sec:intercept-url pattern="/api/series/*/metadata/*" method="DELETE" access="ROLE_ADMIN, ROLE_API_SERIES_METADATA_DELETE"/>

    <sec:intercept-url pattern="/admin-ng/css/**" access="ROLE_ANONYMOUS" />
    <sec:intercept-url pattern="/admin-ng/lib/**" access="ROLE_ANONYMOUS" />
    <sec:intercept-url pattern="/admin-ng/img/**" access="ROLE_ANONYMOUS" />
    <sec:intercept-url pattern="/admin-ng/js/**" access="ROLE_ANONYMOUS" />
    <sec:intercept-url pattern="/admin-ng/modules/**" access="ROLE_ANONYMOUS" />
    <sec:intercept-url pattern="/admin-ng/shared/**" access="ROLE_ANONYMOUS" />
    <sec:intercept-url pattern="/admin-ng/app.js" access="ROLE_ANONYMOUS" />

    <!-- Enable anonymous access to the new admin ui -->
    <sec:intercept-url pattern="/admin-ng/public/**" access="ROLE_ANONYMOUS" />

    <!-- Enable anonymous access to the /info/me.json resource -->
    <sec:intercept-url pattern="/info/me.json" method="GET" access="ROLE_ANONYMOUS" />
    <sec:intercept-url pattern="/i18n/languages.json" method="GET" access="ROLE_ANONYMOUS" />
    <sec:intercept-url pattern="/info/components.json" method="GET" access="ROLE_ANONYMOUS" />

    <!-- Enable anonymous access to the engage player and the GET endpoints it requires -->
    <sec:intercept-url pattern="/engage/ui/**" access="ROLE_ANONYMOUS" />
    <sec:intercept-url pattern="/engage/**" access="ROLE_ANONYMOUS" />
    <sec:intercept-url pattern="/engage-player/**" method="GET" access="ROLE_ANONYMOUS" />
    <sec:intercept-url pattern="/search/**" method="GET" access="ROLE_ANONYMOUS" />
    <sec:intercept-url pattern="/usertracking/**" method="GET" access="ROLE_ANONYMOUS" />
    <sec:intercept-url pattern="/usertracking/**" method="PUT" access="ROLE_ANONYMOUS" />
    <sec:intercept-url pattern="/static/**" method="GET" access="ROLE_ANONYMOUS" />
    <sec:intercept-url pattern="/export/**" method="GET" access="ROLE_ANONYMOUS" />

    <!-- Enable anonymous access to the annotation and the series endpoints -->
    <sec:intercept-url pattern="/series/**" method="GET" access="ROLE_ANONYMOUS" />
    <sec:intercept-url pattern="/annotation/**" method="GET" access="ROLE_ANONYMOUS" />
    <sec:intercept-url pattern="/annotation/**" method="PUT" access="ROLE_ANONYMOUS" />

    <!-- Enable anonymous access to the OAI-PMH repository              -->
    <!-- The OAI-PMH specification demands boths GET and POST requests  -->
    <!-- Please make sure that the path configured here matches         -->
    <!-- the path configured for the repository servlet.                -->
    <sec:intercept-url pattern="/oaipmh/**" method="GET" access="ROLE_ANONYMOUS"/>
    <sec:intercept-url pattern="/oaipmh/**" method="POST" access="ROLE_ANONYMOUS"/>

    <!-- Enable anonymous access to the rss and atom feeds -->
    <sec:intercept-url pattern="/feeds/**" method="GET" access="ROLE_ANONYMOUS" />

    <!-- Secure the system management URLs for admins only -->
    <sec:intercept-url pattern="/services/*" access="ROLE_ADMIN" />
    <sec:intercept-url pattern="/signing/**" access="ROLE_ADMIN" />
    <sec:intercept-url pattern="/system/**" access="ROLE_ADMIN" />
    <sec:intercept-url pattern="/config/**" access="ROLE_ADMIN" />

    <!-- Secure the user management URLs for admins only -->
    <sec:intercept-url pattern="/users/**" access="ROLE_ADMIN" />
    <sec:intercept-url pattern="/admin/users.html" access="ROLE_ADMIN" />

    <!-- Enable 2-legged OAuth access ("signed fetch") to the LTI launch servlet -->
    <sec:intercept-url pattern="/lti" access="ROLE_OAUTH_USER" />

    <!-- Enable access to the LTI tools -->
    <sec:intercept-url pattern="/ltitools/**" access="ROLE_OAUTH_USER" />

    <sec:intercept-url pattern="/transcripts/watson/results*" method="GET" access="ROLE_ANONYMOUS" />
    <sec:intercept-url pattern="/transcripts/watson/results*" method="POST" access="ROLE_ANONYMOUS" />

    <!-- Everything else is for the admin users -->
    <sec:intercept-url pattern="/admin-ng" method="GET" access="ROLE_ADMIN, ROLE_ADMIN_UI, ROLE_COURSE_ADMIN" />
    <sec:intercept-url pattern="/admin-ng/" method="GET" access="ROLE_ADMIN, ROLE_ADMIN_UI, ROLE_COURSE_ADMIN" />
    <sec:intercept-url pattern="/admin-ng/index.html" access="ROLE_ADMIN, ROLE_ADMIN_UI, ROLE_COURSE_ADMIN" />
    <sec:intercept-url pattern="/index.html" access="ROLE_ADMIN, ROLE_ADMIN_UI, ROLE_COURSE_ADMIN" />
    <sec:intercept-url pattern="/**" access="ROLE_ADMIN, ROLE_COURSE_ADMIN" />

    <!-- ############################# -->
    <!-- # LOGIN / LOGOUT MECHANISMS # -->
    <!-- ############################# -->

    <!-- Uncomment to enable x509 client certificates for identifying clients -->
    <!-- sec:x509 subject-principal-regex="CN=(.*?)," user-service-ref="userDetailsService" / -->

    <!-- Enable and configure the failure URL for form-based logins -->
    <sec:form-login authentication-failure-url="/admin-ng/login.html?error" authentication-success-handler-ref="authSuccessHandler" />

    <!-- Authentication filter chain -->
    <sec:custom-filter position="BASIC_AUTH_FILTER" ref="authenticationFilters" />

    <sec:custom-filter ref="asyncTimeoutRedirectFilter" after="EXCEPTION_TRANSLATION_FILTER"/>

    <!-- Opencast is shipping its own implementation of the anonymous filter -->
    <sec:custom-filter ref="anonymousFilter" position="ANONYMOUS_FILTER" />

    <!-- Shibboleth header authentication filter
    <sec:custom-filter ref="shibbolethHeaderFilter" position="PRE_AUTH_FILTER"/>
    -->

    <!-- Enables "remember me" functionality -->
    <sec:remember-me key="opencast" user-service-ref="userDetailsService" />

    <!-- Set the request cache -->
    <sec:request-cache ref="requestCache" />

    <!-- If any URLs are to be exposed to anonymous users, the "sec:anonymous" filter must be present -->
    <sec:anonymous enabled="false" />

    <!-- Enables log out -->
    <sec:logout success-handler-ref="logoutSuccessHandler" />

    <!-- Shibboleth log out
         Please specifiy the URL to return to after logging out
    <sec:logout logout-success-url="/Shibboleth.sso/Logout?return=http://www.opencast.org" />
    -->

  </sec:http>

  <!-- ############################# -->
  <!-- # Authentication Filters    # -->
  <!-- ############################# -->

  <bean id="authenticationFilters" class="org.springframework.web.filter.CompositeFilter">
    <property name="filters">
      <list>
        <!-- Digest auth is used by capture agents and is used to enable transparent clustering of services -->
        <!-- ATTENTION! Do not deactivate the digest filter, otherwise the distributed setup would not work -->
        <ref bean="digestFilter" />

        <!-- Basic authentication  -->
        <!-- <ref bean="basicAuthenticationFilter" /> -->

        <!-- 2-legged OAuth is used by trusted 3rd party applications, including LTI. -->
        <!-- Uncomment the line below to support LTI or other OAuth clients.          -->
        <!-- <ref bean="oauthProtectedResourceFilter" /> -->
      </list>
    </property>
  </bean>

  <!-- ########################################### -->
  <!-- # Custom ajax timeout Filter Definition   # -->
  <!-- ########################################### -->

  <bean id="asyncTimeoutRedirectFilter" class="org.opencastproject.kernel.security.AsyncTimeoutRedirectFilter" />

  <!-- ######################################## -->
  <!-- # Custom Anonymous Filter Definition   # -->
  <!-- ######################################## -->

  <bean id="anonymousFilter" class="org.opencastproject.kernel.security.TrustedAnonymousAuthenticationFilter">
    <property name="userAttribute" ref="anonymousUserAttributes" />
    <property name="key" value="anonymousKey" />
  </bean>

  <bean id="anonymousUserAttributes" class="org.springframework.security.core.userdetails.memory.UserAttribute">
    <property name="authoritiesAsString" value="ROLE_ANONYMOUS"/>
    <property name="password" value="empty"/>
  </bean>

  <!-- ######################################## -->
  <!-- # Authentication Entry and Exit Points # -->
  <!-- ######################################## -->

  <!-- Differentiates between "normal" user requests and those requesting digest auth -->
  <bean id="matterhornEntryPoint" class="org.opencastproject.kernel.security.DelegatingAuthenticationEntryPoint">
    <property name="userEntryPoint" ref="userEntryPoint" />
    <property name="digestAuthenticationEntryPoint" ref="digestEntryPoint" />
  </bean>

  <!-- Redirects unauthenticated requests to the login form -->
  <bean id="userEntryPoint" class="org.springframework.security.web.authentication.LoginUrlAuthenticationEntryPoint">
    <property name="loginFormUrl" value="/admin-ng/login.html" />
  </bean>

  <!-- Returns a 401 request for authentication via digest auth -->
  <bean id="digestEntryPoint" class="org.springframework.security.web.authentication.www.DigestAuthenticationEntryPoint">
    <property name="realmName" value="Opencast" />
    <property name="key" value="opencast" />
    <property name="nonceValiditySeconds" value="300" />
  </bean>

  <!-- Basic authentication
  <bean id="basicEntryPoint" class="org.springframework.security.web.authentication.www.BasicAuthenticationEntryPoint">
    <property name="realmName" value="Opencast"/>
  </bean>
  -->

  <bean id="authSuccessHandler" class="org.opencastproject.kernel.security.AuthenticationSuccessHandler">
    <property name="securityService" ref="securityService" />
    <property name="welcomePages">
      <map>
        <entry key="ROLE_ADMIN" value="/admin-ng/index.html" />
        <entry key="ROLE_ADMIN_UI" value="/admin-ng/index.html" />
        <entry key="*" value="/engage/ui/index.html" /> <!-- Any role not listed explicitly will redirect here -->
      </map>
    </property>
  </bean>

  <bean id="logoutSuccessHandler" class="org.opencastproject.kernel.security.LogoutSuccessHandler">
    <property name="userDirectoryService" ref="userDirectoryService" />
  </bean>

  <!-- ################# -->
  <!-- # Digest Filter # -->
  <!-- ################# -->

  <!-- Handles the details of the digest authentication dance -->
  <bean id="digestFilter" class="org.springframework.security.web.authentication.www.DigestAuthenticationFilter">
    <!--  Use only the in-memory users, as these have passwords that are not hashed -->
    <property name="userDetailsService" ref="userDetailsService" />
    <property name="authenticationEntryPoint" ref="digestEntryPoint" />
    <property name="createAuthenticatedToken" value="true" />
    <property name="userCache">
      <bean class="org.springframework.security.core.userdetails.cache.NullUserCache" />
    </property>
  </bean>

  <!-- ############################### -->
  <!-- # Basic Authentication Filter # -->
  <!-- ############################### -->

  <!-- Handles the details of the basic authentication dance -->
  <!-- Basic authentication
  <bean id="basicAuthenticationFilter" class="org.springframework.security.web.authentication.www.BasicAuthenticationFilter">
    <property name="authenticationManager" ref="authenticationManager"/>
    <property name="authenticationEntryPoint" ref="basicEntryPoint"/>
  </bean>
  -->

  <!-- ####################### -->
  <!-- # OAuth (LTI) Support # -->
  <!-- ####################### -->

<<<<<<< HEAD
  <!-- This is required for LTI. If you are using LTI and have enabled the oauthProtectedResourceFilter  -->
  <!-- in the list of authenticationFilters above, set custom values for CONSUMERKEY and CONSUMERSECRET. -->

  <bean name="oAuthConsumerDetailsService" class="org.opencastproject.kernel.security.OAuthSingleConsumerDetailsService">
    <constructor-arg index="0" ref="userDetailsService" />
    <constructor-arg index="1" value="CONSUMERKEY" />
    <constructor-arg index="2" value="CONSUMERSECRET" />
    <constructor-arg index="3" value="constructorName" />
  </bean>
=======
  <!-- This is required for LTI. If you plan to use LTI, uncomment this and set
       custom values for consumerkey and consumersecret:
>>>>>>> f289da85

  <bean name="oauthProtectedResourceFilter" class="org.opencastproject.kernel.security.LtiProcessingFilter">
    <property name="consumerDetailsService" ref="oAuthConsumerDetailsService" />
    <property name="tokenServices">
      <bean class="org.springframework.security.oauth.provider.token.InMemoryProviderTokenServices" />
    </property>
    <property name="nonceServices">
      <bean class="org.springframework.security.oauth.provider.nonce.InMemoryNonceServices" />
    </property>
<<<<<<< HEAD
    <property name="authHandler">
      <bean class="org.opencastproject.kernel.security.LtiLaunchAuthenticationHandler">
        <constructor-arg index="0" ref="userDetailsService" />

        <!-- Uncomment to trust usernames from the LTI consumer identified by CONSUMERKEY.           -->
        <!-- Users from untrusted systems will be prefixed with "lti:" and the consumer domain name. -->

        <!--
        <constructor-arg index="1" ref="securityService" />
        <constructor-arg index="2">
          <list>
            <value>CONSUMERKEY</value>
          </list>
        </constructor-arg>
        <constructor-arg index="3" value="^(admin|opencast_system_account)$" />
        -->

      </bean>
    </property>
  </bean>

  <!-- ###################### -->
  <!-- # Shibboleth Support # -->
  <!-- ###################### -->

  <!-- General Shibboleth header extration filter
  <bean id="shibbolethHeaderFilter"
        class="org.opencastproject.security.shibboleth.ShibbolethRequestHeaderAuthenticationFilter">
    <property name="principalRequestHeader" value="<this need to be configured>"/>
    <property name="authenticationManager" ref="authenticationManager" />
    <property name="userDetailsService" ref="userDetailsService" />
    <property name="userDirectoryService" ref="userDirectoryService" />
    <property name="shibbolethLoginHandler" ref="aaiLoginHandler" />
    <property name="exceptionIfHeaderMissing" value="false" />
  </bean>
  -->

  <!-- AAI header extractor and user generator
  <bean id="aaiLoginHandler" class="org.opencastproject.security.aai.ConfigurableLoginHandler">
    <property name="securityService" ref="securityService" />
    <property name="userReferenceProvider" ref="userReferenceProvider" />
  </bean>
  -->

  <!--
  <bean id="preauthAuthProvider"
        class="org.springframework.security.web.authentication.preauth.PreAuthenticatedAuthenticationProvider">
    <property name="preAuthenticatedUserDetailsService">
      <bean id="userDetailsServiceWrapper" class="org.springframework.security.core.userdetails.UserDetailsByNameServiceWrapper">
        <property name="userDetailsService" ref="userDetailsService"/>
      </bean>
    </property>
=======
    <property name="authHandler" ref="ltiLaunchAuthenticationHandler" />
>>>>>>> f289da85
  </bean>
  -->

  <!-- ################ -->
  <!-- # LDAP Support # -->
  <!-- ################ -->

  <bean id="contextSource"
    class="org.springframework.security.ldap.DefaultSpringSecurityContextSource">
    <!-- URL of the LDAP server -->
    <constructor-arg value="ldap://myldapserver:myport" />
    <!-- "Distinguished name" for the unprivileged user -->
    <!-- This user is merely to perform searches in the LDAP to find the users to login -->
    <property name="userDn" value="uid=user-id,ou=GroupName,dc=my-institution,dc=country" />
    <!-- Password of the user above -->
    <property name="password" value="mypassword" />
  </bean>

  <bean id="ldapAuthProvider"
    class="org.springframework.security.ldap.authentication.LdapAuthenticationProvider">
    <constructor-arg>
      <bean
        class="org.springframework.security.ldap.authentication.BindAuthenticator">
        <constructor-arg ref="contextSource" />
        <property name="userDnPatterns">
          <list>
            <!-- Dn patterns to search for valid users. Multiple "<value>" tags are allowed -->
            <value>uid={0},ou=Group,dc=my-institution,dc=country</value>
          </list>
	</property>
	<!-- If your user IDs are not part of the user Dn's, you can use a search filter to find them -->
	<!-- This property can be used together with the "userDnPatterns" above -->
	<!--
	<property name="userSearch">
	  <bean name="filterUserSearch" class="org.springframework.security.ldap.search.FilterBasedLdapUserSearch">
	    < ! - - Base Dn from where the users will be searched for - - >
	    <constructor-arg index="0" value="ou=GroupName,dc=my-institution,dc=country" />
	    < ! - - Filter to located valid users. Use {0} as a placeholder for the login name - - >
	    <constructor-arg index="1" value="(uid={0})" />
	    <constructor-arg ref="contextSource" />
	  </bean>
        </property>
	-->
      </bean>
    </constructor-arg>
    <!-- Defines how the user attributes are converted to authorities (roles) -->
    <constructor-arg ref="authoritiesPopulator" />
  </bean>

  <!-- #################### -->
  <!-- # OSGI Integration # -->
  <!-- #################### -->

  <!-- Obtain services from the OSGI service registry -->
  <osgi:reference id="userDetailsService" cardinality="1..1"
                  interface="org.springframework.security.core.userdetails.UserDetailsService" />

  <osgi:reference id="securityService" cardinality="1..1"
                  interface="org.opencastproject.security.api.SecurityService" />

  <!-- Uncomment to enable external users e.g. used together shibboleth -->
  <!-- <osgi:reference id="userReferenceProvider" cardinality="1..1"
                  interface="org.opencastproject.userdirectory.api.UserReferenceProvider"  /> -->

  <osgi:reference id="userDirectoryService" cardinality="1..1"
                  interface="org.opencastproject.security.api.UserDirectoryService" />

<<<<<<< HEAD
  <osgi:reference id="authoritiesPopulator" cardinality="1..1"
                  interface="org.springframework.security.ldap.userdetails.LdapAuthoritiesPopulator"
                  filter="(instanceId=theId)"/>

=======
  <osgi:reference id="oAuthConsumerDetailsService" cardinality="1..1"
                  interface="org.springframework.security.oauth.provider.ConsumerDetailsService" />

  <osgi:reference id="ltiLaunchAuthenticationHandler" cardinality="1..1"
                  interface="org.springframework.security.oauth.provider.OAuthAuthenticationHandler" />
>>>>>>> f289da85

  <!-- ############################# -->
  <!-- # Spring Security Internals # -->
  <!-- ############################# -->

  <!-- The JPA user directory stores md5 hashed, salted passwords, so we must use a username-salted md5 password encoder. -->
  <sec:authentication-manager alias="authenticationManager">
    <!-- Uncomment this if using Shibboleth authentication -->
    <!--sec:authentication-provider ref="preauthAuthProvider" /-->
    <sec:authentication-provider user-service-ref="userDetailsService">
      <sec:password-encoder hash="md5"><sec:salt-source user-property="username" /></sec:password-encoder>
    </sec:authentication-provider>
    <sec:authentication-provider ref="ldapAuthProvider" />
  </sec:authentication-manager>

  <!-- Do not use a request cache -->
  <bean id="requestCache" class="org.springframework.security.web.savedrequest.NullRequestCache" />

  <!-- Uncomment to enable logging interceptors -->
  <!-- bean class="org.springframework.security.access.event.LoggerListener" / -->
  <!-- bean class="org.springframework.security.authentication.event.LoggerListener" / -->

</beans><|MERGE_RESOLUTION|>--- conflicted
+++ resolved
@@ -440,20 +440,8 @@
   <!-- # OAuth (LTI) Support # -->
   <!-- ####################### -->
 
-<<<<<<< HEAD
-  <!-- This is required for LTI. If you are using LTI and have enabled the oauthProtectedResourceFilter  -->
-  <!-- in the list of authenticationFilters above, set custom values for CONSUMERKEY and CONSUMERSECRET. -->
-
-  <bean name="oAuthConsumerDetailsService" class="org.opencastproject.kernel.security.OAuthSingleConsumerDetailsService">
-    <constructor-arg index="0" ref="userDetailsService" />
-    <constructor-arg index="1" value="CONSUMERKEY" />
-    <constructor-arg index="2" value="CONSUMERSECRET" />
-    <constructor-arg index="3" value="constructorName" />
-  </bean>
-=======
   <!-- This is required for LTI. If you plan to use LTI, uncomment this and set
        custom values for consumerkey and consumersecret:
->>>>>>> f289da85
 
   <bean name="oauthProtectedResourceFilter" class="org.opencastproject.kernel.security.LtiProcessingFilter">
     <property name="consumerDetailsService" ref="oAuthConsumerDetailsService" />
@@ -463,27 +451,9 @@
     <property name="nonceServices">
       <bean class="org.springframework.security.oauth.provider.nonce.InMemoryNonceServices" />
     </property>
-<<<<<<< HEAD
-    <property name="authHandler">
-      <bean class="org.opencastproject.kernel.security.LtiLaunchAuthenticationHandler">
-        <constructor-arg index="0" ref="userDetailsService" />
-
-        <!-- Uncomment to trust usernames from the LTI consumer identified by CONSUMERKEY.           -->
-        <!-- Users from untrusted systems will be prefixed with "lti:" and the consumer domain name. -->
-
-        <!--
-        <constructor-arg index="1" ref="securityService" />
-        <constructor-arg index="2">
-          <list>
-            <value>CONSUMERKEY</value>
-          </list>
-        </constructor-arg>
-        <constructor-arg index="3" value="^(admin|opencast_system_account)$" />
-        -->
-
-      </bean>
-    </property>
-  </bean>
+    <property name="authHandler" ref="ltiLaunchAuthenticationHandler" />
+  </bean>
+  -->
 
   <!-- ###################### -->
   <!-- # Shibboleth Support # -->
@@ -516,9 +486,6 @@
         <property name="userDetailsService" ref="userDetailsService"/>
       </bean>
     </property>
-=======
-    <property name="authHandler" ref="ltiLaunchAuthenticationHandler" />
->>>>>>> f289da85
   </bean>
   -->
 
@@ -586,18 +553,15 @@
   <osgi:reference id="userDirectoryService" cardinality="1..1"
                   interface="org.opencastproject.security.api.UserDirectoryService" />
 
-<<<<<<< HEAD
   <osgi:reference id="authoritiesPopulator" cardinality="1..1"
                   interface="org.springframework.security.ldap.userdetails.LdapAuthoritiesPopulator"
                   filter="(instanceId=theId)"/>
 
-=======
   <osgi:reference id="oAuthConsumerDetailsService" cardinality="1..1"
                   interface="org.springframework.security.oauth.provider.ConsumerDetailsService" />
 
   <osgi:reference id="ltiLaunchAuthenticationHandler" cardinality="1..1"
                   interface="org.springframework.security.oauth.provider.OAuthAuthenticationHandler" />
->>>>>>> f289da85
 
   <!-- ############################# -->
   <!-- # Spring Security Internals # -->
@@ -608,7 +572,9 @@
     <!-- Uncomment this if using Shibboleth authentication -->
     <!--sec:authentication-provider ref="preauthAuthProvider" /-->
     <sec:authentication-provider user-service-ref="userDetailsService">
-      <sec:password-encoder hash="md5"><sec:salt-source user-property="username" /></sec:password-encoder>
+      <sec:password-encoder hash="md5">
+        <sec:salt-source user-property="username" />
+      </sec:password-encoder>
     </sec:authentication-provider>
     <sec:authentication-provider ref="ldapAuthProvider" />
   </sec:authentication-manager>
