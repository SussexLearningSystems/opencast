--- conflicted
+++ resolved
@@ -213,11 +213,7 @@
                             success: function (data)
                             {
                                 $.log("Series AJAX call #2: Requesting data succeeded");
-<<<<<<< HEAD
-                                if((data['search-results'] != null) && (data['search-results'].result != null))
-=======
                                 if (data && data['search-results'] && data['search-results'].result && (data['search-results'].result.length > 1))
->>>>>>> a77a6a3a
                                 {
                                     if (data['search-results'].result.length > 1)
                                     {
