--- conflicted
+++ resolved
@@ -59,11 +59,6 @@
 public class UserTrackingServiceImpl implements UserTrackingService, ManagedService {
 
   public static final String FOOTPRINT_KEY = "FOOTPRINT";
-  
-  public static final String DETAILED_TRACKING = "org.opencastproject.usertracking.detailedtrack";
-  public static final String IP_LOGGING = "org.opencastproject.usertracking.log.ip";
-  public static final String USER_LOGGING = "org.opencastproject.usertracking.log.user";
-  public static final String SESSION_LOGGING = "org.opencastproject.usertracking.log.session";
 
   public static final String DETAILED_TRACKING = "org.opencastproject.usertracking.detailedtrack";
   public static final String IP_LOGGING = "org.opencastproject.usertracking.log.ip";
@@ -143,11 +138,7 @@
     if (val != null && String.class.isInstance(val)) {
       logSession = Boolean.valueOf((String) val);
     }
-<<<<<<< HEAD
-    
-=======
-
->>>>>>> 85bf0314
+
   }
 
   public int getViews(String mediapackageId) {
@@ -213,11 +204,7 @@
     EntityTransaction tx = null;
     if (!logIp) a.setUserIp("-omitted-");
     if (!logUser) a.setUserId("-omitted-");
-<<<<<<< HEAD
-    if (!logSession) a.setSessionId("-omitted-");    
-=======
     if (!logSession) a.setSessionId("-omitted-");
->>>>>>> 85bf0314
     try {
       em = emf.createEntityManager();
       tx = em.getTransaction();
