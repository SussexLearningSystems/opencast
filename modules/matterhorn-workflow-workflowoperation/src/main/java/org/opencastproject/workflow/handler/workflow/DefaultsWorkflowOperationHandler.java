--- conflicted
+++ resolved
@@ -18,8 +18,6 @@
  * the License.
  *
  */
-
-
 package org.opencastproject.workflow.handler.workflow;
 
 import org.opencastproject.job.api.JobContext;
@@ -70,23 +68,9 @@
    */
   private String getPreset(final Organization organization, final String seriesID, final String key) {
     // Check to see if the default value was set as a preset at the series or organization level
-<<<<<<< HEAD
-    return Opt.nul(presetProvider).bind(new Fn<PresetProvider, Opt<String>>() {
-      @Override
-      public Opt<String> apply(PresetProvider presetProvider) {
-        try {
-          return Opt.nul(presetProvider.getProperty(seriesID, key));
-        } catch (NotFoundException e) {
-          logger.debug(
-                  "Unable to find preset with key {} from organization {} and series {} so we will be using the default value if it is available.",
-                  new Object[] { key, organization, seriesID });
-          return Opt.none();
-        }
-=======
     try {
       if (presetProvider != null) {
         return presetProvider.getProperty(seriesID, key);
->>>>>>> 17b5459c
       }
     } catch (NotFoundException e) {
       logger.debug("No preset for key {} from organization {} and series {}. Using the default value if available.",
