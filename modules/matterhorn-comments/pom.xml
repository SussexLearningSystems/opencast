--- conflicted
+++ resolved
@@ -169,13 +169,10 @@
         <configuration>
           <instructions>
             <Bundle-SymbolicName>${project.artifactId}</Bundle-SymbolicName>
-<<<<<<< HEAD
-=======
             <Build-Number>${buildNumber}</Build-Number>
             <Import-Package>
               *;resolution:=optional
             </Import-Package>
->>>>>>> 64d32be2
             <Export-Package>
               org.opencastproject.comments;version=${project.version},
               org.opencastproject.comments.events;version=${project.version},
