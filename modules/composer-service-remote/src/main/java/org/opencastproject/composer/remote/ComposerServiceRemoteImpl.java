--- conflicted
+++ resolved
@@ -376,13 +376,8 @@
     try {
       List<BasicNameValuePair> params = new ArrayList<BasicNameValuePair>();
       params.add(new BasicNameValuePair("sourceImage", MediaPackageElementParser.getAsXml(image)));
-<<<<<<< HEAD
       params.add(new BasicNameValuePair("profileIds", StringUtils.join(profileIds, ',')));
-      post.setEntity(new UrlEncodedFormEntity(params));
-=======
-      params.add(new BasicNameValuePair("profileId", profileId));
-      post.setEntity(new UrlEncodedFormEntity(params, "UTF-8"));
->>>>>>> 67cdf3e0
+      post.setEntity(new UrlEncodedFormEntity(params, "UTF-8"));
     } catch (Exception e) {
       throw new EncoderException(e);
     }
