--- conflicted
+++ resolved
@@ -456,21 +456,12 @@
       fields.add(f(key, v(instance.getConfiguration(key), Jsons.BLANK)));
     }
 
-<<<<<<< HEAD
-    return obj(f("start", v(toUTC(mp.getDate().getTime()), Jsons.BLANK)), f("state", v(instance.getState(), Jsons.BLANK)),
+    return obj(f("start", v(created != null ? toUTC(created.getTime()) : "", Jsons.BLANK)), f("state", v(instance.getState(), Jsons.BLANK)),
                f("description", v(instance.getDescription(), Jsons.BLANK)), f("duration", v(duration, Jsons.BLANK)),
                f("id", v(instance.getId(), Jsons.BLANK)), f("workflow", v(instance.getTitle(), Jsons.BLANK)),
                f("workflowId", v(instance.getTemplate(), Jsons.BLANK)), f("title", v(mp.getTitle(), Jsons.BLANK)),
                f("series", v(mp.getSeries(), Jsons.BLANK)), f("series_title", v(mp.getSeriesTitle(), Jsons.BLANK)),
                f("license", v(mp.getLicense(), Jsons.BLANK)), f("configuration", obj(fields)));
-=======
-    return j(f("start", v(created != null ? DateTimeSupport.toUTC(created.getTime()) : "")), f("state", vN(instance.getState())),
-            f("description", vN(instance.getDescription())), f("duration", vN(duration)),
-            f("id", vN(instance.getId())), f("workflow", vN(instance.getTitle())),
-            f("workflowId", vN(instance.getTemplate())), f("title", vN(mp.getTitle())),
-            f("series", vN(mp.getSeries())), f("series_title", vN(mp.getSeriesTitle())),
-            f("license", vN(mp.getLicense())), f("configuration", j(fields)));
->>>>>>> 17b5459c
   }
 
   /**
