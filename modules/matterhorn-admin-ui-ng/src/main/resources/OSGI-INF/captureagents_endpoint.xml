<?xml version="1.0" encoding="UTF-8"?>
<scr:component xmlns:scr="http://www.osgi.org/xmlns/scr/v1.1.0"
  name="org.opencastproject.adminui.endpoint.CaptureAgentsEndpoint" immediate="true">
  <implementation class="org.opencastproject.adminui.endpoint.CaptureAgentsEndpoint" />
  <property name="service.description" value="Admin UI - Capture agents facade Endpoint" />

  <property name="opencast.service.type"
    value="org.opencastproject.adminui.endpoint.UsersEndpoint" />
  <property name="opencast.service.path" value="/admin-ng/capture-agents" />
  <service>
    <provide interface="org.opencastproject.adminui.endpoint.CaptureAgentsEndpoint" />
  </service>

  <reference name="captureAgentService" interface="org.opencastproject.capture.admin.api.CaptureAgentStateService"
    cardinality="1..1" policy="static" bind="setCaptureAgentService" />
<<<<<<< HEAD
   <reference bind="setParticipationPersistence"
             cardinality="0..1"
             interface="org.opencastproject.pm.api.persistence.ParticipationManagementDatabase"
             name="participationPersistence"
             policy="dynamic" />
=======
  <reference bind="setParticipationPersistence"
    cardinality="0..1"
    interface="org.opencastproject.pm.api.persistence.ParticipationManagementDatabase"
    name="participationPersistence"
    policy="dynamic" />
>>>>>>> 6d62ae35
</scr:component><|MERGE_RESOLUTION|>--- conflicted
+++ resolved
@@ -13,17 +13,9 @@
 
   <reference name="captureAgentService" interface="org.opencastproject.capture.admin.api.CaptureAgentStateService"
     cardinality="1..1" policy="static" bind="setCaptureAgentService" />
-<<<<<<< HEAD
-   <reference bind="setParticipationPersistence"
-             cardinality="0..1"
-             interface="org.opencastproject.pm.api.persistence.ParticipationManagementDatabase"
-             name="participationPersistence"
-             policy="dynamic" />
-=======
   <reference bind="setParticipationPersistence"
     cardinality="0..1"
     interface="org.opencastproject.pm.api.persistence.ParticipationManagementDatabase"
     name="participationPersistence"
     policy="dynamic" />
->>>>>>> 6d62ae35
 </scr:component>