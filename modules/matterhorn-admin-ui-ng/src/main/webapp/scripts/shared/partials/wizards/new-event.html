--- conflicted
+++ resolved
@@ -427,7 +427,6 @@
                                 <table class="main-tbl">
                                     <thead>
                                         <tr>
-<<<<<<< HEAD
                                             <th translate="EVENTS.SERIES.NEW.ACCESS.ACCESS_POLICY.ROLE">
                                                 <!-- Role -->
                                             </th>
@@ -437,19 +436,13 @@
                                             <th translate="EVENTS.SERIES.NEW.ACCESS.ACCESS_POLICY.WRITE" class="fit">
                                                 <!-- Write -->
                                             </th>
-                                            <th translate="EVENTS.SERIES.NEW.ACCESS.ACCESS_POLICY.ACTION" class="fit">
-                                                <!--Action-->
-                                            </th>
-=======
-                                            <th translate="EVENTS.SERIES.NEW.ACCESS.ACCESS_POLICY.ROLE"><!--Role--></th>
-                                            <th translate="EVENTS.SERIES.NEW.ACCESS.ACCESS_POLICY.READ" class="fit"><!--Read--></th>
-                                            <th translate="EVENTS.SERIES.NEW.ACCESS.ACCESS_POLICY.WRITE" class="fit"><!--Write--></th>
                                             <th translate="EVENTS.SERIES.NEW.ACCESS.ACCESS_POLICY.ADDITIONAL_ACTIONS"
                                                 class="fit" ng-if="wizard.step.hasActions">
-                                              <!--Additional Actions-->
+                                                <!-- Additional Actions -->
                                             </th>
-                                            <th translate="EVENTS.SERIES.NEW.ACCESS.ACCESS_POLICY.ACTION" class="fit"><!--Action--></th>
->>>>>>> a7cf5b2f
+                                            <th translate="EVENTS.SERIES.NEW.ACCESS.ACCESS_POLICY.ACTION" class="fit">
+                                                <!-- Action -->
+                                            </th>
                                         </tr>
                                     </thead>
                                     <tbody>
@@ -602,7 +595,6 @@
                     <table class="main-tbl">
                         <thead>
                             <tr>
-<<<<<<< HEAD
                                 <th translate="EVENTS.SERIES.NEW.ACCESS.ACCESS_POLICY.ROLE" class="fit">
                                     <!-- Role -->
                                 </th>
@@ -612,15 +604,10 @@
                                 <th translate="EVENTS.SERIES.NEW.ACCESS.ACCESS_POLICY.WRITE" class="fit">
                                     <!-- Write -->
                                 </th>
-=======
-                                <th translate="EVENTS.SERIES.NEW.ACCESS.ACCESS_POLICY.ROLE" class="fit"><!--Role--></th>
-                                <th translate="EVENTS.SERIES.NEW.ACCESS.ACCESS_POLICY.READ" class="fit"><!--Read--></th>
-                                <th translate="EVENTS.SERIES.NEW.ACCESS.ACCESS_POLICY.WRITE" class="fit"><!--Write--></th>
                                 <th translate="EVENTS.SERIES.NEW.ACCESS.ACCESS_POLICY.ADDITIONAL_ACTIONS"
                                     class="fit" ng-if="wizard.getStateControllerByName('access').hasActions">
-                                  <!--Additional Actions-->
-                              </th>
->>>>>>> a7cf5b2f
+                                    <!-- Additional Actions -->
+                                </th>
                             </tr>
                         </thead>
                         <tr ng-repeat="policy in wizard.getStateControllerByName('access').ud.policies">
@@ -628,7 +615,7 @@
                             <td class="fit"><input type="checkbox" disabled ng-model="policy.read"/></td>
                             <td class="fit"><input type="checkbox" disabled ng-model="policy.write"/></td>
                             <td class="fit" ng-if="wizard.getStateControllerByName('access').hasActions">
-                              <div ng-repeat="customAction in policy.actions.value">{{ customAction }}</div>
+                                <div ng-repeat="customAction in policy.actions.value">{{ customAction }}</div>
                             </td>
                         </tr>
                     </table>
