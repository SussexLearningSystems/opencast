/**
 *  Copyright 2009, 2010 The Regents of the University of California
 *  Licensed under the Educational Community License, Version 2.0
 *  (the "License"); you may not use this file except in compliance
 *  with the License. You may obtain a copy of the License at
 *
 *  http://www.osedu.org/licenses/ECL-2.0
 *
 *  Unless required by applicable law or agreed to in writing,
 *  software distributed under the License is distributed on an "AS IS"
 *  BASIS, WITHOUT WARRANTIES OR CONDITIONS OF ANY KIND, either express
 *  or implied. See the License for the specific language governing
 *  permissions and limitations under the License.
 *
 */
package org.opencastproject.workflow.handler;

import static org.apache.commons.lang.StringUtils.isBlank;
import static org.opencastproject.systems.MatterhornConstans.SERVER_URL_PROPERTY;
import static org.opencastproject.util.data.Option.option;
import static org.opencastproject.util.data.functions.Strings.toBool;
import static org.opencastproject.util.data.functions.Strings.trimToNone;
import static org.opencastproject.workflow.handler.EngagePublicationChannel.CHANNEL_ID;

import org.opencastproject.distribution.api.DistributionException;
import org.opencastproject.distribution.api.DistributionService;
import org.opencastproject.distribution.api.DownloadDistributionService;
import org.opencastproject.job.api.Job;
import org.opencastproject.job.api.JobContext;
import org.opencastproject.mediapackage.Attachment;
import org.opencastproject.mediapackage.MediaPackage;
import org.opencastproject.mediapackage.MediaPackageElement;
import org.opencastproject.mediapackage.MediaPackageElementFlavor;
import org.opencastproject.mediapackage.MediaPackageElementParser;
import org.opencastproject.mediapackage.MediaPackageElements;
import org.opencastproject.mediapackage.MediaPackageException;
import org.opencastproject.mediapackage.MediaPackageReference;
import org.opencastproject.mediapackage.MediaPackageReferenceImpl;
import org.opencastproject.mediapackage.Publication;
import org.opencastproject.mediapackage.PublicationImpl;
import org.opencastproject.mediapackage.selector.SimpleElementSelector;
import org.opencastproject.search.api.SearchException;
import org.opencastproject.search.api.SearchQuery;
import org.opencastproject.search.api.SearchResult;
import org.opencastproject.search.api.SearchService;
import org.opencastproject.serviceregistry.api.ServiceRegistryException;
import org.opencastproject.util.MimeTypes;
import org.opencastproject.util.NotFoundException;
import org.opencastproject.util.UrlSupport;
import org.opencastproject.workflow.api.AbstractWorkflowOperationHandler;
import org.opencastproject.workflow.api.WorkflowInstance;
import org.opencastproject.workflow.api.WorkflowOperationException;
import org.opencastproject.workflow.api.WorkflowOperationInstance;
import org.opencastproject.workflow.api.WorkflowOperationResult;
import org.opencastproject.workflow.api.WorkflowOperationResult.Action;

import org.apache.commons.lang.StringUtils;
import org.apache.http.client.utils.URIUtils;
import org.osgi.framework.BundleContext;
import org.osgi.service.component.ComponentContext;
import org.slf4j.Logger;
import org.slf4j.LoggerFactory;

import java.net.MalformedURLException;
import java.net.URI;
import java.net.URL;
import java.util.ArrayList;
import java.util.Collection;
import java.util.HashMap;
import java.util.HashSet;
import java.util.List;
import java.util.Map;
import java.util.Set;
import java.util.SortedMap;
import java.util.TreeMap;
import java.util.UUID;

/**
 * The workflow definition for handling "engage publication" operations
 */
public class PublishEngageWorkflowOperationHandler extends AbstractWorkflowOperationHandler {

  /** The logging facility */
  private static final Logger logger = LoggerFactory.getLogger(PublishEngageWorkflowOperationHandler.class);

  /** Configuration properties id */
  private static final String ENGAGE_URL_PROPERTY = "org.opencastproject.engage.ui.url";
  private static final String STREAMING_URL_PROPERTY = "org.opencastproject.streaming.url";

  /** Workflow configuration option keys */
  private static final String DOWNLOAD_SOURCE_FLAVORS = "download-source-flavors";
  private static final String DOWNLOAD_TARGET_SUBFLAVOR = "download-target-subflavor";
  private static final String DOWNLOAD_SOURCE_TAGS = "download-source-tags";
  private static final String DOWNLOAD_TARGET_TAGS = "download-target-tags";
  private static final String STREAMING_SOURCE_TAGS = "streaming-source-tags";
  private static final String STREAMING_TARGET_TAGS = "streaming-target-tags";
  private static final String STREAMING_SOURCE_FLAVORS = "streaming-source-flavors";
  private static final String STREAMING_TARGET_SUBFLAVOR = "streaming-target-subflavor";
  private static final String CHECK_AVAILABILITY = "check-availability";

<<<<<<< HEAD
  //itbwpdk start
  /** Distribution delay between elements for engage */
  private static final String DISTRIBUTION_DELAY__PROPERTY = "org.opencastproject.distribution.delay";

  /** Distribution delay between elements for engage */
  private int distributionDelay = 0;
  //itbwpdk end
=======
  /** Workflow configuration option keys to only merge or overwrite element in exiting mediapackage */
  private static final String OPT_MERGE_ONLY = "merge-only";

>>>>>>> 7279ec3c
  /** The streaming distribution service */
  private DistributionService streamingDistributionService = null;

  /** The download distribution service */
  private DownloadDistributionService downloadDistributionService = null;

  /** The search service */
  private SearchService searchService = null;

  /** The server url */
  private URL serverUrl;

  /** Whether to distribute to streaming server */
  private boolean distributeStreaming = false;

  /**
   * Callback for the OSGi declarative services configuration.
   *
   * @param streamingDistributionService
   *          the streaming distribution service
   */
  protected void setStreamingDistributionService(DistributionService streamingDistributionService) {
    this.streamingDistributionService = streamingDistributionService;
  }

  /**
   * Callback for the OSGi declarative services configuration.
   *
   * @param downloadDistributionService
   *          the download distribution service
   */
  protected void setDownloadDistributionService(DownloadDistributionService downloadDistributionService) {
    this.downloadDistributionService = downloadDistributionService;
  }

  /**
   * Callback for declarative services configuration that will introduce us to the search service. Implementation
   * assumes that the reference is configured as being static.
   *
   * @param searchService
   *          an instance of the search service
   */
  protected void setSearchService(SearchService searchService) {
    this.searchService = searchService;
  }

  /** The configuration options for this handler */
  private static final SortedMap<String, String> CONFIG_OPTIONS;

  static {
    CONFIG_OPTIONS = new TreeMap<String, String>();
    CONFIG_OPTIONS.put(DOWNLOAD_SOURCE_FLAVORS,
            "Distribute any mediapackage elements with one of these (comma separated) flavors to download");
    CONFIG_OPTIONS.put(STREAMING_TARGET_SUBFLAVOR,
            "Target subflavor for elements that have been distributed for downloads");
    CONFIG_OPTIONS.put(DOWNLOAD_SOURCE_TAGS,
            "Distribute any mediapackage elements with one of these (comma separated) tags to download.");
    CONFIG_OPTIONS.put(DOWNLOAD_TARGET_TAGS,
            "Add all of these comma separated tags to elements that have been distributed for download.");
    CONFIG_OPTIONS.put(STREAMING_SOURCE_FLAVORS,
            "Distribute any mediapackage elements with one of these (comma separated) flavors to streaming");
    CONFIG_OPTIONS.put(STREAMING_TARGET_SUBFLAVOR,
            "Target subflavor for elements that have been distributed for streaming");
    CONFIG_OPTIONS.put(STREAMING_SOURCE_TAGS,
            "Distribute any mediapackage elements with one of these (comma separated) tags to streaming.");
    CONFIG_OPTIONS.put(STREAMING_TARGET_TAGS,
            "Add all of these comma separated tags to elements that have been distributed for download.");
    CONFIG_OPTIONS.put(CHECK_AVAILABILITY,
            "( true | false ) defaults to true. Check if the distributed download artifact is available at its URL");
    CONFIG_OPTIONS.put(OPT_MERGE_ONLY,
            "Republish only if it can be merged with or replace existing published data");
  }

  @Override
  protected void activate(ComponentContext cc) {
    super.activate(cc);
    BundleContext bundleContext = cc.getBundleContext();

    // Get element distribution delay
    if (StringUtils.isNotBlank(bundleContext.getProperty(DISTRIBUTION_DELAY__PROPERTY))) {
      distributionDelay = Integer.parseInt(bundleContext.getProperty(DISTRIBUTION_DELAY__PROPERTY));
    } else {
      distributionDelay = 0;
    }

    serverUrl = UrlSupport.url(bundleContext.getProperty(SERVER_URL_PROPERTY));

    if (StringUtils.isNotBlank(bundleContext.getProperty(STREAMING_URL_PROPERTY)))
      distributeStreaming = true;
  }

  /**
   * {@inheritDoc}
   *
   * @see org.opencastproject.workflow.api.WorkflowOperationHandler#getConfigurationOptions()
   */
  @Override
  public SortedMap<String, String> getConfigurationOptions() {
    return CONFIG_OPTIONS;
  }

  /**
   * {@inheritDoc}
   *
   * @see org.opencastproject.workflow.api.WorkflowOperationHandler#start(org.opencastproject.workflow.api.WorkflowInstance,
   *      JobContext)
   */
  @Override
  public WorkflowOperationResult start(final WorkflowInstance workflowInstance, JobContext context)
          throws WorkflowOperationException {
    logger.debug("Running engage publication workflow operation");

    MediaPackage mediaPackage = workflowInstance.getMediaPackage();
    WorkflowOperationInstance op = workflowInstance.getCurrentOperation();

    // Check which tags have been configured
    String downloadSourceTags = StringUtils.trimToEmpty(op.getConfiguration(DOWNLOAD_SOURCE_TAGS));
    String downloadTargetTags = StringUtils.trimToEmpty(op.getConfiguration(DOWNLOAD_TARGET_TAGS));
    String downloadSourceFlavors = StringUtils.trimToEmpty(op.getConfiguration(DOWNLOAD_SOURCE_FLAVORS));
    String downloadTargetSubflavor = StringUtils.trimToNull(op.getConfiguration(DOWNLOAD_TARGET_SUBFLAVOR));
    String streamingSourceTags = StringUtils.trimToEmpty(op.getConfiguration(STREAMING_SOURCE_TAGS));
    String streamingTargetTags = StringUtils.trimToEmpty(op.getConfiguration(STREAMING_TARGET_TAGS));
    String streamingSourceFlavors = StringUtils.trimToEmpty(op.getConfiguration(STREAMING_SOURCE_FLAVORS));
    String streamingTargetSubflavor = StringUtils.trimToNull(op.getConfiguration(STREAMING_TARGET_SUBFLAVOR));
    boolean checkAvailability = option(op.getConfiguration(CHECK_AVAILABILITY)).bind(trimToNone).map(toBool)
            .getOrElse(true);

    String[] sourceDownloadTags = StringUtils.split(downloadSourceTags, ",");
    String[] targetDownloadTags = StringUtils.split(downloadTargetTags, ",");
    String[] sourceDownloadFlavors = StringUtils.split(downloadSourceFlavors, ",");
    String[] sourceStreamingTags = StringUtils.split(streamingSourceTags, ",");
    String[] targetStreamingTags = StringUtils.split(streamingTargetTags, ",");
    String[] sourceStreamingFlavors = StringUtils.split(streamingSourceFlavors, ",");

    if (sourceDownloadTags.length == 0 && sourceDownloadFlavors.length == 0 && sourceStreamingTags.length == 0
            && sourceStreamingFlavors.length == 0) {
      logger.warn("No tags or flavors have been specified, so nothing will be published to the engage publication channel");
      return createResult(mediaPackage, Action.CONTINUE);
    }

    // Parse the download target flavor
    MediaPackageElementFlavor downloadSubflavor = null;
    if (downloadTargetSubflavor != null) {
      try {
        downloadSubflavor = MediaPackageElementFlavor.parseFlavor(downloadTargetSubflavor);
      } catch (IllegalArgumentException e) {
        throw new WorkflowOperationException(e);
      }
    }

    // Parse the streaming target flavor
    MediaPackageElementFlavor streamingSubflavor = null;
    if (streamingTargetSubflavor != null) {
      try {
        streamingSubflavor = MediaPackageElementFlavor.parseFlavor(streamingTargetSubflavor);
      } catch (IllegalArgumentException e) {
        throw new WorkflowOperationException(e);
      }
    }

    // Configure the download element selector
    SimpleElementSelector downloadElementSelector = new SimpleElementSelector();
    for (String flavor : sourceDownloadFlavors) {
      downloadElementSelector.addFlavor(MediaPackageElementFlavor.parseFlavor(flavor));
    }
    for (String tag : sourceDownloadTags) {
      downloadElementSelector.addTag(tag);
    }

    // Configure the streaming element selector
    SimpleElementSelector streamingElementSelector = new SimpleElementSelector();
    for (String flavor : sourceStreamingFlavors) {
      streamingElementSelector.addFlavor(MediaPackageElementFlavor.parseFlavor(flavor));
    }
    for (String tag : sourceStreamingTags) {
      streamingElementSelector.addTag(tag);
    }

    // Select the appropriate elements for download and streaming
    Collection<MediaPackageElement> downloadElements = downloadElementSelector.select(mediaPackage, false);
    Collection<MediaPackageElement> streamingElements = streamingElementSelector.select(mediaPackage, false);

    try {
      Set<String> downloadElementIds = new HashSet<String>();
      Set<String> streamingElementIds = new HashSet<String>();

      // Look for elements matching the tag
      for (MediaPackageElement elem : downloadElements) {
        downloadElementIds.add(elem.getIdentifier());
      }
      for (MediaPackageElement elem : streamingElements) {
        streamingElementIds.add(elem.getIdentifier());
      }

      // Also distribute the security configuration
      // -----
      // This was removed in the meantime by a fix for MH-8515, but could now be used again.
      // -----
      Attachment[] securityAttachments = mediaPackage.getAttachments(MediaPackageElements.XACML_POLICY);
      if (securityAttachments != null && securityAttachments.length > 0) {
        for (Attachment a : securityAttachments) {
          downloadElementIds.add(a.getIdentifier());
          streamingElementIds.add(a.getIdentifier());
        }
      }

      List<Job> jobs = new ArrayList<Job>();
      try {
        for (String elementId : downloadElementIds) {
          logger.info("Element distribution delay, sleeping for " +  Integer.toString(distributionDelay));
          Thread.sleep(distributionDelay);
          Job job = downloadDistributionService.distribute(CHANNEL_ID, mediaPackage, elementId, checkAvailability);
          if (job != null)
            jobs.add(job);
        }
        if (distributeStreaming) {
          for (String elementId : streamingElementIds) {
            Job job = streamingDistributionService.distribute(CHANNEL_ID, mediaPackage, elementId);
            if (job != null)
              jobs.add(job);
          }
        }
      } catch (DistributionException e) {
        throw new WorkflowOperationException(e);
      }

      if (jobs.size() < 1) {
        logger.info("No mediapackage element was found for distribution to engage");
        return createResult(mediaPackage, Action.CONTINUE);
      }

      // Wait until all distribution jobs have returned
      if (!waitForStatus(jobs.toArray(new Job[jobs.size()])).isSuccess())
        throw new WorkflowOperationException("One of the distribution jobs did not complete successfully");

      logger.debug("Distribute of mediapackage {} completed", mediaPackage);

      String engageUrlString = null;
      try {
        MediaPackage mediaPackageForSearch = getMediaPackageForSearchIndex(mediaPackage, jobs, downloadSubflavor,
                targetDownloadTags, downloadElementIds, streamingSubflavor, streamingElementIds, targetStreamingTags);

        // MH-10216, check if only merging into existing mediapackage
        boolean merge = Boolean.parseBoolean(workflowInstance.getCurrentOperation().getConfiguration(OPT_MERGE_ONLY));
        if (merge) {
          // merge() returns merged mediapackage or null mediaPackage is not published
          mediaPackageForSearch = merge(mediaPackageForSearch);
          if (mediaPackageForSearch == null) {
            logger.info("Skipping republish for {} since it is not currently published", mediaPackage.getIdentifier().toString());
            return createResult(mediaPackage, Action.SKIP);
          }
        }

        if (!isPublishable(mediaPackageForSearch))
          throw new WorkflowOperationException("Media package does not meet criteria for publication");

        logger.info("Publishing media package {} to search index", mediaPackageForSearch);

        URL engageBaseUrl = null;
        engageUrlString = StringUtils.trimToNull(workflowInstance.getOrganization().getProperties()
                .get(ENGAGE_URL_PROPERTY));
        if (engageUrlString != null) {
          engageBaseUrl = new URL(engageUrlString);
        } else {
          engageBaseUrl = serverUrl;
          logger.info(
                  "Using 'server.url' as a fallback for the non-existing organization level key '{}' for the publication url",
                  ENGAGE_URL_PROPERTY);
        }

        // Create new distribution element
        URI engageUri = URIUtils.resolve(engageBaseUrl.toURI(), "/engage/ui/watch.html?id="
                + mediaPackage.getIdentifier().compact());
        Publication publicationElement = PublicationImpl.publication(UUID.randomUUID().toString(), CHANNEL_ID,
                engageUri, MimeTypes.parseMimeType("text/html"));
        mediaPackage.add(publicationElement);

        // Adding media package to the search index
        Job publishJob = null;
        try {
          publishJob = searchService.add(mediaPackageForSearch);
          if (!waitForStatus(publishJob).isSuccess()) {
            throw new WorkflowOperationException("Mediapackage " + mediaPackageForSearch.getIdentifier()
                    + " could not be published");
          }
        } catch (SearchException e) {
          throw new WorkflowOperationException("Error publishing media package", e);
        } catch (MediaPackageException e) {
          throw new WorkflowOperationException("Error parsing media package", e);
        }

        logger.debug("Publishing of mediapackage {} completed", mediaPackage);
        return createResult(mediaPackage, Action.CONTINUE);
      } catch (MalformedURLException e) {
        logger.error("{} is malformed: {}", ENGAGE_URL_PROPERTY, engageUrlString);
        throw new WorkflowOperationException(e);
      } catch (Throwable t) {
        if (t instanceof WorkflowOperationException)
          throw (WorkflowOperationException) t;
        else
          throw new WorkflowOperationException(t);
      }
    } catch (Exception e) {
      if (e instanceof WorkflowOperationException) {
        throw (WorkflowOperationException) e;
      } else {
        throw new WorkflowOperationException(e);
      }
    }
  }

  /**
   * Returns a mediapackage that only contains elements that are marked for distribution.
   *
   * @param current
   *          the current mediapackage
   * @param jobs
   *          the distribution jobs
   * @param downloadSubflavor
   *          flavor to be applied to elements distributed to download
   * @param downloadTargetTags
   *          tags to be applied to elements distributed to downloads
   * @param downloadElementIds
   *          identifiers for elements that have been distributed to downloads
   * @param streamingSubflavor
   *          flavor to be applied to elements distributed to streaming
   * @param streamingElementIds
   *          identifiers for elements that have been distributed to streaming
   * @param streamingTargetTags
   *          tags to be applied to elements distributed to streaming
   * @return the new mediapackage
   */
  protected MediaPackage getMediaPackageForSearchIndex(MediaPackage current, List<Job> jobs,
          MediaPackageElementFlavor downloadSubflavor, String[] downloadTargetTags, Set<String> downloadElementIds,
          MediaPackageElementFlavor streamingSubflavor, Set<String> streamingElementIds, String[] streamingTargetTags)
          throws MediaPackageException, NotFoundException, ServiceRegistryException, WorkflowOperationException {
    MediaPackage mp = (MediaPackage) current.clone();

    // All the jobs have passed, let's update the mediapackage with references to the distributed elements
    List<String> elementsToPublish = new ArrayList<String>();
    Map<String, String> distributedElementIds = new HashMap<String, String>();

    for (Job entry : jobs) {
      Job job = serviceRegistry.getJob(entry.getId());
      String sourceElementId = job.getArguments().get(2);
      MediaPackageElement sourceElement = mp.getElementById(sourceElementId);

      // If there is no payload, then the item has not been distributed.
      if (job.getPayload() == null)
        continue;

      MediaPackageElement distributedElement = null;
      try {
        distributedElement = MediaPackageElementParser.getFromXml(job.getPayload());
      } catch (MediaPackageException e) {
        throw new WorkflowOperationException(e);
      }

      // If the job finished successfully, but returned no new element, the channel simply doesn't support this
      // kind of element. So we just keep on looping.
      if (distributedElement == null)
        continue;

      // Make sure the mediapackage is prompted to create a new identifier for this element
      distributedElement.setIdentifier(null);

      // Adjust the flavor and tags for downloadable elements
      if (downloadElementIds.contains(sourceElementId)) {
        if (downloadSubflavor != null) {
          MediaPackageElementFlavor flavor = sourceElement.getFlavor();
          if (flavor != null) {
            MediaPackageElementFlavor newFlavor = new MediaPackageElementFlavor(flavor.getType(),
                    downloadSubflavor.getSubtype());
            distributedElement.setFlavor(newFlavor);
          }
        }
        for (String tag : downloadTargetTags) {
          distributedElement.addTag(tag);
        }
      }

      // Adjust the flavor and tags for streaming elements
      else if (streamingElementIds.contains(sourceElementId)) {
        if (streamingSubflavor != null && streamingElementIds.contains(sourceElementId)) {
          MediaPackageElementFlavor flavor = sourceElement.getFlavor();
          if (flavor != null) {
            MediaPackageElementFlavor newFlavor = new MediaPackageElementFlavor(flavor.getType(),
                    streamingSubflavor.getSubtype());
            distributedElement.setFlavor(newFlavor);
          }
        }
        for (String tag : streamingTargetTags) {
          distributedElement.addTag(tag);
        }
      }

      // Copy references from the source elements to the distributed elements
      MediaPackageReference ref = sourceElement.getReference();
      if (ref != null && mp.getElementByReference(ref) != null) {
        MediaPackageReference newReference = (MediaPackageReference) ref.clone();
        distributedElement.setReference(newReference);
      }

      // Add the new element to the mediapackage
      mp.add(distributedElement);
      elementsToPublish.add(distributedElement.getIdentifier());
      distributedElementIds.put(sourceElementId, distributedElement.getIdentifier());

    }

    // Mark everything that is set for removal
    List<MediaPackageElement> removals = new ArrayList<MediaPackageElement>();
    for (MediaPackageElement element : mp.getElements()) {
      if (!elementsToPublish.contains(element.getIdentifier())) {
        removals.add(element);
      }
    }

    // Translate references to the distributed artifacts
    for (MediaPackageElement element : mp.getElements()) {

      if (removals.contains(element))
        continue;

      // Is the element referencing anything?
      MediaPackageReference reference = element.getReference();
      if (reference == null)
        continue;

      // See if the element has been distributed
      String distributedElementId = distributedElementIds.get(reference.getIdentifier());
      if (distributedElementId == null)
        continue;

      MediaPackageReference translatedReference = new MediaPackageReferenceImpl(mp.getElementById(distributedElementId));
      if (reference.getProperties() != null) {
        translatedReference.getProperties().putAll(reference.getProperties());
      }

      // Set the new reference
      element.setReference(translatedReference);

    }

    // Remove everything we don't want to add to publish
    for (MediaPackageElement element : removals) {
      mp.remove(element);
    }
    return mp;
  }

  /** Media package must meet these criteria in order to be published. */
  private boolean isPublishable(MediaPackage mp) {
    boolean hasTitle = !isBlank(mp.getTitle());
    if (!hasTitle)
      logger.warn("Media package does not meet criteria for publication: There is no title");

    boolean hasTracks = mp.hasTracks();
    if (!hasTracks)
      logger.warn("Media package does not meet criteria for publication: There are no tracks");

    return hasTitle && hasTracks;
  }

  /**
   * MH-10216, method copied from the original RepublishWorkflowOperationHandler
   * Merges mediapackage with published mediapackage.
   *
   * @param mediaPackageForSearch
   * @return merged mediapackage or null if a published medipackage was not found
   * @throws WorkflowOperationException
   */
  protected MediaPackage merge(MediaPackage mediaPackageForSearch) throws WorkflowOperationException {
    MediaPackage mergedMediaPackage = null;
      SearchQuery query = new SearchQuery().withId(mediaPackageForSearch.toString());
      query.includeEpisodes(true);
      query.includeSeries(false);
      SearchResult result = searchService.getByQuery(query);
      if (result.size() == 0) {
        logger.info("The search service doesn't know mediapackage {}, cannot be republished.", mediaPackageForSearch);
        return mergedMediaPackage; // i.e. null
      } else if (result.size() > 1) {
        logger.warn("More than one mediapackage with id {} returned from search service", mediaPackageForSearch);
        throw new WorkflowOperationException("More than one mediapackage with id " + mediaPackageForSearch + " found");
      } else {
        // else, merge the new with the existing (new elements will overwrite existing elements)
        mergedMediaPackage = mergePackages(mediaPackageForSearch, result.getItems()[0].getMediaPackage());
      }

    return mergedMediaPackage;
  }

  /**
   * MH-10216, Copied from the original RepublishWorkflowOperationHandler
   *
   * Merges the updated mediapackage with the one that is currently published in a way where the updated elements
   * replace existing ones in the published mediapackage based on their flavor.
   * <p>
   * If <code>publishedMp</code> is <code>null</code>, this method returns the updated mediapackage without any
   * modifications.
   *
   * @param updatedMp
   *          the updated media package
   * @param publishedMp
   *          the mediapackage that is currently published
   * @return the merged mediapackage
   */
  protected MediaPackage mergePackages(MediaPackage updatedMp, MediaPackage publishedMp) {
    if (publishedMp == null)
      return updatedMp;

    MediaPackage mergedMediaPackage = (MediaPackage) updatedMp.clone();
    for (MediaPackageElement element : publishedMp.elements()) {
      String type = element.getElementType().toString().toLowerCase();
      if (updatedMp.getElementsByFlavor(element.getFlavor()).length == 0) {
        logger.info("Merging {} '{}' into the updated mediapackage", type, element.getIdentifier());
        mergedMediaPackage.add((MediaPackageElement) element.clone());
      } else {
        logger.info(String.format("Overwriting existing %s '%s' with '%s' in the updated mediapackage",
          type, element.getIdentifier(), updatedMp.getElementsByFlavor(element.getFlavor())[0].getIdentifier()));

      }
    }

    return mergedMediaPackage;
  }

}<|MERGE_RESOLUTION|>--- conflicted
+++ resolved
@@ -98,7 +98,6 @@
   private static final String STREAMING_TARGET_SUBFLAVOR = "streaming-target-subflavor";
   private static final String CHECK_AVAILABILITY = "check-availability";
 
-<<<<<<< HEAD
   //itbwpdk start
   /** Distribution delay between elements for engage */
   private static final String DISTRIBUTION_DELAY__PROPERTY = "org.opencastproject.distribution.delay";
@@ -106,11 +105,10 @@
   /** Distribution delay between elements for engage */
   private int distributionDelay = 0;
   //itbwpdk end
-=======
+
   /** Workflow configuration option keys to only merge or overwrite element in exiting mediapackage */
   private static final String OPT_MERGE_ONLY = "merge-only";
 
->>>>>>> 7279ec3c
   /** The streaming distribution service */
   private DistributionService streamingDistributionService = null;
 
