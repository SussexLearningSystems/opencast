/**
 *  Copyright 2009, 2010 The Regents of the University of California
 *  Licensed under the Educational Community License, Version 2.0
 *  (the "License"); you may not use this file except in compliance
 *  with the License. You may obtain a copy of the License at
 *
 *  http://www.osedu.org/licenses/ECL-2.0
 *
 *  Unless required by applicable law or agreed to in writing,
 *  software distributed under the License is distributed on an "AS IS"
 *  BASIS, WITHOUT WARRANTIES OR CONDITIONS OF ANY KIND, either express
 *  or implied. See the License for the specific language governing
 *  permissions and limitations under the License.
 *
 */
package org.opencastproject.security.api;

import static junit.framework.Assert.assertTrue;
import static org.junit.Assert.assertEquals;

import org.apache.commons.io.IOUtils;
import org.apache.commons.lang.StringUtils;
import org.junit.Before;
import org.junit.Test;

import java.io.StringReader;
import java.io.StringWriter;
import java.util.Arrays;
import java.util.Map;

import javax.xml.bind.JAXBContext;
import javax.xml.transform.stream.StreamSource;

/**
 * Tests the JAXB java to xml conversion of the organization class.
 */
public class OrganizationParsingTest {

  private static final String ORG_XML_FILE = "/organization.xml";

  private JAXBContext jaxbContext;

  @Before
  public void setUp() throws Exception {
    jaxbContext = JAXBContext.newInstance(JaxbOrganization.class);
  }

  private boolean compareXMLattsEqual(String in1, String in2) {
    if (in1.equals(in2)) {
<<<<<<< HEAD
      return  true;
=======
      return true;
>>>>>>> 4e237502
    }
    String[] strings1 = StringUtils.stripEnd(in1, " /").split(" ");
    String[] strings2 = StringUtils.stripEnd(in2, " /").split(" ");
    Arrays.sort(strings1);
    Arrays.sort(strings2);
    assertEquals("Organization XML not formed as expected - error in number of XML attributes", strings1.length,
            strings2.length);
    for (int i = 0; i < strings1.length; i++) {
      if (!(strings1[i].equals(strings2[i]))) {
<<<<<<< HEAD
        assertEquals("Organization XML not formed as expected - xml-attributes don't match", "<" + in1 + ">","<" + in2 + ">");
=======
        assertEquals("Organization XML not formed as expected - xml-attributes don't match", "<" + in1 + ">", "<" + in2
                + ">");
>>>>>>> 4e237502
      }
    }
    return true;
  }

  private boolean compareXMLTagsEqual(String in1, String in2) {
    if (in1.equals(in2)) {
      return true;
    }
    String[] strings1 = in1.split("><");
    String[] strings2 = in2.split("><");

    Arrays.sort(strings1);
    Arrays.sort(strings2);
    assertEquals("Organization XML not formed as expected - error in number of XML tags", strings1.length,
            strings2.length);
    for (int i = 0; i < strings1.length; i++) {
<<<<<<< HEAD
      if (!compareXMLattsEqual(strings1[i],strings2[i])) {
=======
      if (!compareXMLattsEqual(strings1[i], strings2[i])) {
>>>>>>> 4e237502
        return false;
      }
    }
    return true;
  }

  private void compareOrgs(Organization org, Organization organization) {
    assertEquals(org.getId(), organization.getId());
    assertEquals(org.getName(), organization.getName());
    assertEquals(org.getAdminRole(), organization.getAdminRole());
    assertEquals(org.getAnonymousRole(), organization.getAnonymousRole());
    assertEquals(org.getServers().size(), organization.getServers().size());
    for (Map.Entry<String, Integer> server : org.getServers().entrySet()) {
      boolean found = false;
      for (Map.Entry<String, Integer> s : organization.getServers().entrySet()) {
        if (server.getKey().equals(s.getKey()) && server.getValue().equals(s.getValue())) {
          found = true;
          break;
        }
      }
      assertTrue(found);
    }
    assertEquals(org.getProperties(), organization.getProperties());
  }

  @Test
  public void testMarshalOrganization() throws Exception {
    StringWriter writer = new StringWriter();
    Organization org = new DefaultOrganization();
    jaxbContext.createMarshaller().marshal(org, writer);

    String expectedOutput = IOUtils.toString(getClass().getResourceAsStream(ORG_XML_FILE), "UTF-8");
    String producedOutput = writer.toString();

    boolean val = compareXMLTagsEqual(expectedOutput, producedOutput);
    assertTrue("Organization XML not formed as expected", val);

    StreamSource streamSource = new StreamSource(new StringReader(producedOutput));
    JaxbOrganization organization = jaxbContext.createUnmarshaller().unmarshal(streamSource, JaxbOrganization.class)
            .getValue();
    compareOrgs(org, organization);
  }

  @Test
  public void testUnmarshalOrganization() throws Exception {
    Organization org = new DefaultOrganization();

    StreamSource streamSource = new StreamSource(getClass().getResourceAsStream(ORG_XML_FILE));
    JaxbOrganization organization = jaxbContext.createUnmarshaller().unmarshal(streamSource, JaxbOrganization.class)
            .getValue();
    compareOrgs(org, organization);
  }

}<|MERGE_RESOLUTION|>--- conflicted
+++ resolved
@@ -47,11 +47,7 @@
 
   private boolean compareXMLattsEqual(String in1, String in2) {
     if (in1.equals(in2)) {
-<<<<<<< HEAD
-      return  true;
-=======
       return true;
->>>>>>> 4e237502
     }
     String[] strings1 = StringUtils.stripEnd(in1, " /").split(" ");
     String[] strings2 = StringUtils.stripEnd(in2, " /").split(" ");
@@ -61,12 +57,8 @@
             strings2.length);
     for (int i = 0; i < strings1.length; i++) {
       if (!(strings1[i].equals(strings2[i]))) {
-<<<<<<< HEAD
-        assertEquals("Organization XML not formed as expected - xml-attributes don't match", "<" + in1 + ">","<" + in2 + ">");
-=======
         assertEquals("Organization XML not formed as expected - xml-attributes don't match", "<" + in1 + ">", "<" + in2
                 + ">");
->>>>>>> 4e237502
       }
     }
     return true;
@@ -84,11 +76,7 @@
     assertEquals("Organization XML not formed as expected - error in number of XML tags", strings1.length,
             strings2.length);
     for (int i = 0; i < strings1.length; i++) {
-<<<<<<< HEAD
-      if (!compareXMLattsEqual(strings1[i],strings2[i])) {
-=======
       if (!compareXMLattsEqual(strings1[i], strings2[i])) {
->>>>>>> 4e237502
         return false;
       }
     }
