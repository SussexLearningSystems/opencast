/**
 *  Copyright 2009, 2010 The Regents of the University of California
 *  Licensed under the Educational Community License, Version 2.0
 *  (the "License"); you may not use this file except in compliance
 *  with the License. You may obtain a copy of the License at
 *
 *  http://www.osedu.org/licenses/ECL-2.0
 *
 *  Unless required by applicable law or agreed to in writing,
 *  software distributed under the License is distributed on an "AS IS"
 *  BASIS, WITHOUT WARRANTIES OR CONDITIONS OF ANY KIND, either express
 *  or implied. See the License for the specific language governing
 *  permissions and limitations under the License.
 *
 */

package org.opencastproject.util;

import org.apache.commons.io.FileUtils;
import org.slf4j.Logger;
import org.slf4j.LoggerFactory;

import java.io.File;
import java.io.FileInputStream;
import java.io.FileOutputStream;
import java.io.IOException;
import java.io.InputStream;
import java.nio.channels.FileChannel;

/** Utility class, dealing with files. */
public final class FileSupport {

  /** Only files will be deleted, the directory structure remains untouched. */
  public static final int DELETE_FILES = 0;

  /** Delete everything including the root directory. */
  public static final int DELETE_ROOT = 1;

  /** Delete all content but keep the root directory. */
  public static final int DELETE_CONTENT = 2;

  /** Name of the java environment variable for the temp directory */
  private static final String IO_TMPDIR = "java.io.tmpdir";

  /** Work directory */
  private static File tmpDir = null;

  /** Logging facility provided by log4j */
  private static final Logger logger = LoggerFactory.getLogger(FileSupport.class);

  /** Disable construction of this utility class */
  private FileSupport() {
  }

  /**
   * Moves the specified file or directory from <code>sourceLocation</code> to <code>targetDirectory</code>. If
   * <code>targetDirectory</code> does not exist, it will be created.
   *
   * @param sourceLocation
   *         the source file or directory
   * @param targetDirectory
   *         the target directory
   * @return the moved file
   */
  public static File move(File sourceLocation, File targetDirectory) throws IOException {
    if (!targetDirectory.isDirectory())
      throw new IllegalArgumentException("Target location must be a directory");

    if (!targetDirectory.exists())
      targetDirectory.mkdirs();

    File targetFile = new File(targetDirectory, sourceLocation.getName());
    if (sourceLocation.renameTo(targetFile))
      return targetFile;

    // Rename doesn't work, so use copy / delete instead
    copy(sourceLocation, targetDirectory);
    delete(sourceLocation, true);
    return targetFile;
  }

  /**
   * Copies the specified file from <code>sourceLocation</code> to <code>targetLocation</code> and returns a reference
   * to the newly created file or directory.
   * <p/>
   * If <code>targetLocation</code> is an existing directory, then the source file or directory will be copied into this
   * directory, otherwise the source file will be copied to the file identified by <code>targetLocation</code>.
   * <p/>
   * Note that existing files and directories will be overwritten.
   * <p/>
   * Also note that if <code>targetLocation</code> is a directory than the directory itself, not only its content is
   * copied.
   *
   * @param sourceLocation
   *         the source file or directory
   * @param targetLocation
   *         the directory to copy the source file or directory to
   * @return the created copy
   * @throws IOException
   *         if copying of the file or directory failed
   */
  public static File copy(File sourceLocation, File targetLocation) throws IOException {
    return copy(sourceLocation, targetLocation, true);
  }

  /**
   * Copies the specified <code>sourceLocation</code> to <code>targetLocation</code> and returns a reference to the
   * newly created file or directory.
   * <p/>
   * If <code>targetLocation</code> is an existing directory, then the source file or directory will be copied into this
   * directory, otherwise the source file will be copied to the file identified by <code>targetLocation</code>.
   * <p/>
   * If <code>overwrite</code> is set to <code>false</code>, this method throws an {@link IOException} if the target
   * file already exists.
   * <p/>
   * Note that if <code>targetLocation</code> is a directory than the directory itself, not only its content is copied.
   *
   * @param sourceFile
   *         the source file or directory
   * @param targetFile
   *         the directory to copy the source file or directory to
   * @param overwrite
   *         <code>true</code> to overwrite existing files
   * @return the created copy
   * @throws IOException
   *         if copying of the file or directory failed
   */
  public static File copy(File sourceFile, File targetFile, boolean overwrite) throws IOException {

    // This variable is used when the channel copy files, and stores the maximum size of the file parts copied from
    // source to target
    final int chunk = 1024 * 1024 * 512; // 512 MB

<<<<<<< HEAD
    // This variable is used when the cannel copy fails completely, as the size of the memory buffer used to copy the
    // data from one stream to the other.
=======
    // This variable is used when the cannel copy fails completely, as the size of the memory buffer used to copy the data from one stream to the other.
>>>>>>> 0705d5ff
    final int bufferSize = 1024 * 1024; // 1 MB

    File dest = determineDestination(targetFile, sourceFile, overwrite);

    // We are copying a directory
    if (sourceFile.isDirectory()) {
      if (!dest.exists()) {
        dest.mkdirs();
      }
      File[] children = sourceFile.listFiles();
      for (File child : children) {
        copy(child, dest, overwrite);
      }
    }
    // We are copying a file
    else {
      // If dest is not an "absolute file", getParentFile may return null, even if there *is* a parent file.
      // That's why "getAbsoluteFile" is used here
      dest.getAbsoluteFile().getParentFile().mkdirs();
      if (dest.exists())
        delete(dest);

      FileChannel sourceChannel = null;
      FileChannel targetChannel = null;
      FileInputStream sourceStream = null;
      FileOutputStream targetStream = null;
      long size = 0;

      try {
        sourceStream = new FileInputStream(sourceFile);
        targetStream = new FileOutputStream(dest);
        try {
          sourceChannel = sourceStream.getChannel();
          targetChannel = targetStream.getChannel();
          size = targetChannel.transferFrom(sourceChannel, 0, sourceChannel.size());
        } catch (IOException ioe) {
          logger.warn("Got IOException using Channels for copying.");
        } finally {
<<<<<<< HEAD
          // This has to be in "finally", because in 64-bit machines the channel copy may fail to copy the whole file
          // without causing a exception
          if ((sourceChannel != null) && (targetChannel != null) && (size < sourceFile.length()))
=======
          // This has to be in "finally", because in 64-bit machines the channel copy may fail to copy the whole file without causing a exception
          if ((sourceChannel != null) && (targetChannel != null) && (size < sourceFile.length())) {
>>>>>>> 0705d5ff
            // Failing back to using FileChannels *but* with chunks and not altogether
            logger.info("Trying to copy the file in chunks using Channels");
            while (size < sourceFile.length())
              size += targetChannel.transferFrom(sourceChannel, size, chunk);
          }
        }
      } catch (IOException ioe) {
        if ((sourceStream != null) && (targetStream != null) && (size < sourceFile.length())) {
          logger.warn("Got IOException using Channels for copying in chunks. Trying to use stream copy instead...");
          int copied = 0;
          byte[] buffer = new byte[bufferSize];
          while ((copied = sourceStream.read(buffer, 0, buffer.length)) != -1)
            targetStream.write(buffer, 0, copied);
        } else
          throw ioe;
      } finally {
        if (sourceChannel != null)
          sourceChannel.close();
        if (sourceStream != null)
          sourceStream.close();
        if (targetChannel != null)
          targetChannel.close();
        if (targetStream != null)
          targetStream.close();
      }

      if (sourceFile.length() != dest.length()) {
        logger.warn("Source " + sourceFile + " and target " + dest + " do not have the same length");
        // TOOD: Why would this happen?
        // throw new IOException("Source " + sourceLocation + " and target " +
        // dest + " do not have the same length");
      }
    }
    return dest;
  }

  /**
   * Copies recursively the <em>content</em> of the specified <code>sourceDirectory</code> to
   * <code>targetDirectory</code>.
   * <p/>
   * If <code>overwrite</code> is set to <code>false</code>, this method throws an {@link IOException} if the target
   * file already exists.
   *
   * @param sourceDirectory
   *         the source directory
   * @param targetDirectory
   *         the target directory to copy the content of the source directory to
   * @param overwrite
   *         <code>true</code> to overwrite existing files
   * @throws IOException
   *         if copying fails
   */
  public static void copyContent(File sourceDirectory, File targetDirectory, boolean overwrite) throws IOException {
    if (sourceDirectory == null)
      throw new IllegalArgumentException("Source directory must not by null");
    if (!sourceDirectory.isDirectory())
      throw new IllegalArgumentException(sourceDirectory.getAbsolutePath() + " is not a directory");
    if (targetDirectory == null)
      throw new IllegalArgumentException("Target directory must not by null");
    if (!targetDirectory.isDirectory())
      throw new IllegalArgumentException(targetDirectory.getAbsolutePath() + " is not a directory");

    for (File content : sourceDirectory.listFiles()) {
      copy(content, targetDirectory, overwrite);
    }
  }

  /**
   * Copies recursively the <em>content</em> of the specified <code>sourceDirectory</code> to
   * <code>targetDirectory</code>.
   * <p/>
   * Note that existing files and directories will be overwritten.
   *
   * @param sourceDirectory
   *         the source directory
   * @param targetDirectory
   *         the target directory to copy the content of the source directory to
   * @throws IOException
   *         if copying fails
   */
  public static void copyContent(File sourceDirectory, File targetDirectory) throws IOException {
    copyContent(sourceDirectory, targetDirectory, false);
  }

  /**
   * Links recursively the <em>content</em> of the specified <code>sourceDirectory</code> to
   * <code>targetDirectory</code>.
   * <p/>
   * If <code>overwrite</code> is set to <code>false</code>, this method throws an {@link IOException} if the target
   * file already exists.
   *
   * @param sourceDirectory
   *         the source directory
   * @param targetDirectory
   *         the target directory to link the content of the source directory to
   * @param overwrite
   *         <code>true</code> to overwrite existing files
   * @throws IOException
   *         if copying fails
   */
  public static void linkContent(File sourceDirectory, File targetDirectory, boolean overwrite) throws IOException {
    if (sourceDirectory == null)
      throw new IllegalArgumentException("Source directory must not by null");
    if (!sourceDirectory.isDirectory())
      throw new IllegalArgumentException(sourceDirectory.getAbsolutePath() + " is not a directory");
    if (targetDirectory == null)
      throw new IllegalArgumentException("Target directory must not by null");
    if (targetDirectory.exists() && !targetDirectory.isDirectory())
      throw new IllegalArgumentException(targetDirectory.getAbsolutePath() + " is not a directory");

    // Create the target directory if it doesn't exist yet
    if (!targetDirectory.exists()) {
      FileUtils.forceMkdir(targetDirectory);
    }

    logger.trace("Linking files in " + sourceDirectory + " to " + targetDirectory);
    Process p = null;
    StreamHelper stdout = null;
    StreamHelper stderr = null;
    StringBuffer error = new StringBuffer();
    try {
      p = createLinkDirectoryProcess(sourceDirectory, targetDirectory, overwrite);
      stdout = new StreamHelper(p.getInputStream());
      stderr = new LinkErrorStreamHelper(p.getErrorStream(), error);
      p.waitFor();
      stdout.stopReading();
      stderr.stopReading();
      // Find does not return with an error if -exec fails
      if (p.exitValue() != 0 || error.length() > 0) {
        logger.debug("Unable to link files from " + sourceDirectory + " to " + targetDirectory + ": " + error);
        copyContent(sourceDirectory, targetDirectory, overwrite);
      }
    } catch (InterruptedException e) {
      throw new IOException("Interrupted while creating links from " + sourceDirectory + " to " + targetDirectory
                                    + ": " + e.getMessage());
    } finally {
      IoSupport.closeQuietly(stdout);
      IoSupport.closeQuietly(stderr);
      IoSupport.closeQuietly(p);
    }

    // Link nested directories
    File[] children = sourceDirectory.listFiles();
    for (int i = 0; i < children.length; i++) {
      if (children[i].isDirectory())
        link(children[i], targetDirectory, overwrite);
    }
    // return targetDirectory;
  }

  /**
   * Links recursively the <em>content</em> of the specified <code>sourceDirectory</code> to
   * <code>targetDirectory</code>.
   * <p/>
   * Note that existing files and directories will be overwritten.
   *
   * @param sourceDirectory
   *         the source directory
   * @param targetDirectory
   *         the target directory to link the content of the source directory to
   * @throws IOException
   *         if copying fails
   */
  public static void linkContent(File sourceDirectory, File targetDirectory) throws IOException {
    linkContent(sourceDirectory, targetDirectory, false);
  }

  /**
   * Links the specified file or directory from <code>sourceLocation</code> to <code>targetLocation</code>. If
   * <code>targetLocation</code> does not exist, it will be created, if the target file already exists, an
   * {@link IOException} will be thrown.
   * <p>
   * If this fails (because linking is not supported on the current filesystem, then a copy is made.
   * </p>
   *
   * @param sourceLocation
   *         the source file or directory
   * @param targetLocation
   *         the targetLocation
   * @return the created link
   * @throws IOException
   *         if linking of the file or directory failed
   */
  public static File link(File sourceLocation, File targetLocation) throws IOException {
    return link(sourceLocation, targetLocation, false);
  }

  /**
   * Links the specified file or directory from <code>sourceLocation</code> to <code>targetLocation</code>. If
   * <code>targetLocation</code> does not exist, it will be created.
   * <p>
   * If this fails (because linking is not supported on the current filesystem, then a copy is made.
   * </p>
   * If <code>overwrite</code> is set to <code>false</code>, this method throws an {@link IOException} if the target
   * file already exists.
   *
   * @param sourceLocation
   *         the source file or directory
   * @param targetLocation
   *         the targetLocation
   * @param overwrite
   *         <code>true</code> to overwrite existing files
   * @return the created link
   * @throws IOException
   *         if linking of the file or directory failed
   */
  public static File link(File sourceLocation, File targetLocation, boolean overwrite) throws IOException {
    if (sourceLocation == null)
      throw new IllegalArgumentException("Source location must not by null");
    if (targetLocation == null)
      throw new IllegalArgumentException("Target location must not by null");

    File dest = determineDestination(targetLocation, sourceLocation, overwrite);

    // Special treatment for directories as sources
    if (sourceLocation.isDirectory()) {
      if (!dest.exists()) {
        dest.mkdir();
      }
      logger.trace("Linking files in " + sourceLocation + " to " + dest);
      Process p = null;
      StreamHelper stdout = null;
      StreamHelper stderr = null;
      StringBuffer error = new StringBuffer();
      try {
        p = createLinkDirectoryProcess(sourceLocation, dest, overwrite);
        stdout = new StreamHelper(p.getInputStream());
        stderr = new LinkErrorStreamHelper(p.getErrorStream(), error);
        p.waitFor();
        stdout.stopReading();
        stderr.stopReading();
        // Find does not return with an error if -exec fails
        if (p.exitValue() != 0 || error.length() > 0) {
          logger.debug("Unable to link files from " + sourceLocation + " to " + dest + ": " + error);
          copy(sourceLocation, dest, overwrite);
        }
      } catch (InterruptedException e) {
        throw new IOException("Interrupted while creating links from " + sourceLocation + " to " + dest + ": "
                                      + e.getMessage());
      } finally {
        IoSupport.closeQuietly(stdout);
        IoSupport.closeQuietly(stderr);
        IoSupport.closeQuietly(p);
      }

      // Link nested directories
      File[] children = sourceLocation.listFiles();
      for (int i = 0; i < children.length; i++) {
        if (children[i].isDirectory())
          link(children[i], dest, overwrite);
      }
    }

    // Normal file
    else {
      logger.trace("Creating link from " + sourceLocation + " to " + dest);
      Process p = null;
      StreamHelper stdout = null;
      StreamHelper stderr = null;
      StringBuffer error = new StringBuffer();
      try {
        p = createLinkFileProcess(sourceLocation, dest, overwrite);
        stdout = new StreamHelper(p.getInputStream());
        stderr = new LinkErrorStreamHelper(p.getErrorStream(), error);
        p.waitFor();
        stdout.stopReading();
        stderr.stopReading();
        // Find does not return with an error if -exec fails
        if (p.exitValue() != 0 || error.length() > 0) {
          logger.debug("Unable to create a link from " + sourceLocation + " to " + dest + ": " + error);
          copy(sourceLocation, dest, overwrite);
        }
        if (sourceLocation.length() != dest.length()) {
          logger.warn("Source " + sourceLocation + " and target " + dest + " do not have the same length");
          // TOOD: Why would this happen?
          // throw new IOException("Source " + sourceLocation + " and target " +
          // dest + " do not have the same length");
        }
      } catch (InterruptedException e) {
        throw new IOException("Interrupted while creating a link from " + sourceLocation + " to " + dest + ": " + error);
      } finally {
        IoSupport.closeQuietly(stdout);
        IoSupport.closeQuietly(stderr);
        IoSupport.closeQuietly(p);
      }
    }
    return dest;
  }

  /**
   * Returns <code>true</code> if the operating system as well as the disk layout support creating a hard link from
   * <code>src</code> to <code>dest</code>. Note that this implementation requires two files rather than directories and
   * will overwrite any existing file that might already be present at the destination.
   *
   * @param sourceLocation
   *         the source file
   * @param targetLocation
   *         the target file
   * @return <code>true</code> if the link was created, <code>false</code> otherwhise
   * @throws IOException
   *         if linking of the file failed
   */
  public static boolean supportsLinking(File sourceLocation, File targetLocation) {
    if (sourceLocation == null)
      throw new IllegalArgumentException("Source location must not by null");
    if (targetLocation == null)
      throw new IllegalArgumentException("Target location must not by null");
    if (!sourceLocation.exists())
      throw new IllegalArgumentException("Source " + sourceLocation + " does not exist");

    logger.trace("Creating link from " + sourceLocation + " to " + targetLocation);
    Process p = null;
    StreamHelper stdout = null;
    StreamHelper stderr = null;
    StringBuffer error = new StringBuffer();
    try {
      p = createLinkFileProcess(sourceLocation, targetLocation, true);
      stdout = new StreamHelper(p.getInputStream());
      stderr = new LinkErrorStreamHelper(p.getErrorStream(), error);
      p.waitFor();
      stdout.stopReading();
      stderr.stopReading();
      // Find does not return with an error if -exec fails
      if (p.exitValue() != 0 || error.length() > 0) {
        logger.debug("Unable to create a link from " + sourceLocation + " to " + targetLocation + ": " + error);
        return false;
      }
      if (sourceLocation.length() != targetLocation.length()) {
        logger.warn("Source " + sourceLocation + " and target " + targetLocation + " do not have the same length");
        // TOOD: Why would this happen?
        // throw new IOException("Source " + sourceLocation + " and target " +
        // dest + " do not have the same length");
      }
    } catch (Exception e) {
      logger.debug("Unable to create a link from " + sourceLocation + " to " + targetLocation + ": " + error.toString());
      return false;
    } finally {
      IoSupport.closeQuietly(stdout);
      IoSupport.closeQuietly(stderr);
      IoSupport.closeQuietly(p);
    }
    return true;
  }

  /**
   * @param sourceLocation
<<<<<<< HEAD
   *          The location of the file you want to link.
   * @param targetLocation
   *          The location and name to place the link.
   * @param overwrite
   *          Whether to overwrite a link if it exists.
   * @return Returns a process that should link the two
   * @throws IOException
   */
  private static Process createLinkFileProcess(File sourceLocation, File targetLocation, boolean overwrite)
          throws IOException {
=======
   *         The location of the file you want to link.
   * @param targetLocation
   *         The location and name to place the link.
   * @param overwrite
   *         Whether to overwrite a link if it exists.
   * @return Returns a process that should link the two
   * @throws IOException
   */
  private static Process createLinkFileProcess(File sourceLocation, File targetLocation,
                                               boolean overwrite) throws IOException {
>>>>>>> 0705d5ff
    Process p;
    if (!System.getProperty("os.name").startsWith("Windows")) {
      if (overwrite) {
        p = new ProcessBuilder("ln", "-f", sourceLocation.getAbsolutePath(), targetLocation.getAbsolutePath()).start();
      } else {
        p = new ProcessBuilder("ln", sourceLocation.getAbsolutePath(), targetLocation.getAbsolutePath()).start();
      }
    } else {
      /**
       * Handle the windows special case by using mklink instead of ln. mklink is also a command in the cmd.exe command
       * shell, not a separate application so we need to run a command shell with the /C switch to be able to use the
       * utility. There also is no force in windows.
       **/
      p = new ProcessBuilder("cmd", "/C", "mklink", "/H", targetLocation.getAbsolutePath(),
              sourceLocation.getAbsolutePath()).start();
    }
    return p;
  }

  private static Process createLinkDirectoryProcess(File sourceDirectory, File targetDirectory, boolean overwrite)
          throws IOException {
    Process p;
    if (!System.getProperty("os.name").startsWith("Windows")) {
      if (overwrite) {
        p = new ProcessBuilder("find", sourceDirectory.getAbsolutePath(), "-maxdepth", "1", "-type", "f", "-follow",
                               "-exec", "ln", "-fF", "{}", targetDirectory.getAbsolutePath() + File.separator, ";").start();
      } else {
        p = new ProcessBuilder("find", sourceDirectory.getAbsolutePath(), "-maxdepth", "1", "-type", "f", "-follow",
                               "-exec", "ln", "{}", targetDirectory.getAbsolutePath() + File.separator, ";").start();
      }
    } else {
      /**
       * Handle the windows special case by using mklink instead of ln. mklink is also a command in the cmd.exe command
       * shell, not a separate application so we need to run a command shell with the /C switch to be able to use the
       * utility. There also is no force in windows.
       **/
      p = new ProcessBuilder("cmd", "/C", "mklink", "/J", sourceDirectory.getAbsolutePath(),
              targetDirectory.getAbsolutePath()).start();
    }
    return p;
  }

  private static File determineDestination(File targetLocation, File sourceLocation, boolean overwrite)
          throws IOException {
    File dest = null;

    // Source location exists
    if (sourceLocation.exists()) {
      // Is the source file/directory readable
      if (sourceLocation.canRead()) {
        // If a directory...
        if (targetLocation.isDirectory())
          // Create a destination file within it, with the same name of the source target
          dest = new File(targetLocation, sourceLocation.getName());
        else
          // targetLocation is either a normal file or doesn't exist
          dest = targetLocation;

        // Source and target locations can not be the same
        if (sourceLocation.equals(dest))
          throw new IOException("Source and target locations must be different");

        // Search the first existing parent of the target file, to check if it can be written
        // getParentFile can return null even though there *is* a parent file, if the file is not absolute
        // That's the reason why getAbsoluteFile is used here
        for (File iter = dest.getAbsoluteFile(); iter != null; iter = iter.getParentFile())
          if (iter.exists()) {
            if (iter.canWrite())
              break;
            else
              throw new IOException("Destination " + dest + "cannot be written/modified");
          }

        // Check the target file can be overwritten
        if (dest.exists() && !dest.isDirectory() && !overwrite)
          throw new IOException("Destination " + dest + " already exists");

      } else
        throw new IOException(sourceLocation + " cannot be read");
    } else
      throw new IOException("Source " + sourceLocation + " does not exist");

    return dest;
  }

  /**
<<<<<<< HEAD
   * Delete all directories from <code>start</code> up to directory <code>limit</code> if they are empty. Directory
   * <code>limit</code> is <em>exclusive</em> and will not be deleted.
   * 
   * @return true if the <em>complete</em> hierarchy has been deleted. false in any other case.
   */
  public static boolean deleteHierarchyIfEmpty(File limit, File start) {
    return limit.isDirectory()
            && start.isDirectory()
            && (isEqual(limit, start) || (isParent(limit, start) && start.list().length == 0 && start.delete() && deleteHierarchyIfEmpty(
                    limit, start.getParentFile())));
=======
   * Delete all directories from <code>start</code> up to directory <code>limit</code> if they are empty.
   * Directory <code>limit</code> is <em>exclusive</em> and will not be deleted.
   *
   * @return true if the <em>complete</em> hierarchy has been deleted. false in any other case.
   */
  public static boolean deleteHierarchyIfEmpty(File limit, File start) {
    return limit.isDirectory() && start.isDirectory()
            &&
            (isEqual(limit, start)
                    ||
                    (isParent(limit, start) && start.list().length == 0
                            && start.delete() && deleteHierarchyIfEmpty(limit, start.getParentFile())));
>>>>>>> 0705d5ff
  }

  /** Compare two files by their canonical paths. */
  public static boolean isEqual(File a, File b) {
    try {
      return a.getCanonicalPath().equals(b.getCanonicalPath());
    } catch (IOException e) {
      return false;
    }
  }

  /**
<<<<<<< HEAD
   * Check if <code>a</code> is a parent of <code>b</code>. This can only be the case if <code>a</code> is a directory
   * and a sub path of <code>b</code>. <code>isParent(a, a) == true</code>.
=======
   * Check if <code>a</code> is a parent of <code>b</code>.
   * This can only be the case if <code>a</code> is a directory and a sub path of <code>b</code>.
   * <code>isParent(a, a) == true</code>.
>>>>>>> 0705d5ff
   */
  public static boolean isParent(File a, File b) {
    try {
      final String aCanonical = a.getCanonicalPath();
      final String bCanonical = b.getCanonicalPath();
      return (!aCanonical.equals(bCanonical) && bCanonical.startsWith(aCanonical));
    } catch (IOException e) {
      return false;
    }
  }

  /**
   * Deletes the specified file and returns <code>true</code> if the file was deleted.
   * <p>
   * If <code>f</code> is a directory, it will only be deleted if it doesn't contain any other files or directories. To
   * do a recursive delete, you may use {@link #delete(File, boolean)}.
   *
   * @param f
   *         the file or directory
   * @see #delete(File, boolean)
   */
  public static boolean delete(File f) {
    return delete(f, false);
  }

  /**
   * Deletes the specified file and returns <code>true</code> if the file was deleted.
   * <p>
   * In the case that <code>f</code> references a directory, it will only be deleted if it doesn't contain other files
   * or directories, unless <code>recurse</code> is set to <code>true</code>.
   * </p>
   *
   * @param f
   *         the file or directory
   * @param recurse
   *         <code>true</code> to do a recursive deletes for directories
   */
  public static boolean delete(File f, boolean recurse) {
    if (f == null)
      return false;
    if (!f.exists())
      return false;
    if (f.isDirectory()) {
      String[] children = f.list();
      if (children.length > 0 && !recurse)
        return false;
      for (String child : children) {
        delete(new File(f, child), true);
      }
    }
    return f.delete();
  }

  /**
   * Deletes the content of directory <code>dir</code> and, if specified, the directory itself. If <code>dir</code> is a
   * normal file it will always be deleted.
   *
   * @return true everthing was deleted, false otherwise
   */
  public static boolean delete(File dir, int mode) {
    if (dir.isDirectory()) {
      boolean ok = delete(dir.listFiles(), mode != DELETE_FILES);
      if (mode == DELETE_ROOT) {
        ok &= dir.delete();
      }
      return ok;
    } else {
      return dir.delete();
    }
  }

  /**
   * Deletes the content of directory <code>dir</code> and, if specified, the directory itself. If <code>dir</code> is a
   * normal file it will be deleted always.
   */
  private static boolean delete(File[] files, boolean deleteDir) {
    boolean ok = true;
    for (File f : files) {
      if (f.isDirectory()) {
        delete(f.listFiles(), deleteDir);
        if (deleteDir) {
          ok &= f.delete();
        }
      } else {
        ok &= f.delete();
      }
    }
    return ok;
  }

  /**
   * Sets the webapp's temporary directory. Make sure that directory exists and has write permissions turned on.
   *
   * @param tmpDir
   *         the new temporary directory
   * @throws IllegalArgumentException
   *         if the file object doesn't represent a directory
   * @throws IllegalStateException
   *         if the directory is write protected
   */
  public static void setTempDirectory(File tmpDir) throws IllegalArgumentException, IllegalStateException {
    if (tmpDir == null || !tmpDir.isDirectory())
      throw new IllegalArgumentException(tmpDir + " is not a directory");
    if (!tmpDir.canWrite())
      throw new IllegalStateException(tmpDir + " is not writable");
    FileSupport.tmpDir = tmpDir;
  }

  /**
   * Returns the webapp's temporary work directory.
   *
   * @return the temp directory
   */
  public static File getTempDirectory() {
    if (tmpDir == null) {
      setTempDirectory(new File(System.getProperty(IO_TMPDIR)));
    }
    return tmpDir;
  }

  /**
   * Returns a directory <code>subdir</code> inside the webapp's temporary work directory.
   *
   * @param subdir
   *         name of the subdirectory
   * @return the ready to use temp directory
   */
  public static File getTempDirectory(String subdir) {
    File tmp = new File(getTempDirectory(), subdir);
    if (!tmp.exists())
      tmp.mkdirs();
    if (!tmp.isDirectory())
      throw new IllegalStateException(tmp + " is not a directory!");
    if (!tmp.canRead())
      throw new IllegalStateException("Temp directory " + tmp + " is not readable!");
    if (!tmp.canWrite())
      throw new IllegalStateException("Temp directory " + tmp + " is not writable!");
    return tmp;
  }

  /**
   * Returns true if both canonical file paths are equal.
   *
   * @param a
   *         the first file or null
   * @param b
   *         the second file or null
   */
  public static boolean equals(File a, File b) {
    try {
      return a != null && b != null && a.getCanonicalPath().equals(b.getCanonicalPath());
    } catch (IOException e) {
      return false;
    }
  }

  /**
   * Special implementation of the stream helper that will swallow some of the videosegmenter's output erroneously
   * written to stderr.
   */
  private static class LinkErrorStreamHelper extends StreamHelper {

    /**
     * Creates a new stream helper that will swallow some well known error messages while linking.
     *
     * @param stream
     *         the content stream
     * @param output
     *         the output buffer
     */
    public LinkErrorStreamHelper(InputStream stream, StringBuffer output) {
      super(stream, output);
    }

    /** @see org.opencastproject.util.StreamHelper#log(java.lang.String) */
    protected void log(String output) {
      if (output.endsWith("Invalid cross-device link"))
        return;
      else
        super.log(output);
    }
  }

}<|MERGE_RESOLUTION|>--- conflicted
+++ resolved
@@ -127,16 +127,10 @@
    */
   public static File copy(File sourceFile, File targetFile, boolean overwrite) throws IOException {
 
-    // This variable is used when the channel copy files, and stores the maximum size of the file parts copied from
-    // source to target
+    // This variable is used when the channel copy files, and stores the maximum size of the file parts copied from source to target
     final int chunk = 1024 * 1024 * 512; // 512 MB
 
-<<<<<<< HEAD
-    // This variable is used when the cannel copy fails completely, as the size of the memory buffer used to copy the
-    // data from one stream to the other.
-=======
     // This variable is used when the cannel copy fails completely, as the size of the memory buffer used to copy the data from one stream to the other.
->>>>>>> 0705d5ff
     final int bufferSize = 1024 * 1024; // 1 MB
 
     File dest = determineDestination(targetFile, sourceFile, overwrite);
@@ -175,14 +169,8 @@
         } catch (IOException ioe) {
           logger.warn("Got IOException using Channels for copying.");
         } finally {
-<<<<<<< HEAD
-          // This has to be in "finally", because in 64-bit machines the channel copy may fail to copy the whole file
-          // without causing a exception
-          if ((sourceChannel != null) && (targetChannel != null) && (size < sourceFile.length()))
-=======
           // This has to be in "finally", because in 64-bit machines the channel copy may fail to copy the whole file without causing a exception
           if ((sourceChannel != null) && (targetChannel != null) && (size < sourceFile.length())) {
->>>>>>> 0705d5ff
             // Failing back to using FileChannels *but* with chunks and not altogether
             logger.info("Trying to copy the file in chunks using Channels");
             while (size < sourceFile.length())
@@ -529,18 +517,6 @@
 
   /**
    * @param sourceLocation
-<<<<<<< HEAD
-   *          The location of the file you want to link.
-   * @param targetLocation
-   *          The location and name to place the link.
-   * @param overwrite
-   *          Whether to overwrite a link if it exists.
-   * @return Returns a process that should link the two
-   * @throws IOException
-   */
-  private static Process createLinkFileProcess(File sourceLocation, File targetLocation, boolean overwrite)
-          throws IOException {
-=======
    *         The location of the file you want to link.
    * @param targetLocation
    *         The location and name to place the link.
@@ -551,7 +527,6 @@
    */
   private static Process createLinkFileProcess(File sourceLocation, File targetLocation,
                                                boolean overwrite) throws IOException {
->>>>>>> 0705d5ff
     Process p;
     if (!System.getProperty("os.name").startsWith("Windows")) {
       if (overwrite) {
@@ -563,10 +538,8 @@
       /**
        * Handle the windows special case by using mklink instead of ln. mklink is also a command in the cmd.exe command
        * shell, not a separate application so we need to run a command shell with the /C switch to be able to use the
-       * utility. There also is no force in windows.
-       **/
-      p = new ProcessBuilder("cmd", "/C", "mklink", "/H", targetLocation.getAbsolutePath(),
-              sourceLocation.getAbsolutePath()).start();
+       * utility. There also is no force in windows. **/
+      p = new ProcessBuilder("cmd", "/C", "mklink", "/H", targetLocation.getAbsolutePath(), sourceLocation.getAbsolutePath()).start();
     }
     return p;
   }
@@ -586,10 +559,8 @@
       /**
        * Handle the windows special case by using mklink instead of ln. mklink is also a command in the cmd.exe command
        * shell, not a separate application so we need to run a command shell with the /C switch to be able to use the
-       * utility. There also is no force in windows.
-       **/
-      p = new ProcessBuilder("cmd", "/C", "mklink", "/J", sourceDirectory.getAbsolutePath(),
-              targetDirectory.getAbsolutePath()).start();
+       * utility. There also is no force in windows. **/
+      p = new ProcessBuilder("cmd", "/C", "mklink", "/J", sourceDirectory.getAbsolutePath(), targetDirectory.getAbsolutePath()).start();
     }
     return p;
   }
@@ -638,18 +609,6 @@
   }
 
   /**
-<<<<<<< HEAD
-   * Delete all directories from <code>start</code> up to directory <code>limit</code> if they are empty. Directory
-   * <code>limit</code> is <em>exclusive</em> and will not be deleted.
-   * 
-   * @return true if the <em>complete</em> hierarchy has been deleted. false in any other case.
-   */
-  public static boolean deleteHierarchyIfEmpty(File limit, File start) {
-    return limit.isDirectory()
-            && start.isDirectory()
-            && (isEqual(limit, start) || (isParent(limit, start) && start.list().length == 0 && start.delete() && deleteHierarchyIfEmpty(
-                    limit, start.getParentFile())));
-=======
    * Delete all directories from <code>start</code> up to directory <code>limit</code> if they are empty.
    * Directory <code>limit</code> is <em>exclusive</em> and will not be deleted.
    *
@@ -662,7 +621,6 @@
                     ||
                     (isParent(limit, start) && start.list().length == 0
                             && start.delete() && deleteHierarchyIfEmpty(limit, start.getParentFile())));
->>>>>>> 0705d5ff
   }
 
   /** Compare two files by their canonical paths. */
@@ -675,14 +633,9 @@
   }
 
   /**
-<<<<<<< HEAD
-   * Check if <code>a</code> is a parent of <code>b</code>. This can only be the case if <code>a</code> is a directory
-   * and a sub path of <code>b</code>. <code>isParent(a, a) == true</code>.
-=======
    * Check if <code>a</code> is a parent of <code>b</code>.
    * This can only be the case if <code>a</code> is a directory and a sub path of <code>b</code>.
    * <code>isParent(a, a) == true</code>.
->>>>>>> 0705d5ff
    */
   public static boolean isParent(File a, File b) {
     try {
