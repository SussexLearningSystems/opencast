--- conflicted
+++ resolved
@@ -54,11 +54,7 @@
   public JaxbJobList(Collection<? extends Job> jobs) {
     if (jobs != null) {
       for (Job job : jobs) {
-<<<<<<< HEAD
-        add(job);
-=======
         add(new JaxbJob(job));
->>>>>>> 152f8bf4
       }
     }
   }
