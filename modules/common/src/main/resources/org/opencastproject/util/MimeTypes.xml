--- conflicted
+++ resolved
@@ -20,404 +20,396 @@
     <Extensions>json</Extensions>
   </MimeType>
   <MimeType>
-<<<<<<< HEAD
     <Type>text/yaml</Type>
     <Description>YAML Ain't Markup Language</Description>
     <Extensions>yml,yaml</Extensions>
   </MimeType>
   <MimeType>
+    <Type>application/pdf</Type>
+    <Description>Portable Document Format</Description>
+    <Extensions>pdf</Extensions>
+  </MimeType>
+  <MimeType>
+    <Type>application/sdp</Type>
+    <Description>SDP stream descriptor</Description>
+    <Extensions>sdp</Extensions>
+  </MimeType>
+  <MimeType>
+    <Type>application/x-dv</Type>
+    <Description>DV Video</Description>
+    <Extensions>dv</Extensions>
+  </MimeType>
+  <MimeType>
+    <Type>application/x-mpeg</Type>
+    <Description>AMC media</Description>
+    <Extensions>amc</Extensions>
+  </MimeType>
+  <MimeType>
+    <Type>application/x-rtsp</Type>
+    <Description>RTSP stream descriptor</Description>
+    <Extensions>rtsp,rts</Extensions>
+  </MimeType>
+  <MimeType>
+    <Type>application/x-sdp</Type>
+    <Description>SDP stream descriptor</Description>
+    <Extensions>sdp</Extensions>
+  </MimeType>
+  <MimeType>
+    <Type>application/x-shockwave-flash</Type>
+    <Description>Shockwave Flash</Description>
+    <Extensions>swf</Extensions>
+  </MimeType>
+  <MimeType>
+    <Type>application/zip</Type>
+    <Description>ZIP compressed data</Description>
+    <Extensions>zip</Extensions>
+  </MimeType>
+  <MimeType>
+    <Type>audio/3gpp</Type>
+    <Description>3GPP media</Description>
+    <Extensions>3gp,3gpp</Extensions>
+  </MimeType>
+  <MimeType>
+    <Type>audio/3gpp2</Type>
+    <Description>3GPP2 media</Description>
+    <Extensions>3g2,3gp2</Extensions>
+  </MimeType>
+  <MimeType>
+    <Type>audio/aac</Type>
+    <Description>AAC audio</Description>
+    <Extensions>aac,adts</Extensions>
+  </MimeType>
+  <MimeType>
+    <Type>audio/aiff</Type>
+    <Description>AIFF audio</Description>
+    <Extensions>aiff,aif,aifc,cdda</Extensions>
+  </MimeType>
+  <MimeType>
+    <Type>audio/amr</Type>
+    <Description>AMR audio</Description>
+    <Extensions>amr</Extensions>
+  </MimeType>
+  <MimeType>
+    <Type>audio/basic</Type>
+    <Description>uLaw/AU audio</Description>
+    <Extensions>au,snd,ulw</Extensions>
+  </MimeType>
+  <MimeType>
+    <Type>audio/flac</Type>
+    <Description>FLAC audio</Description>
+    <Extensions>flac</Extensions>
+  </MimeType>
+  <MimeType>
+    <Type>audio/m4a</Type>
+    <Description>AAC audio</Description>
+    <Extensions>m4a</Extensions>
+  </MimeType>
+  <MimeType>
+    <Type>audio/mid</Type>
+    <Description>MIDI</Description>
+    <Extensions>mid,midi,smf,kar</Extensions>
+  </MimeType>
+  <MimeType>
+    <Type>audio/midi</Type>
+    <Description>MIDI</Description>
+    <Extensions>mid,midi,smf,kar</Extensions>
+  </MimeType>
+  <MimeType>
+    <Type>audio/mpeg</Type>
+    <Description>MPEG audio</Description>
+    <Extensions>m1a,mp2,mpa,m2a,mp3,swa</Extensions>
+  </MimeType>
+  <MimeType>
+    <Type>audio/mpeg3</Type>
+    <Description>MP3 audio</Description>
+    <Extensions>mp3,swa</Extensions>
+  </MimeType>
+  <MimeType>
+    <Type>audio/mp3</Type>
+    <Description>MP3 audio</Description>
+    <Extensions>mp3,swa</Extensions>
+  </MimeType>
+  <MimeType>
+    <Type>audio/ogg</Type>
+    <Description>Ogg audio</Description>
+    <Extensions>ogg,oga,ogx,opus</Extensions>
+  </MimeType>
+  <MimeType>
+    <Type>audio/vnd.qcelp</Type>
+    <Description>QUALCOMM PureVoice audio</Description>
+    <Extensions>qcp,qcp</Extensions>
+  </MimeType>
+  <MimeType>
+    <Type>audio/wav</Type>
+    <Description>WAVE audio</Description>
+    <Extensions>wav,bwf</Extensions>
+  </MimeType>
+  <MimeType>
+    <Type>audio/x-aac</Type>
+    <Description>AAC audio</Description>
+    <Extensions>aac,adts</Extensions>
+  </MimeType>
+  <MimeType>
+    <Type>audio/x-aiff</Type>
+    <Description>AIFF audio</Description>
+    <Extensions>aiff,aif,aifc,cdda</Extensions>
+  </MimeType>
+  <MimeType>
+    <Type>audio/x-caf</Type>
+    <Description>CAF audio</Description>
+    <Extensions>caf</Extensions>
+  </MimeType>
+  <MimeType>
+    <Type>audio/x-flac</Type>
+    <Description>FLAC audio</Description>
+    <Extensions>flac</Extensions>
+  </MimeType>
+  <MimeType>
+    <Type>audio/x-gsm</Type>
+    <Description>GSM audio</Description>
+    <Extensions>gsm</Extensions>
+  </MimeType>
+  <MimeType>
+    <Type>audio/x-m4a</Type>
+    <Description>AAC audio</Description>
+    <Extensions>m4a</Extensions>
+  </MimeType>
+  <MimeType>
+    <Type>audio/x-m4b</Type>
+    <Description>AAC audio book</Description>
+    <Extensions>m4b</Extensions>
+  </MimeType>
+  <MimeType>
+    <Type>audio/x-m4p</Type>
+    <Description>AAC audio (protected)</Description>
+    <Extensions>m4p</Extensions>
+  </MimeType>
+  <MimeType>
+    <Type>audio/x-matroska</Type>
+    <Description>Matroska audio</Description>
+    <Extensions>mka</Extensions>
+  </MimeType>
+  <MimeType>
+    <Type>audio/x-midi</Type>
+    <Description>MIDI</Description>
+    <Extensions>mid,midi,smf,kar</Extensions>
+  </MimeType>
+  <MimeType>
+    <Type>audio/x-mp3</Type>
+    <Description>MP3 audio</Description>
+    <Extensions>mp3,swa</Extensions>
+  </MimeType>
+  <MimeType>
+    <Type>audio/x-mpeg3</Type>
+    <Description>MP3 audio</Description>
+    <Extensions>mp3,swa</Extensions>
+  </MimeType>
+  <MimeType>
+    <Type>audio/x-ms-wax</Type>
+    <Description>Windows Media Playlist</Description>
+    <Extensions>wax</Extensions>
+  </MimeType>
+  <MimeType>
+    <Type>audio/x-ms-wma</Type>
+    <Description>Windows Media Audio</Description>
+    <Extensions>wma</Extensions>
+  </MimeType>
+  <MimeType>
+    <Type>audio/x-wav</Type>
+    <Description>WAVE audio</Description>
+    <Extensions>wav,bwf</Extensions>
+  </MimeType>
+  <MimeType>
+    <Type>image/gif</Type>
+    <Description>GIF image</Description>
+    <Extensions>gif,GIF</Extensions>
+  </MimeType>
+  <MimeType>
+    <Type>image/jp2</Type>
+    <Description>JPEG2000 image</Description>
+    <Extensions>jp2</Extensions>
+  </MimeType>
+  <MimeType>
+    <Type>image/jpeg2000</Type>
+    <Description>JPEG2000 image</Description>
+    <Extensions>jp2</Extensions>
+  </MimeType>
+  <MimeType>
+    <Type>image/jpeg2000-image</Type>
+    <Description>JPEG2000 image</Description>
+    <Extensions>jp2</Extensions>
+  </MimeType>
+  <MimeType>
+    <Type>image/jpeg</Type>
+    <Description>JPG image</Description>
+    <Extensions>jpeg,jpg</Extensions>
+  </MimeType>
+  <MimeType>
+    <Type>image/pict</Type>
+    <Description>PICT image</Description>
+    <Extensions>pict,pic,pct</Extensions>
+  </MimeType>
+  <MimeType>
+    <Type>image/png</Type>
+    <Description>PNG image</Description>
+    <Extensions>png</Extensions>
+  </MimeType>
+  <MimeType>
+    <Type>image/svg+xml</Type>
+    <Description>SVG image</Description>
+    <Extensions>svg,svgz</Extensions>
+  </MimeType>
+  <MimeType>
+    <Type>image/tiff</Type>
+    <Description>TIFF image</Description>
+    <Extensions>tif,tiff</Extensions>
+  </MimeType>
+  <MimeType>
+    <Type>image/x-bmp</Type>
+    <Description>BMP image</Description>
+    <Extensions>bmp,dib</Extensions>
+  </MimeType>
+  <MimeType>
+    <Type>image/x-jpeg2000-image</Type>
+    <Description>JPEG2000 image</Description>
+    <Extensions>jp2</Extensions>
+  </MimeType>
+  <MimeType>
+    <Type>image/x-macpaint</Type>
+    <Description>MacPaint image</Description>
+    <Extensions>pntg,pnt,mac</Extensions>
+  </MimeType>
+  <MimeType>
+    <Type>image/x-pict</Type>
+    <Description>PICT image</Description>
+    <Extensions>pict,pic,pct</Extensions>
+  </MimeType>
+  <MimeType>
+    <Type>image/x-png</Type>
+    <Description>PNG image</Description>
+    <Extensions>png</Extensions>
+  </MimeType>
+  <MimeType>
+    <Type>image/x-quicktime</Type>
+    <Description>QuickTime image</Description>
+    <Extensions>qtif,qti</Extensions>
+  </MimeType>
+  <MimeType>
+    <Type>image/x-sgi</Type>
+    <Description>SGI image</Description>
+    <Extensions>sgi,rgb</Extensions>
+  </MimeType>
+  <MimeType>
+    <Type>image/x-targa</Type>
+    <Description>TGA image</Description>
+    <Extensions>targa,tga</Extensions>
+  </MimeType>
+  <MimeType>
+    <Type>image/x-tiff</Type>
+    <Description>TIFF image</Description>
+    <Extensions>tif,tiff</Extensions>
+  </MimeType>
+  <MimeType>
+    <Type>text/calendar</Type>
+    <Description>iCalendar</Description>
+    <Extensions>ical,ics,icalendar</Extensions>
+  </MimeType>
+  <MimeType>
+    <Type>text/css</Type>
+    <Description>CSS</Description>
+    <Extensions>css</Extensions>
+  </MimeType>
+  <MimeType>
+    <Type>text/html</Type>
+    <Description>HTML</Description>
+    <Extensions>htm,html</Extensions>
+  </MimeType>
+  <MimeType>
+    <Type>text/plain</Type>
+    <Description>Text Document</Description>
+    <Extensions>txt</Extensions>
+  </MimeType>
+  <MimeType>
+    <Type>text/plain</Type>
+    <Description>SubRip</Description>
+    <Extensions>srt</Extensions>
+  </MimeType>
+  <MimeType>
+    <Type>text/vtt</Type>
+    <Description>WebVTT</Description>
+    <Extensions>vtt</Extensions>
+  </MimeType>
+  <MimeType>
+    <Type>text/xml</Type>
+    <Description>XML Document</Description>
+    <Extensions>xml,xsl</Extensions>
+  </MimeType>
+  <MimeType>
+    <Type>video/3gpp</Type>
+    <Description>3GPP media</Description>
+    <Extensions>3gp,3gpp</Extensions>
+  </MimeType>
+  <MimeType>
+    <Type>video/3gpp2</Type>
+    <Description>3GPP2 media</Description>
+    <Extensions>3g2,3gp2</Extensions>
+  </MimeType>
+  <MimeType>
+    <Type>video/avi</Type>
+    <Description>Video For Windows (AVI)</Description>
+    <Extensions>avi,vfw</Extensions>
+  </MimeType>
+  <MimeType>
+    <Type>video/divx</Type>
+    <Description>DivX Video File</Description>
+    <Extensions>divx,div</Extensions>
+  </MimeType>
+  <MimeType>
+    <Type>video/flc</Type>
+    <Description>AutoDesk Animator (FLC)</Description>
+    <Extensions>flc,fli,cel</Extensions>
+  </MimeType>
+  <MimeType>
+    <Type>video/mj2</Type>
+    <Description>Motion JPEG</Description>
+    <Extensions>mj2</Extensions>
+  </MimeType>
+  <MimeType>
+    <Type>video/mp2t</Type>
+    <Description>MPEG-2 transport stream</Description>
+    <Extensions>ts</Extensions>
+  </MimeType>
+  <MimeType>
+    <Type>video/mp4</Type>
+    <Description>MPEG-4 media</Description>
+    <Extensions>mp4,mp4v,m4v</Extensions>
+  </MimeType>
+  <MimeType>
+    <Type>audio/mp4</Type>
+    <Description>MPEG-4 media</Description>
+    <Extensions>mp4,mp4a,m4a</Extensions>
+  </MimeType>
+  <MimeType>
+    <Type>video/mpeg</Type>
+    <Description>MPEG media</Description>
+    <Extensions>mpeg,mpg,m1s,m75,m15,mpm,mpv</Extensions>
+  </MimeType>
+  <MimeType>
+    <Type>video/msvideo</Type>
+    <Description>Video For Windows (AVI)</Description>
+    <Extensions>avi,vfw</Extensions>
+  </MimeType>
+  <MimeType>
+    <Type>video/ogg</Type>
+    <Description>Ogg video</Description>
+    <Extensions>ogg,ogv,ogx</Extensions>
+  </MimeType>
+  <MimeType>
     <Type>application/ogg</Type>
     <Description>Ogg file</Description>
     <Extensions>ogg,oga,ogv,ogx</Extensions>
   </MimeType>
   <MimeType>
-=======
->>>>>>> d4bdcead
-    <Type>application/pdf</Type>
-    <Description>Portable Document Format</Description>
-    <Extensions>pdf</Extensions>
-  </MimeType>
-  <MimeType>
-    <Type>application/sdp</Type>
-    <Description>SDP stream descriptor</Description>
-    <Extensions>sdp</Extensions>
-  </MimeType>
-  <MimeType>
-    <Type>application/x-dv</Type>
-    <Description>DV Video</Description>
-    <Extensions>dv</Extensions>
-  </MimeType>
-  <MimeType>
-    <Type>application/x-mpeg</Type>
-    <Description>AMC media</Description>
-    <Extensions>amc</Extensions>
-  </MimeType>
-  <MimeType>
-    <Type>application/x-rtsp</Type>
-    <Description>RTSP stream descriptor</Description>
-    <Extensions>rtsp,rts</Extensions>
-  </MimeType>
-  <MimeType>
-    <Type>application/x-sdp</Type>
-    <Description>SDP stream descriptor</Description>
-    <Extensions>sdp</Extensions>
-  </MimeType>
-  <MimeType>
-    <Type>application/x-shockwave-flash</Type>
-    <Description>Shockwave Flash</Description>
-    <Extensions>swf</Extensions>
-  </MimeType>
-  <MimeType>
-    <Type>application/zip</Type>
-    <Description>ZIP compressed data</Description>
-    <Extensions>zip</Extensions>
-  </MimeType>
-  <MimeType>
-    <Type>audio/3gpp</Type>
-    <Description>3GPP media</Description>
-    <Extensions>3gp,3gpp</Extensions>
-  </MimeType>
-  <MimeType>
-    <Type>audio/3gpp2</Type>
-    <Description>3GPP2 media</Description>
-    <Extensions>3g2,3gp2</Extensions>
-  </MimeType>
-  <MimeType>
-    <Type>audio/aac</Type>
-    <Description>AAC audio</Description>
-    <Extensions>aac,adts</Extensions>
-  </MimeType>
-  <MimeType>
-    <Type>audio/aiff</Type>
-    <Description>AIFF audio</Description>
-    <Extensions>aiff,aif,aifc,cdda</Extensions>
-  </MimeType>
-  <MimeType>
-    <Type>audio/amr</Type>
-    <Description>AMR audio</Description>
-    <Extensions>amr</Extensions>
-  </MimeType>
-  <MimeType>
-    <Type>audio/basic</Type>
-    <Description>uLaw/AU audio</Description>
-    <Extensions>au,snd,ulw</Extensions>
-  </MimeType>
-  <MimeType>
-    <Type>audio/flac</Type>
-    <Description>FLAC audio</Description>
-    <Extensions>flac</Extensions>
-  </MimeType>
-  <MimeType>
-    <Type>audio/m4a</Type>
-    <Description>AAC audio</Description>
-    <Extensions>m4a</Extensions>
-  </MimeType>
-  <MimeType>
-    <Type>audio/mid</Type>
-    <Description>MIDI</Description>
-    <Extensions>mid,midi,smf,kar</Extensions>
-  </MimeType>
-  <MimeType>
-    <Type>audio/midi</Type>
-    <Description>MIDI</Description>
-    <Extensions>mid,midi,smf,kar</Extensions>
-  </MimeType>
-  <MimeType>
-    <Type>audio/mpeg</Type>
-    <Description>MPEG audio</Description>
-    <Extensions>m1a,mp2,mpa,m2a,mp3,swa</Extensions>
-  </MimeType>
-  <MimeType>
-    <Type>audio/mpeg3</Type>
-    <Description>MP3 audio</Description>
-    <Extensions>mp3,swa</Extensions>
-  </MimeType>
-  <MimeType>
-    <Type>audio/mp3</Type>
-    <Description>MP3 audio</Description>
-    <Extensions>mp3,swa</Extensions>
-  </MimeType>
-  <MimeType>
-    <Type>audio/ogg</Type>
-    <Description>Ogg audio</Description>
-    <Extensions>ogg,oga,ogx,opus</Extensions>
-  </MimeType>
-  <MimeType>
-    <Type>audio/vnd.qcelp</Type>
-    <Description>QUALCOMM PureVoice audio</Description>
-    <Extensions>qcp,qcp</Extensions>
-  </MimeType>
-  <MimeType>
-    <Type>audio/wav</Type>
-    <Description>WAVE audio</Description>
-    <Extensions>wav,bwf</Extensions>
-  </MimeType>
-  <MimeType>
-    <Type>audio/x-aac</Type>
-    <Description>AAC audio</Description>
-    <Extensions>aac,adts</Extensions>
-  </MimeType>
-  <MimeType>
-    <Type>audio/x-aiff</Type>
-    <Description>AIFF audio</Description>
-    <Extensions>aiff,aif,aifc,cdda</Extensions>
-  </MimeType>
-  <MimeType>
-    <Type>audio/x-caf</Type>
-    <Description>CAF audio</Description>
-    <Extensions>caf</Extensions>
-  </MimeType>
-  <MimeType>
-    <Type>audio/x-flac</Type>
-    <Description>FLAC audio</Description>
-    <Extensions>flac</Extensions>
-  </MimeType>
-  <MimeType>
-    <Type>audio/x-gsm</Type>
-    <Description>GSM audio</Description>
-    <Extensions>gsm</Extensions>
-  </MimeType>
-  <MimeType>
-    <Type>audio/x-m4a</Type>
-    <Description>AAC audio</Description>
-    <Extensions>m4a</Extensions>
-  </MimeType>
-  <MimeType>
-    <Type>audio/x-m4b</Type>
-    <Description>AAC audio book</Description>
-    <Extensions>m4b</Extensions>
-  </MimeType>
-  <MimeType>
-    <Type>audio/x-m4p</Type>
-    <Description>AAC audio (protected)</Description>
-    <Extensions>m4p</Extensions>
-  </MimeType>
-  <MimeType>
-    <Type>audio/x-matroska</Type>
-    <Description>Matroska audio</Description>
-    <Extensions>mka</Extensions>
-  </MimeType>
-  <MimeType>
-    <Type>audio/x-midi</Type>
-    <Description>MIDI</Description>
-    <Extensions>mid,midi,smf,kar</Extensions>
-  </MimeType>
-  <MimeType>
-    <Type>audio/x-mp3</Type>
-    <Description>MP3 audio</Description>
-    <Extensions>mp3,swa</Extensions>
-  </MimeType>
-  <MimeType>
-    <Type>audio/x-mpeg3</Type>
-    <Description>MP3 audio</Description>
-    <Extensions>mp3,swa</Extensions>
-  </MimeType>
-  <MimeType>
-    <Type>audio/x-ms-wax</Type>
-    <Description>Windows Media Playlist</Description>
-    <Extensions>wax</Extensions>
-  </MimeType>
-  <MimeType>
-    <Type>audio/x-ms-wma</Type>
-    <Description>Windows Media Audio</Description>
-    <Extensions>wma</Extensions>
-  </MimeType>
-  <MimeType>
-    <Type>audio/x-wav</Type>
-    <Description>WAVE audio</Description>
-    <Extensions>wav,bwf</Extensions>
-  </MimeType>
-  <MimeType>
-    <Type>image/gif</Type>
-    <Description>GIF image</Description>
-    <Extensions>gif,GIF</Extensions>
-  </MimeType>
-  <MimeType>
-    <Type>image/jp2</Type>
-    <Description>JPEG2000 image</Description>
-    <Extensions>jp2</Extensions>
-  </MimeType>
-  <MimeType>
-    <Type>image/jpeg2000</Type>
-    <Description>JPEG2000 image</Description>
-    <Extensions>jp2</Extensions>
-  </MimeType>
-  <MimeType>
-    <Type>image/jpeg2000-image</Type>
-    <Description>JPEG2000 image</Description>
-    <Extensions>jp2</Extensions>
-  </MimeType>
-  <MimeType>
-    <Type>image/jpeg</Type>
-    <Description>JPG image</Description>
-    <Extensions>jpeg,jpg</Extensions>
-  </MimeType>
-  <MimeType>
-    <Type>image/pict</Type>
-    <Description>PICT image</Description>
-    <Extensions>pict,pic,pct</Extensions>
-  </MimeType>
-  <MimeType>
-    <Type>image/png</Type>
-    <Description>PNG image</Description>
-    <Extensions>png</Extensions>
-  </MimeType>
-  <MimeType>
-    <Type>image/svg+xml</Type>
-    <Description>SVG image</Description>
-    <Extensions>svg,svgz</Extensions>
-  </MimeType>
-  <MimeType>
-    <Type>image/tiff</Type>
-    <Description>TIFF image</Description>
-    <Extensions>tif,tiff</Extensions>
-  </MimeType>
-  <MimeType>
-    <Type>image/x-bmp</Type>
-    <Description>BMP image</Description>
-    <Extensions>bmp,dib</Extensions>
-  </MimeType>
-  <MimeType>
-    <Type>image/x-jpeg2000-image</Type>
-    <Description>JPEG2000 image</Description>
-    <Extensions>jp2</Extensions>
-  </MimeType>
-  <MimeType>
-    <Type>image/x-macpaint</Type>
-    <Description>MacPaint image</Description>
-    <Extensions>pntg,pnt,mac</Extensions>
-  </MimeType>
-  <MimeType>
-    <Type>image/x-pict</Type>
-    <Description>PICT image</Description>
-    <Extensions>pict,pic,pct</Extensions>
-  </MimeType>
-  <MimeType>
-    <Type>image/x-png</Type>
-    <Description>PNG image</Description>
-    <Extensions>png</Extensions>
-  </MimeType>
-  <MimeType>
-    <Type>image/x-quicktime</Type>
-    <Description>QuickTime image</Description>
-    <Extensions>qtif,qti</Extensions>
-  </MimeType>
-  <MimeType>
-    <Type>image/x-sgi</Type>
-    <Description>SGI image</Description>
-    <Extensions>sgi,rgb</Extensions>
-  </MimeType>
-  <MimeType>
-    <Type>image/x-targa</Type>
-    <Description>TGA image</Description>
-    <Extensions>targa,tga</Extensions>
-  </MimeType>
-  <MimeType>
-    <Type>image/x-tiff</Type>
-    <Description>TIFF image</Description>
-    <Extensions>tif,tiff</Extensions>
-  </MimeType>
-  <MimeType>
-    <Type>text/calendar</Type>
-    <Description>iCalendar</Description>
-    <Extensions>ical,ics,icalendar</Extensions>
-  </MimeType>
-  <MimeType>
-    <Type>text/css</Type>
-    <Description>CSS</Description>
-    <Extensions>css</Extensions>
-  </MimeType>
-  <MimeType>
-    <Type>text/html</Type>
-    <Description>HTML</Description>
-    <Extensions>htm,html</Extensions>
-  </MimeType>
-  <MimeType>
-    <Type>text/plain</Type>
-    <Description>Text Document</Description>
-    <Extensions>txt</Extensions>
-  </MimeType>
-  <MimeType>
-    <Type>text/plain</Type>
-    <Description>SubRip</Description>
-    <Extensions>srt</Extensions>
-  </MimeType>
-  <MimeType>
-    <Type>text/vtt</Type>
-    <Description>WebVTT</Description>
-    <Extensions>vtt</Extensions>
-  </MimeType>
-  <MimeType>
-    <Type>text/xml</Type>
-    <Description>XML Document</Description>
-    <Extensions>xml,xsl</Extensions>
-  </MimeType>
-  <MimeType>
-    <Type>video/3gpp</Type>
-    <Description>3GPP media</Description>
-    <Extensions>3gp,3gpp</Extensions>
-  </MimeType>
-  <MimeType>
-    <Type>video/3gpp2</Type>
-    <Description>3GPP2 media</Description>
-    <Extensions>3g2,3gp2</Extensions>
-  </MimeType>
-  <MimeType>
-    <Type>video/avi</Type>
-    <Description>Video For Windows (AVI)</Description>
-    <Extensions>avi,vfw</Extensions>
-  </MimeType>
-  <MimeType>
-    <Type>video/divx</Type>
-    <Description>DivX Video File</Description>
-    <Extensions>divx,div</Extensions>
-  </MimeType>
-  <MimeType>
-    <Type>video/flc</Type>
-    <Description>AutoDesk Animator (FLC)</Description>
-    <Extensions>flc,fli,cel</Extensions>
-  </MimeType>
-  <MimeType>
-    <Type>video/mj2</Type>
-    <Description>Motion JPEG</Description>
-    <Extensions>mj2</Extensions>
-  </MimeType>
-  <MimeType>
-    <Type>video/mp2t</Type>
-    <Description>MPEG-2 transport stream</Description>
-    <Extensions>ts</Extensions>
-  </MimeType>
-  <MimeType>
-    <Type>video/mp4</Type>
-    <Description>MPEG-4 media</Description>
-    <Extensions>mp4,mp4v,m4v</Extensions>
-  </MimeType>
-  <MimeType>
-    <Type>audio/mp4</Type>
-    <Description>MPEG-4 media</Description>
-    <Extensions>mp4,mp4a,m4a</Extensions>
-  </MimeType>
-  <MimeType>
-    <Type>video/mpeg</Type>
-    <Description>MPEG media</Description>
-    <Extensions>mpeg,mpg,m1s,m75,m15,mpm,mpv</Extensions>
-  </MimeType>
-  <MimeType>
-    <Type>video/msvideo</Type>
-    <Description>Video For Windows (AVI)</Description>
-    <Extensions>avi,vfw</Extensions>
-  </MimeType>
-  <MimeType>
-    <Type>video/ogg</Type>
-    <Description>Ogg video</Description>
-    <Extensions>ogg,ogv,ogx</Extensions>
-  </MimeType>
-  <MimeType>
-    <Type>application/ogg</Type>
-    <Description>Ogg file</Description>
-    <Extensions>ogg,oga,ogv,ogx</Extensions>
-  </MimeType>
-  <MimeType>
     <Type>video/quicktime</Type>
     <Description>QuickTime Movie</Description>
     <Extensions>mov,qt,mqv</Extensions>
