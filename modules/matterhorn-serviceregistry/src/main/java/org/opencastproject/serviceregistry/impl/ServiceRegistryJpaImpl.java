/**
 * Licensed to The Apereo Foundation under one or more contributor license
 * agreements. See the NOTICE file distributed with this work for additional
 * information regarding copyright ownership.
 *
 *
 * The Apereo Foundation licenses this file to you under the Educational
 * Community License, Version 2.0 (the "License"); you may not use this file
 * except in compliance with the License. You may obtain a copy of the License
 * at:
 *
 *   http://opensource.org/licenses/ecl2.txt
 *
 * Unless required by applicable law or agreed to in writing, software
 * distributed under the License is distributed on an "AS IS" BASIS, WITHOUT
 * WARRANTIES OR CONDITIONS OF ANY KIND, either express or implied.  See the
 * License for the specific language governing permissions and limitations under
 * the License.
 *
 */

package org.opencastproject.serviceregistry.impl;

<<<<<<< HEAD
=======
import static com.entwinemedia.fn.Stream.$;
>>>>>>> 152f8bf4
import static org.apache.commons.lang3.StringUtils.isBlank;
import static org.opencastproject.job.api.Job.FailureReason.DATA;
import static org.opencastproject.job.api.Job.Status.FAILED;
import static org.opencastproject.job.jpa.JpaJob.fnToJob;
import static org.opencastproject.security.api.SecurityConstants.ORGANIZATION_HEADER;
import static org.opencastproject.security.api.SecurityConstants.USER_HEADER;
import static org.opencastproject.serviceregistry.api.ServiceState.ERROR;
import static org.opencastproject.serviceregistry.api.ServiceState.NORMAL;
import static org.opencastproject.serviceregistry.api.ServiceState.WARNING;

import com.entwinemedia.fn.Fn;

import org.opencastproject.job.api.JaxbJob;
import org.opencastproject.job.api.Job;
import org.opencastproject.job.api.Job.Status;
import org.opencastproject.job.api.JobParser;
import org.opencastproject.job.jpa.JpaJob;
import org.opencastproject.rest.RestConstants;
import org.opencastproject.security.api.Organization;
import org.opencastproject.security.api.OrganizationDirectoryService;
import org.opencastproject.security.api.SecurityService;
import org.opencastproject.security.api.TrustedHttpClient;
import org.opencastproject.security.api.TrustedHttpClientException;
import org.opencastproject.security.api.User;
import org.opencastproject.security.api.UserDirectoryService;
import org.opencastproject.serviceregistry.api.HostRegistration;
import org.opencastproject.serviceregistry.api.IncidentService;
import org.opencastproject.serviceregistry.api.Incidents;
import org.opencastproject.serviceregistry.api.JaxbServiceStatistics;
import org.opencastproject.serviceregistry.api.ServiceRegistration;
import org.opencastproject.serviceregistry.api.ServiceRegistry;
import org.opencastproject.serviceregistry.api.ServiceRegistryException;
import org.opencastproject.serviceregistry.api.ServiceStatistics;
import org.opencastproject.serviceregistry.api.SystemLoad;
import org.opencastproject.serviceregistry.api.SystemLoad.NodeLoad;
import org.opencastproject.serviceregistry.impl.jmx.HostsStatistics;
import org.opencastproject.serviceregistry.impl.jmx.JobsStatistics;
import org.opencastproject.serviceregistry.impl.jmx.ServicesStatistics;
import org.opencastproject.serviceregistry.impl.jpa.HostRegistrationJpaImpl;
import org.opencastproject.serviceregistry.impl.jpa.ServiceRegistrationJpaImpl;
import org.opencastproject.systems.MatterhornConstants;
import org.opencastproject.util.NotFoundException;
import org.opencastproject.util.UrlSupport;
import org.opencastproject.util.jmx.JmxUtil;

import org.apache.commons.io.IOUtils;
import org.apache.commons.lang3.StringUtils;
import org.apache.commons.lang3.time.DateUtils;
import org.apache.http.HttpResponse;
import org.apache.http.HttpStatus;
import org.apache.http.client.entity.UrlEncodedFormEntity;
import org.apache.http.client.methods.HttpHead;
import org.apache.http.client.methods.HttpPost;
import org.apache.http.message.BasicNameValuePair;
import org.osgi.framework.BundleContext;
import org.osgi.framework.InvalidSyntaxException;
import org.osgi.framework.ServiceReference;
import org.osgi.service.cm.ConfigurationException;
import org.osgi.service.cm.ManagedService;
import org.osgi.service.component.ComponentContext;
import org.osgi.util.tracker.ServiceTracker;
import org.slf4j.Logger;
import org.slf4j.LoggerFactory;

import java.io.IOException;
import java.net.InetAddress;
import java.net.URI;
import java.net.URISyntaxException;
import java.util.ArrayList;
import java.util.Collections;
import java.util.Comparator;
import java.util.Date;
import java.util.Dictionary;
import java.util.HashMap;
import java.util.Iterator;
import java.util.LinkedHashMap;
<<<<<<< HEAD
=======
import java.util.LinkedList;
>>>>>>> 152f8bf4
import java.util.List;
import java.util.Map;
import java.util.concurrent.Executors;
import java.util.concurrent.ScheduledExecutorService;
import java.util.concurrent.TimeUnit;

import javax.management.ObjectInstance;
import javax.persistence.EntityManager;
import javax.persistence.EntityManagerFactory;
import javax.persistence.EntityTransaction;
import javax.persistence.NoResultException;
import javax.persistence.PersistenceException;
import javax.persistence.Query;
import javax.persistence.RollbackException;
import javax.persistence.TypedQuery;

/** JPA implementation of the {@link ServiceRegistry} */
public class ServiceRegistryJpaImpl implements ServiceRegistry, ManagedService {

  /** JPA persistence unit name */
  public static final String PERSISTENCE_UNIT = "org.opencastproject.common";

  /** Id of the workflow's start operation operation, need to match the corresponding enum value in WorkflowServiceImpl */
  public static final String START_OPERATION = "START_OPERATION";

  /** Id of the workflow's start workflow operation, need to match the corresponding enum value in WorkflowServiceImpl */
  public static final String START_WORKFLOW = "START_WORKFLOW";

  /** Id of the workflow's resume operation, need to match the corresponding enum value in WorkflowServiceImpl */
  public static final String RESUME = "RESUME";

  /** Identifier for the workflow service */
  public static final String TYPE_WORKFLOW = "org.opencastproject.workflow";

  static final Logger logger = LoggerFactory.getLogger(ServiceRegistryJpaImpl.class);

  /** The list of registered JMX beans */
  protected List<ObjectInstance> jmxBeans = new ArrayList<ObjectInstance>();

  /** Hosts statistics JMX type */
  private static final String JMX_HOSTS_STATISTICS_TYPE = "HostsStatistics";

  /** Services statistics JMX type */
  private static final String JMX_SERVICES_STATISTICS_TYPE = "ServicesStatistics";

  /** Jobs statistics JMX type */
  private static final String JMX_JOBS_STATISTICS_TYPE = "JobsStatistics";

  /** The JMX business object for hosts statistics */
  private HostsStatistics hostsStatistics;

  /** The JMX business object for services statistics */
  private ServicesStatistics servicesStatistics;

  /** The JMX business object for jobs statistics */
  private JobsStatistics jobsStatistics;

  /** Current job used to process job in the service registry */
  private static final ThreadLocal<Job> currentJob = new ThreadLocal<Job>();

  /** Configuration key for the maximum load */
  protected static final String OPT_MAXLOAD = "org.opencastproject.server.maxload";

  /** Configuration key for the dispatch interval in milliseconds */
  protected static final String OPT_DISPATCHINTERVAL = "dispatchinterval";

  /** Configuration key for the interval to check whether the hosts in the service registry are still alive [sec] * */
  protected static final String OPT_HEARTBEATINTERVAL = "heartbeat.interval";

  /** Configuration key for the collection of job statistics */
  protected static final String OPT_JOBSTATISTICS = "jobstats.collect";

  /** The http client to use when connecting to remote servers */
  protected TrustedHttpClient client = null;

  /** Minimum delay between job dispatching attempts, in milliseconds */
  static final long MIN_DISPATCH_INTERVAL = 1000;

  /** Default delay between job dispatching attempts, in milliseconds */
  static final long DEFAULT_DISPATCH_INTERVAL = 5000;

  /** Default setting on job statistics collection */
  static final boolean DEFAULT_JOB_STATISTICS = true;

  /** Default value for {@link #maxAttemptsBeforeErrorState} */
  private static final int MAX_FAILURE_BEFORE_ERROR_STATE = 1;

  /** The configuration key for setting {@link #maxAttemptsBeforeErrorState} */
  private static final String MAX_ATTEMPTS_CONFIG_KEY = "max.attempts";

  /** Number of failed jobs on a service before to set it in error state */
  protected int maxAttemptsBeforeErrorState = MAX_FAILURE_BEFORE_ERROR_STATE;

  /** Default delay between checking if hosts are still alive in seconds * */
  static final long DEFAULT_HEART_BEAT = 60;

  /** This host's base URL */
  protected String hostName;

  /** The base URL for job URLs */
  protected String jobHost;

  /** The factory used to generate the entity manager */
  protected EntityManagerFactory emf = null;

  /** Tracks services published locally and adds them to the service registry */
  protected RestServiceTracker tracker = null;

  /** The thread pool to use for dispatching queued jobs and checking on phantom services. */
  protected ScheduledExecutorService scheduledExecutor = Executors.newScheduledThreadPool(2);

  /** The security service */
  protected SecurityService securityService = null;

  /** The user directory service */
  protected UserDirectoryService userDirectoryService = null;

  /** The organization directory service */
  protected OrganizationDirectoryService organizationDirectoryService = null;

  protected Incidents incidents;

  /** Whether to collect detailed job statistics */
  protected boolean collectJobstats = DEFAULT_JOB_STATISTICS;

  /** A static list of statuses that influence how load balancing is calculated */
  protected static final List<Status> JOB_STATUSES_INFLUENCING_LOAD_BALANCING;

  static {
    JOB_STATUSES_INFLUENCING_LOAD_BALANCING = new ArrayList<Status>();
    JOB_STATUSES_INFLUENCING_LOAD_BALANCING.add(Status.QUEUED);
    JOB_STATUSES_INFLUENCING_LOAD_BALANCING.add(Status.DISPATCHING);
    JOB_STATUSES_INFLUENCING_LOAD_BALANCING.add(Status.RUNNING);
    JOB_STATUSES_INFLUENCING_LOAD_BALANCING.add(Status.WAITING);
  }

  private Fn<JpaJob, Job> toJob;

  /** OSGi DI */
  void setEntityManagerFactory(EntityManagerFactory emf) {
    this.emf = emf;
  }

  public void activate(ComponentContext cc) {
    logger.info("Activate service registry");

    // Find this host's url
    if (cc == null || StringUtils.isBlank(cc.getBundleContext().getProperty(MatterhornConstants.SERVER_URL_PROPERTY))) {
      hostName = UrlSupport.DEFAULT_BASE_URL;
    } else {
      hostName = cc.getBundleContext().getProperty(MatterhornConstants.SERVER_URL_PROPERTY);
    }

    // Clean all undispatchable jobs that were orphaned when this host was last deactivated
    cleanUndispatchableJobs(hostName);

    // Register JMX beans with statistics
    try {
      List<ServiceStatistics> serviceStatistics = getServiceStatistics();
      hostsStatistics = new HostsStatistics(serviceStatistics);
      servicesStatistics = new ServicesStatistics(hostName, serviceStatistics);
      jobsStatistics = new JobsStatistics(hostName);
      jmxBeans.add(JmxUtil.registerMXBean(hostsStatistics, JMX_HOSTS_STATISTICS_TYPE));
      jmxBeans.add(JmxUtil.registerMXBean(servicesStatistics, JMX_SERVICES_STATISTICS_TYPE));
      jmxBeans.add(JmxUtil.registerMXBean(jobsStatistics, JMX_JOBS_STATISTICS_TYPE));
    } catch (ServiceRegistryException e) {
      logger.error("Error registering JMX statistic beans {}", e);
    }

    // Find the jobs URL
    if (cc == null || StringUtils.isBlank(cc.getBundleContext().getProperty("org.opencastproject.jobs.url"))) {
      jobHost = hostName;
    } else {
      jobHost = cc.getBundleContext().getProperty("org.opencastproject.jobs.url");
    }

    // Register this host
    try {
      float maxLoad = Runtime.getRuntime().availableProcessors();
      if (cc != null && StringUtils.isNotBlank(cc.getBundleContext().getProperty(OPT_MAXLOAD))) {
        try {
          maxLoad = Float.parseFloat(cc.getBundleContext().getProperty(OPT_MAXLOAD));
          logger.info("Max load has been manually to {}", maxLoad);
        } catch (NumberFormatException e) {
          logger.warn("Configuration key '{}' is not an integer. Falling back to the number of cores ({})",
                  OPT_MAXLOAD, maxLoad);
        }
      }

      logger.info("Node maximum load set to {}", maxLoad);


      String address = InetAddress.getByName(URI.create(hostName).getHost()).getHostAddress();
      long maxMemory = Runtime.getRuntime().maxMemory();
      int cores = Runtime.getRuntime().availableProcessors();

      registerHost(hostName, address, maxMemory, cores, maxLoad);
    } catch (Exception e) {
      throw new IllegalStateException("Unable to register host " + hostName + " in the service registry", e);
    }

    // Track any services from this host that need to be added to the service registry
    if (cc != null) {
      try {
        tracker = new RestServiceTracker(cc.getBundleContext());
        tracker.open(true);
      } catch (InvalidSyntaxException e) {
        logger.error("Invalid filter syntax: {}", e);
        throw new IllegalStateException(e);
      }
    }

    // Schedule the heartbeat with the default interval
    scheduledExecutor.scheduleWithFixedDelay(new JobProducerHeartbeat(), DEFAULT_HEART_BEAT, DEFAULT_HEART_BEAT,
            TimeUnit.SECONDS);

    // Schedule the job dispatching with the default interval
    scheduledExecutor.scheduleWithFixedDelay(new JobDispatcher(), DEFAULT_DISPATCH_INTERVAL, DEFAULT_DISPATCH_INTERVAL,
            TimeUnit.MILLISECONDS);
  }

  public String getRegistryHostname() {
    return hostName;
  }

  public void deactivate() {
    logger.debug("deactivate");

    for (ObjectInstance mbean : jmxBeans) {
      JmxUtil.unregisterMXBean(mbean);
    }

    if (tracker != null) {
      tracker.close();
    }
    try {
      unregisterHost(hostName);
    } catch (ServiceRegistryException e) {
      throw new IllegalStateException("Unable to unregister host " + hostName + " from the service registry", e);
    }

    // Stop the job dispatcher
    if (scheduledExecutor != null) {
      scheduledExecutor.shutdownNow();
    }
  }

  /**
   * {@inheritDoc}
   *
   * @see org.opencastproject.serviceregistry.api.ServiceRegistry#createJob(java.lang.String, java.lang.String)
   */
  @Override
  public Job createJob(String type, String operation) throws ServiceRegistryException {
    return createJob(this.hostName, type, operation, null, null, true, getCurrentJob(), 1.0f);
  }

  /**
   * {@inheritDoc}
   *
<<<<<<< HEAD
   * @see org.opencastproject.serviceregistry.api.ServiceRegistry#createJob(java.lang.String, java.lang.String, float)
=======
   * @see org.opencastproject.serviceregistry.api.ServiceRegistry#createJob(java.lang.String, java.lang.String, Float)
>>>>>>> 152f8bf4
   */
  @Override
  public Job createJob(String type, String operation, Float jobLoad) throws ServiceRegistryException {
    return createJob(this.hostName, type, operation, null, null, true, getCurrentJob(), jobLoad);
  }

  /**
   * {@inheritDoc}
   *
   * @see org.opencastproject.serviceregistry.api.ServiceRegistry#createJob(java.lang.String, java.lang.String,
   *      java.util.List)
   */
  @Override
  public Job createJob(String type, String operation, List<String> arguments) throws ServiceRegistryException {
    return createJob(this.hostName, type, operation, arguments, null, true, getCurrentJob(), 1.0f);
  }

  /**
   * {@inheritDoc}
   *
   * @see org.opencastproject.serviceregistry.api.ServiceRegistry#createJob(java.lang.String, java.lang.String,
<<<<<<< HEAD
   *      java.util.List, float)
=======
   *      java.util.List, Float)
>>>>>>> 152f8bf4
   */
  @Override
  public Job createJob(String type, String operation, List<String> arguments, Float jobLoad)
          throws ServiceRegistryException {
    return createJob(this.hostName, type, operation, arguments, null, true, getCurrentJob(), jobLoad);
  }

  /**
   * {@inheritDoc}
   *
   * @see org.opencastproject.serviceregistry.api.ServiceRegistry#createJob(java.lang.String, java.lang.String,
   *      java.util.List, java.lang.String)
   */
  @Override
  public Job createJob(String type, String operation, List<String> arguments, String payload)
          throws ServiceRegistryException {
    return createJob(this.hostName, type, operation, arguments, payload, true, getCurrentJob(), 1.0f);
  }

  /**
   * {@inheritDoc}
   *
   * @see org.opencastproject.serviceregistry.api.ServiceRegistry#createJob(java.lang.String, java.lang.String,
<<<<<<< HEAD
   *      java.util.List, java.lang.String, float)
=======
   *      java.util.List, java.lang.String, Float)
>>>>>>> 152f8bf4
   */
  @Override
  public Job createJob(String type, String operation, List<String> arguments, String payload, Float jobLoad)
          throws ServiceRegistryException {
    return createJob(this.hostName, type, operation, arguments, payload, true, getCurrentJob(), jobLoad);
  }

  /**
   * {@inheritDoc}
   *
   * @see org.opencastproject.serviceregistry.api.ServiceRegistry#createJob(java.lang.String, java.lang.String,
   *      java.util.List, String, boolean)
   */
  @Override
  public Job createJob(String type, String operation, List<String> arguments, String payload, boolean dispatchable)
          throws ServiceRegistryException {
    return createJob(this.hostName, type, operation, arguments, payload, dispatchable, getCurrentJob(), 1.0f);
  }

  /**
   * {@inheritDoc}
   *
   * @see org.opencastproject.serviceregistry.api.ServiceRegistry#createJob(java.lang.String, java.lang.String,
<<<<<<< HEAD
   *      java.util.List, java.lang.String, boolean, float)
=======
   *      java.util.List, java.lang.String, boolean, Float)
>>>>>>> 152f8bf4
   */
  @Override
  public Job createJob(String type, String operation, List<String> arguments, String payload, boolean dispatchable,
          Float jobLoad) throws ServiceRegistryException {
    return createJob(this.hostName, type, operation, arguments, payload, dispatchable, getCurrentJob(), jobLoad);
  }

  /**
   * {@inheritDoc}
   *
   * @see org.opencastproject.serviceregistry.api.ServiceRegistry#createJob(String, String, List, String, boolean, Job)
   */
  @Override
  public Job createJob(String type, String operation, List<String> arguments, String payload, boolean dispatchable,
          Job parentJob) throws ServiceRegistryException {
    return createJob(this.hostName, type, operation, arguments, payload, dispatchable, parentJob, 1.0f);
  }

  /**
   * {@inheritDoc}
   *
   * @see org.opencastproject.serviceregistry.api.ServiceRegistry#createJob(java.lang.String, java.lang.String,
<<<<<<< HEAD
   *      java.util.List, java.lang.String, boolean, org.opencastproject.job.api.Job, float)
=======
   *      java.util.List, java.lang.String, boolean, org.opencastproject.job.api.Job, Float)
>>>>>>> 152f8bf4
   */
  @Override
  public Job createJob(String type, String operation, List<String> arguments, String payload, boolean dispatchable,
          Job parentJob, Float jobLoad) throws ServiceRegistryException {
    return createJob(this.hostName, type, operation, arguments, payload, dispatchable, parentJob, jobLoad);
  }

  /**
   * Creates a job on a remote host with a jobLoad of 1.0.
   */
  public Job createJob(String host, String serviceType, String operation, List<String> arguments, String payload,
          boolean dispatchable, Job parentJob) throws ServiceRegistryException {
    return createJob(host, serviceType, operation, arguments, payload, dispatchable, parentJob, 1.0f);
  }

  /**
   * Creates a job on a remote host.
   */
  public Job createJob(String host, String serviceType, String operation, List<String> arguments, String payload,
          boolean dispatchable, Job parentJob, float jobLoad) throws ServiceRegistryException {
    if (StringUtils.isBlank(host)) {
      throw new IllegalArgumentException("Host can't be null");
    }
    if (StringUtils.isBlank(serviceType)) {
      throw new IllegalArgumentException("Service type can't be null");
    }
    if (StringUtils.isBlank(operation)) {
      throw new IllegalArgumentException("Operation can't be null");
    }
    EntityManager em = null;
    EntityTransaction tx = null;
    try {
      em = emf.createEntityManager();
      tx = em.getTransaction();
      tx.begin();
      ServiceRegistrationJpaImpl creatingService = getServiceRegistration(em, serviceType, host);
      if (creatingService == null) {
        throw new ServiceRegistryException("No service registration exists for type '" + serviceType + "' on host '"
                + host + "'");
      }
      if (creatingService.getHostRegistration().isMaintenanceMode()) {
        logger.warn("Creating a job from {}, which is currently in maintenance mode.", creatingService.getHost());
      } else if (!creatingService.getHostRegistration().isActive()) {
        logger.warn("Creating a job from {}, which is currently inactive.", creatingService.getHost());
      }
<<<<<<< HEAD
      JobJpaImpl job = new JobJpaImpl(currentUser, currentOrganization, creatingService, operation, arguments, payload,
=======

      User currentUser = securityService.getUser();
      Organization currentOrganization = securityService.getOrganization();

      JpaJob jpaJob = new JpaJob(currentUser, currentOrganization, creatingService, operation, arguments, payload,
>>>>>>> 152f8bf4
              dispatchable, jobLoad);

      // Bind the given parent job to the new job
      if (parentJob != null) {

        // Get the JPA instance of the parent job
        JpaJob jpaParentJob;
        try {
          jpaParentJob = getJpaJob(parentJob.getId());
        } catch (NotFoundException e) {
          logger.error("{} not found in the persistence context", parentJob);
          throw new ServiceRegistryException(e);
        }

        jpaJob.setParentJob(jpaParentJob);

        // Get the JPA instance of the root job
        JpaJob jpaRootJob;
        if (parentJob.getRootJobId() == -1L) {
          jpaRootJob = jpaParentJob;
        } else {
          try {
            jpaRootJob = getJpaJob(parentJob.getRootJobId());
          } catch (NotFoundException e) {
            logger.error("job with id {} not found in the persistence context", parentJob.getRootJobId());
            throw new ServiceRegistryException(e);
          }
        }
        jpaJob.setRootJob(jpaRootJob);
      }

      // if this job is not dispatchable, it must be handled by the host that has created it
      if (dispatchable) {
        jpaJob.setStatus(Status.QUEUED);
      } else {
        jpaJob.setProcessorServiceRegistration(creatingService);
      }

      em.persist(jpaJob);
      tx.commit();

      setJobUri(jpaJob);
      Job job = jpaJob.toJob();
      return job;
    } catch (RollbackException e) {
      if (tx != null && tx.isActive()) {
        tx.rollback();
      }
      throw e;
    } finally {
      if (em != null)
        em.close();
    }
  }

  @Override
  public void removeJob(long jobId) throws NotFoundException, ServiceRegistryException {
    if (jobId < 1)
      throw new NotFoundException("Job ID must be greater than zero (0)");

    logger.debug("Start deleting job with ID '{}'", jobId);

    EntityManager em = null;
    EntityTransaction tx = null;

    try {
      em = emf.createEntityManager();
      tx = em.getTransaction();

      JpaJob job = em.find(JpaJob.class, jobId);
      if (job == null)
        throw new NotFoundException("Job with ID '" + jobId + "' not found");

      deleteChildJobs(jobId);

      tx.begin();
      em.remove(job);
      tx.commit();
      logger.debug("Job with ID '{}' deleted", jobId);
    } catch (NotFoundException e) {
      throw e;
    } catch (Exception e) {
      logger.error("Unable to remove job {}: {}", jobId, e);
      if (tx.isActive()) {
        tx.rollback();
      }
      throw new ServiceRegistryException(e);
    } finally {
      if (em != null)
        em.close();
    }
  }

  private void deleteChildJobs(long jobId) throws ServiceRegistryException {
    List<Job> childJobs = getChildJobs(jobId);
    if (childJobs.isEmpty()) {
      logger.debug("No child jobs of job '{}' found to delete.", jobId);
      return;
    }

    logger.debug("Start deleting child jobs of job '{}'", jobId);

    EntityManager em = null;
    EntityTransaction tx = null;
    try {
      em = emf.createEntityManager();
      tx = em.getTransaction();
      for (int i = childJobs.size() - 1; i >= 0; i--) {
        Job job = childJobs.get(i);
        JpaJob jobToDelete = em.find(JpaJob.class, job.getId());
        tx.begin();
        em.remove(jobToDelete);
        tx.commit();
        logger.debug("Job '{}' deleted", jobToDelete.toJob().getId());
      }
      logger.debug("Deleted all child jobs of job '{}'", jobId);
    } catch (Exception e) {
      logger.error("Unable to remove child jobs from {}: {}", jobId, e);
      if (tx.isActive()) {
        tx.rollback();
      }
      throw new ServiceRegistryException(e);
    } finally {
      if (em != null)
        em.close();
    }
  }

  @Override
  public void removeParentlessJobs(int lifetime) throws ServiceRegistryException {
    EntityManager em = null;
    EntityTransaction tx = null;

    Date d = DateUtils.addDays(new Date(), -lifetime);
    int count = 0;

    try {
      em = emf.createEntityManager();
      tx = em.getTransaction();
      TypedQuery<JpaJob> query = em.createNamedQuery("Job.withoutParent", JpaJob.class);
      List<JpaJob> jobs = query.getResultList();

      tx.begin();
      for (JpaJob jpaJob : jobs) {
        Job job = jpaJob.toJob();
        if (job.getDateCreated().after(d))
          continue;

        // DO NOT DELETE workflow instances and operations!
        if (START_OPERATION.equals(job.getOperation()) || START_WORKFLOW.equals(job.getOperation())
                || RESUME.equals(job.getOperation()))
          continue;

        if (job.getStatus().isTerminated()) {
          try {
            removeJob(job.getId());
            logger.debug("Parentless job '{}' removed", job.getId());
            count++;
          } catch (NotFoundException e) {
            logger.debug("Parentless job '{} ' not found in database: {}", job.getId(), e);
          }
        }

      }
      tx.commit();
      if (count > 0)
        logger.info("Successfully removed {} parentless jobs", count);
      else
        logger.info("No parentless jobs found to remove", count);
    } finally {
      if (em != null)
        em.close();
    }
    return;
  }

  /**
   * {@inheritDoc}
   *
   * @see org.osgi.service.cm.ManagedService#updated(java.util.Dictionary)
   */
  @Override
  @SuppressWarnings("rawtypes")
  public void updated(Dictionary properties) throws ConfigurationException {
    String maxAttempts = StringUtils.trimToNull((String) properties.get(MAX_ATTEMPTS_CONFIG_KEY));
    if (maxAttempts != null) {
      try {
        maxAttemptsBeforeErrorState = Integer.parseInt(maxAttempts);
        logger.info("Set max attempts before error state to {}", maxAttempts);
      } catch (NumberFormatException e) {
        logger.warn("Can not set max attempts before error state to {}. {} must be an integer", maxAttempts,
                MAX_ATTEMPTS_CONFIG_KEY);
      }
    }

    long dispatchInterval = DEFAULT_DISPATCH_INTERVAL;
    String dispatchIntervalString = StringUtils.trimToNull((String) properties.get(OPT_DISPATCHINTERVAL));
    if (StringUtils.isNotBlank(dispatchIntervalString)) {
      try {
        dispatchInterval = Long.parseLong(dispatchIntervalString);
      } catch (Exception e) {
        logger.warn("Dispatch interval '{}' is malformed, setting to {}", dispatchIntervalString, MIN_DISPATCH_INTERVAL);
        dispatchInterval = MIN_DISPATCH_INTERVAL;
      }
      if (dispatchInterval == 0) {
        logger.info("Dispatching disabled");
      } else if (dispatchInterval < MIN_DISPATCH_INTERVAL) {
        logger.warn("Dispatch interval {} ms too low, adjusting to {}", dispatchInterval, MIN_DISPATCH_INTERVAL);
        dispatchInterval = MIN_DISPATCH_INTERVAL;
      } else {
        logger.info("Dispatch interval set to {} ms", dispatchInterval);
      }
    }

    long heartbeatInterval = DEFAULT_HEART_BEAT;
    String heartbeatIntervalString = StringUtils.trimToNull((String) properties.get(OPT_HEARTBEATINTERVAL));
    if (StringUtils.isNotBlank(heartbeatIntervalString)) {
      try {
        heartbeatInterval = Long.parseLong(heartbeatIntervalString);
      } catch (Exception e) {
        logger.warn("Heartbeat interval '{}' is malformed, setting to {}", heartbeatIntervalString, DEFAULT_HEART_BEAT);
        heartbeatInterval = DEFAULT_HEART_BEAT;
      }
      if (heartbeatInterval == 0) {
        logger.info("Heartbeat disabled");
      } else if (heartbeatInterval < 0) {
        logger.warn("Heartbeat interval {} minutes too low, adjusting to {}", heartbeatInterval, DEFAULT_HEART_BEAT);
        heartbeatInterval = DEFAULT_HEART_BEAT;
      } else {
        logger.info("Dispatch interval set to {} minutes", heartbeatInterval);
      }
    }

    String jobStatsString = StringUtils.trimToNull((String) properties.get(OPT_JOBSTATISTICS));
    if (StringUtils.isNotBlank(jobStatsString)) {
      try {
        collectJobstats = Boolean.valueOf(jobStatsString);
      } catch (Exception e) {
        logger.warn("Job statistics collection flag '{}' is malformed, setting to {}", jobStatsString,
                DEFAULT_JOB_STATISTICS);
        collectJobstats = DEFAULT_JOB_STATISTICS;
      }
    }

    // Stop the current scheduled executors so we can configure new ones
    if (scheduledExecutor != null) {
      scheduledExecutor.shutdown();
      scheduledExecutor = Executors.newScheduledThreadPool(2);
    }

    // Schedule the service heartbeat if the interval is > 0
    if (heartbeatInterval > 0) {
      logger.debug("Starting service heartbeat at a custom interval of {}s", heartbeatInterval);
      scheduledExecutor.scheduleWithFixedDelay(new JobProducerHeartbeat(), heartbeatInterval, heartbeatInterval,
              TimeUnit.SECONDS);
    }

    // Schedule the job dispatching.
    if (dispatchInterval > 0) {
      logger.debug("Starting job dispatching at a custom interval of {}s", DEFAULT_DISPATCH_INTERVAL / 1000);
      scheduledExecutor.scheduleWithFixedDelay(new JobDispatcher(), dispatchInterval, dispatchInterval,
              TimeUnit.MILLISECONDS);
    }
  }

  private JpaJob getJpaJob(long id) throws NotFoundException, ServiceRegistryException {
    EntityManager em = null;
    try {
      em = emf.createEntityManager();
      JpaJob jpaJob = em.find(JpaJob.class, id);
      if (jpaJob == null) {
        throw new NotFoundException("Job " + id + " not found");
      }
      // JPA's caches can be out of date if external changes (e.g. another node in the cluster) have been made to
      // this row in the database
      em.refresh(jpaJob);
      setJobUri(jpaJob);
      return jpaJob;
    } catch (Exception e) {
      if (e instanceof NotFoundException) {
        throw (NotFoundException) e;
      } else {
        throw new ServiceRegistryException(e);
      }
    } finally {
      if (em != null)
        em.close();
    }
  }

  @Override
  public Job getJob(long id) throws NotFoundException, ServiceRegistryException {
    return getJpaJob(id).toJob();
  }

  /**
   * {@inheritDoc}
   *
   * @see org.opencastproject.serviceregistry.api.ServiceRegistry#getCurrentJob()
   */
  @Override
  public Job getCurrentJob() {
    return currentJob.get();
  }

  /**
   * {@inheritDoc}
   *
   * @see org.opencastproject.serviceregistry.api.ServiceRegistry#setCurrentJob(Job)
   */
  @Override
  public void setCurrentJob(Job job) {
    currentJob.set(job);
  }

  private JpaJob updateJob(JpaJob job) throws ServiceRegistryException {
    EntityManager em = null;
    try {
      em = emf.createEntityManager();
      Job oldJob = getJob(job.getId());
      JpaJob jpaJob = updateInternal(em, job);

      // All WorkflowService Jobs will be ignored
      if (oldJob.getStatus() != job.getStatus() && !TYPE_WORKFLOW.equals(job.getJobType())) {
        updateServiceForFailover(job);
      }

      return jpaJob;
    } catch (PersistenceException e) {
      throw new ServiceRegistryException(e);
    } catch (NotFoundException e) {
      throw new ServiceRegistryException(e);
    } finally {
      if (em != null)
        em.close();
    }
  }

  @Override
  public Job updateJob(Job job) throws ServiceRegistryException {
    JpaJob jpaJob = JpaJob.from(job);
    jpaJob.setProcessorServiceRegistration(
            (ServiceRegistrationJpaImpl) getServiceRegistration(job.getJobType(), job.getProcessingHost()));
    return updateJob(jpaJob).toJob();
  }

  protected JpaJob setJobUri(JpaJob job) {
    try {
      job.setUri(new URI(jobHost + "/services/job/" + job.getId() + ".xml"));
    } catch (URISyntaxException e) {
      logger.warn("Can not set the job URI", e);
    }
    return job;
  }

  /**
   * Internal method to update a job, throwing unwrapped JPA exceptions.
   *
   * @param em
   *          the current entity manager
   * @param job
   *          the job to update
   * @return the updated job
   * @throws PersistenceException
   *           if there is an exception thrown while persisting the job via JPA
   * @throws IllegalArgumentException
   */
  protected JpaJob updateInternal(EntityManager em, JpaJob job) throws PersistenceException {
    EntityTransaction tx = em.getTransaction();
    try {
      tx.begin();
      JpaJob fromDb = em.find(JpaJob.class, job.getId());
      if (fromDb == null) {
        throw new NoResultException();
      }
      update(fromDb, job);

      em.merge(fromDb);
      tx.commit();
      job.setVersion(fromDb.toJob().getVersion());
      setJobUri(job);
      return job;
    } catch (PersistenceException e) {
      if (tx.isActive()) {
        tx.rollback();
      }
      throw e;
    }
  }

  /**
   * Internal method to update the service registration state, throwing unwrapped JPA exceptions.
   *
   * @param em
   *          the current entity manager
   * @param registration
   *          the service registration to update
   * @return the updated service registration
   * @throws PersistenceException
   *           if there is an exception thrown while persisting the job via JPA
   * @throws IllegalArgumentException
   */
  private ServiceRegistration updateServiceState(EntityManager em, ServiceRegistrationJpaImpl registration)
          throws PersistenceException {
    EntityTransaction tx = em.getTransaction();
    try {
      tx.begin();
      ServiceRegistrationJpaImpl fromDb;
      fromDb = em.find(ServiceRegistrationJpaImpl.class, registration.getId());
      if (fromDb == null) {
        throw new NoResultException();
      }
      fromDb.setServiceState(registration.getServiceState());
      fromDb.setStateChanged(registration.getStateChanged());
      fromDb.setWarningStateTrigger(registration.getWarningStateTrigger());
      fromDb.setErrorStateTrigger(registration.getErrorStateTrigger());
      tx.commit();
      servicesStatistics.updateService(registration);
      return registration;
    } catch (PersistenceException e) {
      if (tx.isActive()) {
        tx.rollback();
      }
      throw e;
    }
  }

  /**
   * Sets the queue and runtimes and other elements of a persistent job based on a job that's been modified in memory.
   * Times on both the objects must be modified, since the in-memory job must not be stale.
   *
   * @param fromDb
   *          The job from the database
   * @param jpaJob
   *          The in-memory job
   */
  private void update(JpaJob fromDb, JpaJob jpaJob) {
    final Job job = jpaJob.toJob();
    final Date now = new Date();
    final Status status = job.getStatus();

    fromDb.setPayload(job.getPayload());
    fromDb.setStatus(job.getStatus());
    fromDb.setDispatchable(job.isDispatchable());
    fromDb.setVersion(job.getVersion());
    fromDb.setOperation(job.getOperation());
    fromDb.setArguments(job.getArguments());
    fromDb.setBlockedJobIds(job.getBlockedJobIds());
    fromDb.setBlockingJobId(job.getBlockingJobId());
<<<<<<< HEAD
=======

>>>>>>> 152f8bf4
    if (job.getDateCreated() == null) {
      jpaJob.setDateCreated(now);
      fromDb.setDateCreated(now);
      job.setDateCreated(now);
    }
    if (job.getProcessingHost() != null) {
      ServiceRegistrationJpaImpl processingService = (ServiceRegistrationJpaImpl) getServiceRegistration(
              job.getJobType(), job.getProcessingHost());
      fromDb.setProcessorServiceRegistration(processingService);
    }
    if (Status.RUNNING.equals(status) && !Status.WAITING.equals(fromDb.getStatus())) {
<<<<<<< HEAD
      job.setDateStarted(now);
      job.setQueueTime(now.getTime() - job.getDateCreated().getTime());
=======
      jpaJob.setDateStarted(now);
      jpaJob.setQueueTime(now.getTime() - job.getDateCreated().getTime());
>>>>>>> 152f8bf4
      fromDb.setDateStarted(now);
      fromDb.setQueueTime(now.getTime() - job.getDateCreated().getTime());
      job.setDateStarted(now);
      job.setQueueTime(now.getTime() - job.getDateCreated().getTime());
    } else if (Status.FAILED.equals(status)) {
      // failed jobs may not have even started properly
      fromDb.setDateCompleted(now);
      jpaJob.setDateCompleted(now);
      job.setDateCompleted(now);
      if (job.getDateStarted() != null) {
        jpaJob.setRunTime(now.getTime() - job.getDateStarted().getTime());
        fromDb.setRunTime(now.getTime() - job.getDateStarted().getTime());
        job.setRunTime(now.getTime() - job.getDateStarted().getTime());
      }
    } else if (Status.FINISHED.equals(status)) {
      if (job.getDateStarted() == null) {
        // Some services (e.g. ingest) don't use job dispatching, since they start immediately and handle their own
        // lifecycle. In these cases, if the start date isn't set, use the date created as the start date
        jpaJob.setDateStarted(job.getDateCreated());
        job.setDateStarted(job.getDateCreated());
      }
      jpaJob.setDateCompleted(now);
      jpaJob.setRunTime(now.getTime() - job.getDateStarted().getTime());
      fromDb.setDateCompleted(now);
      fromDb.setRunTime(now.getTime() - job.getDateStarted().getTime());
      job.setDateCompleted(now);
      job.setRunTime(now.getTime() - job.getDateStarted().getTime());
    }
  }

  /**
   * Fetches a host registration from persistence.
   *
   * @param em
   *          an active entity manager
   * @param host
   *          the host name
   * @return the host registration, or null if none exists
   */
  protected HostRegistrationJpaImpl fetchHostRegistration(EntityManager em, String host) {
    Query query = em.createNamedQuery("HostRegistration.byHostName");
    query.setParameter("host", host);
    try {
      return (HostRegistrationJpaImpl) query.getSingleResult();
    } catch (NoResultException e) {
      logger.debug("No existing host registration for {}", host);
      return null;
    }
  }

  /**
   * {@inheritDoc}
   *
   * @see org.opencastproject.serviceregistry.api.ServiceRegistry#registerHost(String, String, long, int, float)
   */
  @Override
  public void registerHost(String host, String address, long memory, int cores, float maxLoad)
          throws ServiceRegistryException {
    EntityManager em = null;
    EntityTransaction tx = null;
    try {
      em = emf.createEntityManager();
      tx = em.getTransaction();
      tx.begin();
      // Find the existing registrations for this host and if it exists, update it
      HostRegistrationJpaImpl hostRegistration = fetchHostRegistration(em, host);
      if (hostRegistration == null) {
        hostRegistration = new HostRegistrationJpaImpl(host, address, memory, cores, maxLoad, true, false);
        em.persist(hostRegistration);
      } else {
        hostRegistration.setIpAddress(address);
        hostRegistration.setMemory(memory);
        hostRegistration.setCores(cores);
        hostRegistration.setMaxLoad(maxLoad);
        hostRegistration.setOnline(true);
        em.merge(hostRegistration);
      }
      logger.info("Registering {} with a maximum load of {}", host, maxLoad);
      tx.commit();
      hostsStatistics.updateHost(hostRegistration);
    } catch (Exception e) {
      if (tx != null && tx.isActive()) {
        tx.rollback();
      }
      throw new ServiceRegistryException(e);
    } finally {
      if (em != null)
        em.close();
    }
  }

  /**
   * {@inheritDoc}
   *
   * @see org.opencastproject.serviceregistry.api.ServiceRegistry#unregisterHost(java.lang.String)
   */
  @Override
  public void unregisterHost(String host) throws ServiceRegistryException {
    EntityManager em = null;
    EntityTransaction tx = null;
    try {
      em = emf.createEntityManager();
      tx = em.getTransaction();
      tx.begin();
      HostRegistrationJpaImpl existingHostRegistration = fetchHostRegistration(em, host);
      if (existingHostRegistration == null) {
        throw new ServiceRegistryException("Host '" + host
                + "' is not currently registered, so it can not be unregistered");
      } else {
        existingHostRegistration.setOnline(false);
        for (ServiceRegistration serviceRegistration : getServiceRegistrationsByHost(host)) {
          unRegisterService(serviceRegistration.getServiceType(), serviceRegistration.getHost());
        }
        em.merge(existingHostRegistration);
      }
      logger.info("Unregistering {}", host);
      tx.commit();
      hostsStatistics.updateHost(existingHostRegistration);
    } catch (Exception e) {
      if (tx != null && tx.isActive()) {
        tx.rollback();
      }
      throw new ServiceRegistryException(e);
    } finally {
      if (em != null)
        em.close();
    }
  }

  /**
   * {@inheritDoc}
   *
   * @see org.opencastproject.serviceregistry.api.ServiceRegistry#enableHost(String)
   */
  @Override
  public void enableHost(String host) throws ServiceRegistryException, NotFoundException {
    EntityManager em = null;
    EntityTransaction tx = null;
    try {
      em = emf.createEntityManager();
      tx = em.getTransaction();
      tx.begin();
      // Find the existing registrations for this host and if it exists, update it
      HostRegistrationJpaImpl hostRegistration = fetchHostRegistration(em, host);
      if (hostRegistration == null) {
        throw new NotFoundException("Host '" + host + "' is currently not registered, so it can not be enabled");
      } else {
        hostRegistration.setActive(true);
        em.merge(hostRegistration);
      }
      logger.info("Enabling {}", host);
      tx.commit();
      tx.begin();
      for (ServiceRegistration serviceRegistration : getServiceRegistrationsByHost(host)) {
        ServiceRegistrationJpaImpl registration = (ServiceRegistrationJpaImpl) serviceRegistration;
        registration.setActive(true);
        em.merge(registration);
        servicesStatistics.updateService(registration);
      }
      tx.commit();
      hostsStatistics.updateHost(hostRegistration);
    } catch (NotFoundException e) {
      throw e;
    } catch (Exception e) {
      if (tx != null && tx.isActive()) {
        tx.rollback();
      }
      throw new ServiceRegistryException(e);
    } finally {
      if (em != null)
        em.close();
    }
  }

  /**
   * {@inheritDoc}
   *
   * @see org.opencastproject.serviceregistry.api.ServiceRegistry#disableHost(String)
   */
  @Override
  public void disableHost(String host) throws ServiceRegistryException, NotFoundException {
    EntityManager em = null;
    EntityTransaction tx = null;
    try {
      em = emf.createEntityManager();
      tx = em.getTransaction();
      tx.begin();
      HostRegistrationJpaImpl hostRegistration = fetchHostRegistration(em, host);
      if (hostRegistration == null) {
        throw new NotFoundException("Host '" + host + "' is not currently registered, so it can not be disabled");
      } else {
        hostRegistration.setActive(false);
        for (ServiceRegistration serviceRegistration : getServiceRegistrationsByHost(host)) {
          ServiceRegistrationJpaImpl registration = (ServiceRegistrationJpaImpl) serviceRegistration;
          registration.setActive(false);
          em.merge(registration);
          servicesStatistics.updateService(registration);
        }
        em.merge(hostRegistration);
      }
      logger.info("Disabling {}", host);
      tx.commit();
      hostsStatistics.updateHost(hostRegistration);
    } catch (NotFoundException e) {
      throw e;
    } catch (Exception e) {
      if (tx != null && tx.isActive()) {
        tx.rollback();
      }
      throw new ServiceRegistryException(e);
    } finally {
      if (em != null)
        em.close();
    }
  }

  /**
   * {@inheritDoc}
   *
   * @see org.opencastproject.serviceregistry.api.ServiceRegistry#registerService(java.lang.String, java.lang.String,
   *      java.lang.String)
   */
  @Override
  public ServiceRegistration registerService(String serviceType, String baseUrl, String path)
          throws ServiceRegistryException {
    return registerService(serviceType, baseUrl, path, false);
  }

  /**
   * {@inheritDoc}
   *
   * @see org.opencastproject.serviceregistry.api.ServiceRegistry#registerService(java.lang.String, java.lang.String,
   *      java.lang.String, boolean)
   */
  @Override
  public ServiceRegistration registerService(String serviceType, String baseUrl, String path, boolean jobProducer)
          throws ServiceRegistryException {
    cleanRunningJobs(serviceType, baseUrl);
    return setOnlineStatus(serviceType, baseUrl, path, true, jobProducer);
  }

  protected ServiceRegistrationJpaImpl getServiceRegistration(EntityManager em, String serviceType, String host) {
    try {
      Query q = em.createNamedQuery("ServiceRegistration.getRegistration");
      q.setParameter("serviceType", serviceType);
      q.setParameter("host", host);
      return (ServiceRegistrationJpaImpl) q.getSingleResult();
    } catch (NoResultException e) {
      return null;
    }
  }

  /**
   * Sets the online status of a service registration.
   *
   * @param serviceType
   *          The job type
   * @param baseUrl
   *          the host URL
   * @param online
   *          whether the service is online or off
   * @param jobProducer
   *          whether this service produces jobs for long running operations
   * @return the service registration
   */
  protected ServiceRegistration setOnlineStatus(String serviceType, String baseUrl, String path, boolean online,
          Boolean jobProducer) throws ServiceRegistryException {
    if (isBlank(serviceType) || isBlank(baseUrl)) {
      throw new IllegalArgumentException("serviceType and baseUrl must not be blank");
    }
    EntityManager em = null;
    EntityTransaction tx = null;
    try {
      em = emf.createEntityManager();
      tx = em.getTransaction();
      tx.begin();
      HostRegistrationJpaImpl hostRegistration = fetchHostRegistration(em, baseUrl);
      if (hostRegistration == null) {
        throw new IllegalStateException(
                "A service registration can not be updated when it has no associated host registration");
      }
      ServiceRegistrationJpaImpl registration = getServiceRegistration(em, serviceType, baseUrl);
      if (registration == null) {
        if (isBlank(path)) {
          // we can not create a new registration without a path
          throw new IllegalArgumentException("path must not be blank when registering new services");
        }
        if (jobProducer == null) { // if we are not provided a value, consider it to be false
          registration = new ServiceRegistrationJpaImpl(hostRegistration, serviceType, path, false);

        } else {
          registration = new ServiceRegistrationJpaImpl(hostRegistration, serviceType, path, jobProducer);
        }
        em.persist(registration);
      } else {
        if (StringUtils.isNotBlank(path))
          registration.setPath(path);
        registration.setOnline(online);
        if (jobProducer != null) { // if we are not provided a value, don't update the persistent value
          registration.setJobProducer(jobProducer);
        }
        em.merge(registration);
      }
      tx.commit();
      hostsStatistics.updateHost(hostRegistration);
      servicesStatistics.updateService(registration);
      return registration;
    } catch (Exception e) {
      if (tx != null && tx.isActive()) {
        tx.rollback();
      }
      throw new ServiceRegistryException(e);
    } finally {
      if (em != null)
        em.close();
    }
  }

  /**
   * {@inheritDoc}
   *
   * @see org.opencastproject.serviceregistry.api.ServiceRegistry#unRegisterService(java.lang.String, java.lang.String)
   */
  @Override
  public void unRegisterService(String serviceType, String baseUrl) throws ServiceRegistryException {
    logger.info("Unregistering Service " + serviceType + "@" + baseUrl);
    // TODO: create methods that accept an entity manager, so we can execute multiple queries using the same em and tx
    setOnlineStatus(serviceType, baseUrl, null, false, null);

    cleanRunningJobs(serviceType, baseUrl);
  }

  /** Find all undispatchable jobs that were orphaned when this host was last deactivated and set them to CANCELED. */
  private void cleanUndispatchableJobs(String hostName) {
    EntityManager em = null;
    EntityTransaction tx = null;
    try {
      em = emf.createEntityManager();
      tx = em.getTransaction();
      tx.begin();
      Query query = em.createNamedQuery("Job.undispatchable.status");
      List<Integer> statuses = new ArrayList<Integer>();
      statuses.add(Status.INSTANTIATED.ordinal());
      statuses.add(Status.RUNNING.ordinal());
      query.setParameter("statuses", statuses);
      @SuppressWarnings("unchecked")
      List<JpaJob> undispatchableJobs = query.getResultList();
      for (JpaJob job : undispatchableJobs) {
        // Make sure the job was processed on this host
        String jobHost = "";
        if (job.getProcessorServiceRegistration() != null) {
          jobHost = job.getProcessorServiceRegistration().getHost();
        }
        if (!jobHost.equals(hostName)) {
          logger.debug("Will not cancel undispatchable job {}, it is running on a different host", job);

        } else {
          logger.info("Cancelling the running undispatchable job {}, it was orphaned on this host", job);
          job.setStatus(Status.CANCELED);
          em.merge(job);
        }
      }
      tx.commit();
    } catch (Exception e) {
      logger.error("Unable to clean undispatchable jobs! {}", e.getMessage());
      if (tx != null && tx.isActive()) {
        tx.rollback();
      }
    } finally {
      if (em != null)
        em.close();
    }
  }

  /**
   * Find all running jobs on this service and set them to RESET or CANCELED.
   *
   * @param serviceType
   *          the service type
   * @param baseUrl
   *          the base url
   * @throws ServiceRegistryException
   *           if there is a problem communicating with the jobs database
   */
  private void cleanRunningJobs(String serviceType, String baseUrl) throws ServiceRegistryException {
    EntityManager em = null;
    EntityTransaction tx = null;
    try {
      em = emf.createEntityManager();
      tx = em.getTransaction();
      tx.begin();
<<<<<<< HEAD
      Query query = em.createNamedQuery("Job.processinghost.status");
      List<Status> statuses = new ArrayList<Job.Status>();
      statuses.add(Status.RUNNING);
      statuses.add(Status.DISPATCHING);
      statuses.add(Status.WAITING);
=======
      TypedQuery<JpaJob> query = em.createNamedQuery("Job.processinghost.status", JpaJob.class);
      List<Integer> statuses = new ArrayList<Integer>();
      statuses.add(Status.RUNNING.ordinal());
      statuses.add(Status.DISPATCHING.ordinal());
      statuses.add(Status.WAITING.ordinal());
>>>>>>> 152f8bf4
      query.setParameter("statuses", statuses);
      query.setParameter("host", baseUrl);
      query.setParameter("serviceType", serviceType);

      List<JpaJob> unregisteredJobs = query.getResultList();
      for (JpaJob job : unregisteredJobs) {
        if (job.isDispatchable()) {
          em.refresh(job);
          // If this job has already been treated
          if (Status.CANCELED.equals(job.getStatus()) || Status.RESTART.equals(job.getStatus()))
            continue;
          if (job.getRootJob() != null && Status.PAUSED.equals(job.getRootJob().getStatus())) {
            JpaJob rootJob = job.getRootJob();
            cancelAllChildren(rootJob, em);
            rootJob.setStatus(Status.RESTART);
            rootJob.setOperation(START_OPERATION);
            em.merge(rootJob);
            continue;
          }

          logger.info("Marking child jobs from job {} as canceled", job);
          cancelAllChildren(job, em);
          logger.info("Rescheduling lost job {}", job);
          job.setStatus(Status.RESTART);
          job.setProcessorServiceRegistration(null);
        } else {
          logger.info("Marking lost job {} as failed", job);
          job.setStatus(Status.FAILED);
        }
        em.merge(job);
      }
      tx.commit();
    } catch (Exception e) {
      if (tx != null && tx.isActive()) {
        tx.rollback();
      }
      throw new ServiceRegistryException(e);
    } finally {
      if (em != null)
        em.close();
    }
  }

  /**
   * Go through all the children recursively to set them in {@link Status#CANCELED} status
   *
   * @param job
   *          the parent job
   * @param em
   *          the entity manager
   */
  private void cancelAllChildren(JpaJob job, EntityManager em) {
    for (JpaJob child : job.getChildJobs()) {
      em.refresh(child);
      if (Status.CANCELED.equals(job.getStatus()))
        continue;
      cancelAllChildren(child, em);
      child.setStatus(Status.CANCELED);
      em.merge(child);
    }
  }

  /**
   * {@inheritDoc}
   *
   * @see org.opencastproject.serviceregistry.api.ServiceRegistry#setMaintenanceStatus(java.lang.String, boolean)
   */
  @Override
  public void setMaintenanceStatus(String baseUrl, boolean maintenance) throws NotFoundException {
    EntityManager em = null;
    EntityTransaction tx = null;
    try {
      em = emf.createEntityManager();
      tx = em.getTransaction();
      tx.begin();
      HostRegistrationJpaImpl reg = fetchHostRegistration(em, baseUrl);
      if (reg == null) {
        throw new NotFoundException("Can not set maintenance mode on a host that has not been registered");
      }
      reg.setMaintenanceMode(maintenance);
      em.merge(reg);
      tx.commit();
      hostsStatistics.updateHost(reg);
    } catch (RollbackException e) {
      if (tx != null && tx.isActive()) {
        tx.rollback();
      }
      throw e;
    } finally {
      if (em != null)
        em.close();
    }
  }

  /**
   * {@inheritDoc}
   *
   * @see org.opencastproject.serviceregistry.api.ServiceRegistry#getServiceRegistrations()
   */
  @Override
  public List<ServiceRegistration> getServiceRegistrations() {
    EntityManager em = null;
    try {
      em = emf.createEntityManager();
      return getServiceRegistrations(em);
    } finally {
      if (em != null)
        em.close();
    }
  }

  @Override
  public Incidents incident() {
    return incidents;
  }

  @SuppressWarnings("unchecked")
  private List<ServiceRegistration> getOnlineServiceRegistrations() {
    EntityManager em = null;
    try {
      em = emf.createEntityManager();
      return em.createNamedQuery("ServiceRegistration.getAllOnline").getResultList();
    } finally {
      if (em != null)
        em.close();
    }
  }

  /**
   * Gets all service registrations.
   *
   * @param em
   *          the current entity manager
   * @return the list of service registrations
   */
  @SuppressWarnings("unchecked")
  protected List<ServiceRegistration> getServiceRegistrations(EntityManager em) {
    return em.createNamedQuery("ServiceRegistration.getAll").getResultList();
  }

  /**
   * Gets all host registrations
   *
   * @return the list of host registrations
   */
  @Override
  public List<HostRegistration> getHostRegistrations() {
    EntityManager em = null;
    try {
      em = emf.createEntityManager();
      return getHostRegistrations(em);
    } finally {
      if (em != null)
        em.close();
    }
  }

  /**
   * Gets all host registrations
   *
   * @param em
   *          the current entity manager
   * @return the list of host registrations
   */
  @SuppressWarnings("unchecked")
  protected List<HostRegistration> getHostRegistrations(EntityManager em) {
    return em.createNamedQuery("HostRegistration.getAll").getResultList();
  }

  /**
   * {@inheritDoc}
   *
   * @see org.opencastproject.serviceregistry.api.ServiceRegistry#getChildJobs(long)
   */
  @SuppressWarnings("unchecked")
  @Override
  public List<Job> getChildJobs(long id) throws ServiceRegistryException {
    EntityManager em = null;
    try {
      em = emf.createEntityManager();
      TypedQuery<JpaJob> query = em.createNamedQuery("Job.root.children", JpaJob.class);
      query.setParameter("id", id);
      List<JpaJob> jobs = query.getResultList();
      if (jobs.size() == 0) {
        jobs = getChildren(em, id);
        Collections.sort(jobs, new Comparator<JpaJob>() {
          @Override
          public int compare(JpaJob job1, JpaJob job2) {
            return job1.getDateCreated().compareTo(job2.getDateCreated());
          }
        });
      }
      for (JpaJob job : jobs) {
        setJobUri(job);
      }
      return $(jobs).map(fnToJob()).toList();
    } catch (Exception e) {
      throw new ServiceRegistryException(e);
    } finally {
      if (em != null)
        em.close();
    }
  }

  @SuppressWarnings("unchecked")
  private List<JpaJob> getChildren(EntityManager em, long id) throws Exception {
    Query query = em.createNamedQuery("Job.children");
    query.setParameter("id", id);
    List<JpaJob> childJobs = query.getResultList();
    List<JpaJob> resultJobs = new ArrayList<>(childJobs);
    for (JpaJob childJob : childJobs) {
      resultJobs.addAll(getChildren(em, childJob.getId()));
    }
    return resultJobs;
  }

  /**
   * {@inheritDoc}
   *
   * @see org.opencastproject.serviceregistry.api.ServiceRegistry#getJobs(java.lang.String,
   *      Status)
   */
  @SuppressWarnings("unchecked")
  @Override
  public List<Job> getJobs(String type, Status status) throws ServiceRegistryException {
    TypedQuery<JpaJob> query = null;
    EntityManager em = null;
    try {
      em = emf.createEntityManager();
      if (type == null && status == null) {
        query = em.createNamedQuery("Job.all", JpaJob.class);
      } else if (type == null) {
        query = em.createNamedQuery("Job.status", JpaJob.class);
        query.setParameter("status", status.ordinal());
      } else if (status == null) {
        query = em.createNamedQuery("Job.type", JpaJob.class);
        query.setParameter("serviceType", type);
      } else {
        query = em.createNamedQuery("Job", JpaJob.class);
        query.setParameter("status", status.ordinal());
        query.setParameter("serviceType", type);
      }
      List<JpaJob> jobs = query.getResultList();
      for (JpaJob job : jobs) {
        setJobUri(job);
      }

      return $(jobs).map(fnToJob()).toList();
    } catch (Exception e) {
      throw new ServiceRegistryException(e);
    } finally {
      if (em != null)
        em.close();
    }

  }

  /**
   * Gets jobs of all types that are in the {@value Status#QUEUED} and {@value Status#RESTART} state.
   *
   * @param em
   *          the entity manager
   * @return the list of jobs waiting for dispatch
   * @throws ServiceRegistryException
   *           if there is a problem communicating with the jobs database
   */
  @SuppressWarnings("unchecked")
  protected List<JpaJob> getDispatchableJobs(EntityManager em) throws ServiceRegistryException {
    TypedQuery<JpaJob> query = null;
    try {
      query = em.createNamedQuery("Job.dispatchable.status", JpaJob.class);
      List<Integer> statuses = new ArrayList<Integer>();
      statuses.add(Status.QUEUED.ordinal());
      statuses.add(Status.RESTART.ordinal());
      query.setParameter("statuses", statuses);
      return query.getResultList();
    } catch (Exception e) {
      throw new ServiceRegistryException(e);
    }
  }

  @SuppressWarnings("unchecked")
  protected List<Object[]> getAvgOperations(EntityManager em) throws ServiceRegistryException {
    Query query = null;
    try {
      query = em.createNamedQuery("Job.avgOperation");
      return query.getResultList();
    } catch (Exception e) {
      throw new ServiceRegistryException(e);
    }
  }

  @SuppressWarnings("unchecked")
  List<Object[]> getCountPerHostService(EntityManager em) throws ServiceRegistryException {
    Query query = null;
    try {
      query = em.createNamedQuery("Job.countPerHostService");
      return query.getResultList();
    } catch (Exception e) {
      throw new ServiceRegistryException(e);
    }
  }

  /**
   * {@inheritDoc}
   *
   * @see org.opencastproject.serviceregistry.api.ServiceRegistry#count(java.lang.String,
   *      Status)
   */
  @Override
  public long count(String serviceType, Status status) throws ServiceRegistryException {
    EntityManager em = null;
    try {
      em = emf.createEntityManager();
      Query query;
      if (serviceType == null && status == null) {
        query = em.createNamedQuery("Job.count.all");
      } else if (serviceType == null) {
        query = em.createNamedQuery("Job.count.nullType");
        query.setParameter("status", status.ordinal());
      } else if (status == null) {
        query = em.createNamedQuery("Job.count.nullStatus");
        query.setParameter("serviceType", serviceType);
      } else {
        query = em.createNamedQuery("Job.count");
        query.setParameter("status", status.ordinal());
        query.setParameter("serviceType", serviceType);
      }
      Number countResult = (Number) query.getSingleResult();
      return countResult.longValue();
    } catch (Exception e) {
      throw new ServiceRegistryException(e);
    } finally {
      if (em != null)
        em.close();
    }
  }

  /**
   * {@inheritDoc}
   *
   * @see org.opencastproject.serviceregistry.api.ServiceRegistry#countByHost(java.lang.String, java.lang.String,
   *      Status)
   */
  @Override
  public long countByHost(String serviceType, String host, Status status) throws ServiceRegistryException {
    EntityManager em = null;
    try {
      em = emf.createEntityManager();
      Query query = em.createNamedQuery("Job.countByHost");
      query.setParameter("status", status.ordinal());
      query.setParameter("serviceType", serviceType);
      query.setParameter("host", host);
      Number countResult = (Number) query.getSingleResult();
      return countResult.longValue();
    } catch (Exception e) {
      throw new ServiceRegistryException(e);
    } finally {
      if (em != null)
        em.close();
    }
  }

  /**
   * {@inheritDoc}
   *
   * @see org.opencastproject.serviceregistry.api.ServiceRegistry#countByOperation(java.lang.String, java.lang.String,
   *      Status)
   */
  @Override
  public long countByOperation(String serviceType, String operation, Status status) throws ServiceRegistryException {
    EntityManager em = null;
    try {
      em = emf.createEntityManager();
      Query query = em.createNamedQuery("Job.countByOperation");
      query.setParameter("status", status.ordinal());
      query.setParameter("serviceType", serviceType);
      query.setParameter("operation", operation);
      Number countResult = (Number) query.getSingleResult();
      return countResult.longValue();
    } catch (Exception e) {
      throw new ServiceRegistryException(e);
    } finally {
      if (em != null)
        em.close();
    }
  }

  /**
   * {@inheritDoc}
   *
   * @see org.opencastproject.serviceregistry.api.ServiceRegistry#count(java.lang.String, java.lang.String,
   *      java.lang.String, Status)
   */
  @Override
  public long count(String serviceType, String host, String operation, Status status) throws ServiceRegistryException {
    if (StringUtils.isBlank(serviceType) || StringUtils.isBlank(host) || StringUtils.isBlank(operation)
            || status == null)
      throw new IllegalArgumentException("service type, host, operation, and status must be provided");
    Query query = null;
    EntityManager em = null;
    try {
      em = emf.createEntityManager();
      query = em.createNamedQuery("Job.fullMonty");
      query.setParameter("status", status.ordinal());
      query.setParameter("serviceType", serviceType);
      query.setParameter("operation", operation);
      Number countResult = (Number) query.getSingleResult();
      return countResult.longValue();
    } catch (Exception e) {
      throw new ServiceRegistryException(e);
    } finally {
      if (em != null)
        em.close();
    }
  }

  /**
   * {@inheritDoc}
   *
   * @see org.opencastproject.serviceregistry.api.ServiceRegistry#countOfAbnormalServices()
   */
  @Override
  public long countOfAbnormalServices() throws ServiceRegistryException {
    EntityManager em = null;
    try {
      em = emf.createEntityManager();
      Query query = em.createNamedQuery("ServiceRegistration.countNotNormal");
      Number count = (Number) query.getSingleResult();
      return count.longValue();
    } catch (Exception e) {
      throw new ServiceRegistryException(e);
    } finally {
      if (em != null)
        em.close();
    }
  }

  /**
   * {@inheritDoc}
   *
   * @see org.opencastproject.serviceregistry.api.ServiceRegistry#getServiceStatistics()
   */
  @SuppressWarnings({ "rawtypes", "unchecked" })
  @Override
  public List<ServiceStatistics> getServiceStatistics() throws ServiceRegistryException {
    EntityManager em = null;
    try {
      em = emf.createEntityManager();
      Map<Long, JaxbServiceStatistics> statsMap = new HashMap<Long, JaxbServiceStatistics>();

      // Make sure we also include the services that have no processing history so far
      List<ServiceRegistrationJpaImpl> services = em.createNamedQuery("ServiceRegistration.getAll").getResultList();
      for (ServiceRegistrationJpaImpl s : services) {
        statsMap.put(s.getId(), new JaxbServiceStatistics(s));
      }

      Query query = em.createNamedQuery("ServiceRegistration.statistics");
      List queryResults = query.getResultList();
      for (Object result : queryResults) {
        Object[] oa = (Object[]) result;
        Number serviceRegistrationId = ((Number) oa[0]);
        if (serviceRegistrationId == null || serviceRegistrationId.longValue() == 0)
          continue;
        Status status = Status.values()[((Number) oa[1]).intValue()];
        Number count = (Number) oa[2];
        Number meanQueueTime = (Number) oa[3];
        Number meanRunTime = (Number) oa[4];

        // The statistics query returns a cartesian product, so we need to iterate over them to build up the objects
        JaxbServiceStatistics stats = statsMap.get(serviceRegistrationId.longValue());
        if (stats == null)
          continue;

        // the status will be null if there are no jobs at all associated with this service registration
        if (status != null) {
          switch (status) {
            case RUNNING:
              stats.setRunningJobs(count.intValue());
              break;
            case QUEUED:
            case DISPATCHING:
              stats.setQueuedJobs(count.intValue());
              break;
            case FINISHED:
              stats.setMeanRunTime(meanRunTime.longValue());
              stats.setMeanQueueTime(meanQueueTime.longValue());
              stats.setFinishedJobs(count.intValue());
              break;
            default:
              break;
          }
        }
      }

      List<ServiceStatistics> stats = new ArrayList<ServiceStatistics>(statsMap.values());
      Collections.sort(stats, new Comparator<ServiceStatistics>() {
        @Override
        public int compare(ServiceStatistics o1, ServiceStatistics o2) {
          ServiceRegistration reg1 = o1.getServiceRegistration();
          ServiceRegistration reg2 = o2.getServiceRegistration();
          int typeComparison = reg1.getServiceType().compareTo(reg2.getServiceType());
          return typeComparison == 0 ? reg1.getHost().compareTo(reg2.getHost()) : typeComparison;
        }
      });

      return stats;
    } catch (Exception e) {
      throw new ServiceRegistryException(e);
    } finally {
      if (em != null)
        em.close();
    }
  }

  /**
   * Do not look at this, it will burn your eyes! This is due to JPA's inability to do a left outer join with join
   * conditions.
   *
   * {@inheritDoc}
   *
   * @see org.opencastproject.serviceregistry.api.ServiceRegistry#getServiceRegistrationsByLoad(java.lang.String)
   */
  @Override
  public List<ServiceRegistration> getServiceRegistrationsByLoad(String serviceType) throws ServiceRegistryException {
    EntityManager em = null;
    try {
      em = emf.createEntityManager();
      SystemLoad loadByHost = getHostLoads(em, true);
      List<HostRegistration> hostRegistrations = getHostRegistrations();
      List<ServiceRegistration> serviceRegistrations = getServiceRegistrationsByType(serviceType);
      return getServiceRegistrationsByLoad(serviceType, serviceRegistrations, hostRegistrations, loadByHost);
    } finally {
      if (em != null)
        em.close();
    }
  }

  /**
   * {@inheritDoc}
   *
   * @see org.opencastproject.serviceregistry.api.ServiceRegistry#getCurrentHostLoads(boolean)
   */
  public SystemLoad getCurrentHostLoads(boolean activeOnly) {
    EntityManager em = null;
    try {
      em = emf.createEntityManager();
      return getHostLoads(em, activeOnly);
    } finally {
      if (em != null)
        em.close();
    }
  }

  /**
   * Gets a map of hosts to the number of jobs currently loading that host
   *
   * @param em
   *          the entity manager
   * @param activeOnly
   *          if true, the map will include only hosts that are online and have non-maintenance mode services
   * @return the map of hosts to job counts
   */
  @SuppressWarnings("unchecked")
  SystemLoad getHostLoads(EntityManager em, boolean activeOnly) {

    Map<String, NodeLoad> loadByHost = new LinkedHashMap<String, NodeLoad>();

    // Find all jobs that are currently running on any given host, or get all of them
    Query q = em.createNamedQuery("ServiceRegistration.hostloads");
<<<<<<< HEAD
=======
    List<Integer> statuses = new LinkedList<Integer>();
    statuses.add(Status.QUEUED.ordinal());
    statuses.add(Status.RUNNING.ordinal());
    statuses.add(Status.DISPATCHING.ordinal());
    q.setParameter("statuses", statuses);
>>>>>>> 152f8bf4

    // Accumulate the numbers for relevant job statuses per host
    for (Object result : q.getResultList()) {
      Object[] resultArray = (Object[]) result;
      ServiceRegistrationJpaImpl service = (ServiceRegistrationJpaImpl) resultArray[0];

      // Workflow related jobs are not counting. Workflows are load balanced by the workflow service directly
      if (TYPE_WORKFLOW.equals(service.getServiceType()))
        continue;

<<<<<<< HEAD
      Job.Status status = (Status) resultArray[1];
=======
      Status status = Status.values()[(int) resultArray[1]];
>>>>>>> 152f8bf4
      float load = ((Number) resultArray[2]).floatValue();

      if (activeOnly && (service.isInMaintenanceMode() || !service.isOnline())) {
        continue;
      }

      // Only queued and running jobs are adding to the load, so every other status is discarded
      if (status == null || !JOB_STATUSES_INFLUENCING_LOAD_BALANCING.contains(status)) {
        load = 0.0f;
      }

      // Add the service registration
      if (loadByHost.containsKey(service.getHost())) {
        NodeLoad serviceLoad = loadByHost.get(service.getHost());
        float newLoad = serviceLoad.getLoadFactor() + load;
        serviceLoad.setLoadFactor(newLoad);
        loadByHost.put(service.getHost(), serviceLoad);
      } else {
        loadByHost.put(service.getHost(), new NodeLoad(service.getHost(), load));
      }
    }

    SystemLoad systemLoad = new SystemLoad();
    systemLoad.setNodeLoads(loadByHost.values());

    // Initialize the list of hosts
    List<HostRegistration> hosts = em.createNamedQuery("HostRegistration.getAll").getResultList();
    //This is important, otherwise services which have no current load are not listed in the output!
    for (HostRegistration h : hosts) {
      if (!systemLoad.containsHost(h.getBaseUrl())) {
        systemLoad.addNodeLoad(new NodeLoad(h.getBaseUrl(), 0.0f));
      }
    }

    return systemLoad;
  }

  /**
   * {@inheritDoc}
   *
   * @see org.opencastproject.serviceregistry.api.ServiceRegistry#getServiceRegistrationsByType(java.lang.String)
   */
  @SuppressWarnings("unchecked")
  @Override
  public List<ServiceRegistration> getServiceRegistrationsByType(String serviceType) throws ServiceRegistryException {
    EntityManager em = null;
    try {
      em = emf.createEntityManager();
      return em.createNamedQuery("ServiceRegistration.getByType").setParameter("serviceType", serviceType)
              .getResultList();
    } finally {
      if (em != null)
        em.close();
    }
  }

  /**
   * {@inheritDoc}
   *
   * @see org.opencastproject.serviceregistry.api.ServiceRegistry#getServiceRegistrationsByHost(java.lang.String)
   */
  @SuppressWarnings("unchecked")
  @Override
  public List<ServiceRegistration> getServiceRegistrationsByHost(String host) throws ServiceRegistryException {
    EntityManager em = null;
    try {
      em = emf.createEntityManager();
      return em.createNamedQuery("ServiceRegistration.getByHost").setParameter("host", host).getResultList();
    } finally {
      if (em != null)
        em.close();
    }
  }

  /**
   * {@inheritDoc}
   *
   * @see org.opencastproject.serviceregistry.api.ServiceRegistry#getServiceRegistration(java.lang.String,
   *      java.lang.String)
   */
  @Override
  public ServiceRegistration getServiceRegistration(String serviceType, String host) {
    EntityManager em = null;
    try {
      em = emf.createEntityManager();
      return getServiceRegistration(em, serviceType, host);
    } finally {
      if (em != null)
        em.close();
    }
  }

  /**
   * A custom ServiceTracker that registers all locally published servlets so clients can find the most appropriate
   * service on the network to handle new jobs.
   */
  class RestServiceTracker extends ServiceTracker {
    protected static final String FILTER = "(&(objectClass=javax.servlet.Servlet)("
            + RestConstants.SERVICE_PATH_PROPERTY + "=*))";

    protected BundleContext bundleContext = null;

    RestServiceTracker(BundleContext bundleContext) throws InvalidSyntaxException {
      super(bundleContext, bundleContext.createFilter(FILTER), null);
      this.bundleContext = bundleContext;
    }

    /**
     * {@inheritDoc}
     *
     * @see org.osgi.util.tracker.ServiceTracker#open(boolean)
     */
    @Override
    public void open(boolean trackAllServices) {
      super.open(trackAllServices);
      try {
        ServiceReference[] references = bundleContext.getAllServiceReferences(null, FILTER);
        if (references != null) {
          for (ServiceReference ref : references) {
            addingService(ref);
          }
        }
      } catch (InvalidSyntaxException e) {
        throw new IllegalStateException("The tracker filter '" + FILTER + "' has syntax errors", e);
      }
    }

    @Override
    public Object addingService(ServiceReference reference) {
      String serviceType = (String) reference.getProperty(RestConstants.SERVICE_TYPE_PROPERTY);
      String servicePath = (String) reference.getProperty(RestConstants.SERVICE_PATH_PROPERTY);
      boolean publishFlag = (Boolean) reference.getProperty(RestConstants.SERVICE_PUBLISH_PROPERTY);
      boolean jobProducer = (Boolean) reference.getProperty(RestConstants.SERVICE_JOBPRODUCER_PROPERTY);

      // Only register services that have the "publish" flag set to "true"
      if (publishFlag) {
        try {
          registerService(serviceType, hostName, servicePath, jobProducer);
        } catch (ServiceRegistryException e) {
          logger.warn("Unable to register job producer of type " + serviceType + " on host " + hostName);
        }
      } else {
        logger.debug("Not registering service " + serviceType + " in service registry by configuration");
      }

      return super.addingService(reference);
    }

    @Override
    public void removedService(ServiceReference reference, Object service) {
      String serviceType = (String) reference.getProperty(RestConstants.SERVICE_TYPE_PROPERTY);
      boolean publishFlag = (Boolean) reference.getProperty(RestConstants.SERVICE_PUBLISH_PROPERTY);

      // Services that have the "publish" flag set to "true" have been registered before.
      if (publishFlag) {
        try {
          unRegisterService(serviceType, hostName);
        } catch (ServiceRegistryException e) {
          logger.warn("Unable to unregister job producer of type " + serviceType + " on host " + hostName);
        }
      } else {
        logger.trace("Service " + reference + " was never registered");
      }
      super.removedService(reference, service);
    }
  }

  /**
   * Sets the trusted http client.
   *
   * @param client
   *          the trusted http client
   */
  void setTrustedHttpClient(TrustedHttpClient client) {
    this.client = client;
  }

  /**
   * Callback for setting the security service.
   *
   * @param securityService
   *          the securityService to set
   */
  public void setSecurityService(SecurityService securityService) {
    this.securityService = securityService;
  }

  /**
   * Callback for setting the user directory service.
   *
   * @param userDirectoryService
   *          the userDirectoryService to set
   */
  public void setUserDirectoryService(UserDirectoryService userDirectoryService) {
    this.userDirectoryService = userDirectoryService;
  }

  /**
   * Sets a reference to the organization directory service.
   *
   * @param organizationDirectory
   *          the organization directory
   */
  public void setOrganizationDirectoryService(OrganizationDirectoryService organizationDirectory) {
    this.organizationDirectoryService = organizationDirectory;
  }

  /** OSGi DI. */
  public void setIncidentService(IncidentService incidentService) {
    // Manually resolve the cyclic dependency between the incident service and the service registry
    ((OsgiIncidentService) incidentService).setServiceRegistry(this);
    this.incidents = new Incidents(this, incidentService);
  }

  /**
   * Dispatches the job to the least loaded service that will accept the job, or throws a
   * <code>ServiceUnavailableException</code> if there is no such service.
   *
   * @param em
   *          the current entity manager
   * @param job
   *          the job to dispatch
   * @param services
   *          a list of service registrations
   * @return the host that accepted the dispatched job, or <code>null</code> if no services took the job.
   * @throws ServiceRegistryException
   *           if the service registrations are unavailable
   * @throws ServiceUnavailableException
   *           if no service is available or if all available services refuse to take on more work
   * @throws UndispatchableJobException
   *           if the current job cannot be processed
   */
  protected String dispatchJob(EntityManager em, JpaJob job, List<ServiceRegistration> services)
          throws ServiceRegistryException, ServiceUnavailableException, UndispatchableJobException {

    if (services.size() == 0) {
      logger.debug("No service is currently available to handle jobs of type '" + job.getJobType() + "'");
      throw new ServiceUnavailableException("No service of type " + job.getJobType() + " available");
    }

    // Try the service registrations, after the first one finished, we quit;
    job.setStatus(Status.DISPATCHING);

    boolean triedDispatching = false;

    for (ServiceRegistration registration : services) {
      job.setProcessorServiceRegistration((ServiceRegistrationJpaImpl) registration);

      try {
        job = updateInternal(em, job);
      } catch (Exception e) {
        // In theory, we should catch javax.persistence.OptimisticLockException. Unfortunately, eclipselink throws
        // org.eclipse.persistence.exceptions.OptimisticLockException. In order to avoid importing the implementation
        // specific APIs, we just catch Exception.
        logger.debug("Unable to dispatch {}.  This is likely caused by another service registry dispatching the job",
                job);
        throw new UndispatchableJobException("Job " + job.getId() + " is already being dispatched");
      }

      triedDispatching = true;

      String serviceUrl = UrlSupport
              .concat(new String[] { registration.getHost(), registration.getPath(), "dispatch" });
      HttpPost post = new HttpPost(serviceUrl);

      // Add current organization and user so they can be used during execution at the remote end
      post.addHeader(ORGANIZATION_HEADER, securityService.getOrganization().getId());
      post.addHeader(USER_HEADER, securityService.getUser().getUsername());

      try {
        String jobXml = JobParser.toXml(new JaxbJob(job.toJob()));
        List<BasicNameValuePair> params = new ArrayList<BasicNameValuePair>();
        params.add(new BasicNameValuePair("job", jobXml));
        UrlEncodedFormEntity entity = new UrlEncodedFormEntity(params, "UTF-8");
        post.setEntity(entity);
      } catch (IOException e) {
        logger.warn("Job parsing error on job {}", job, e);
        job.setStatus(Status.FAILED);
        job.setProcessorServiceRegistration(null);
        job = updateJob(job);
        throw new ServiceRegistryException("Can not serialize job " + job, e);
      }

      // Post the request
      HttpResponse response = null;
      int responseStatusCode;
      try {
        logger.debug("Trying to dispatch job {} of type '{}' to {}", new String[] { Long.toString(job.getId()),
                job.getJobType(), registration.getHost() });
        if (!START_WORKFLOW.equals(job.getOperation()))
          setCurrentJob(job.toJob());
        response = client.execute(post);
        responseStatusCode = response.getStatusLine().getStatusCode();
        if (responseStatusCode == HttpStatus.SC_NO_CONTENT) {
          return registration.getHost();
        } else if (responseStatusCode == HttpStatus.SC_SERVICE_UNAVAILABLE) {
          logger.debug("Service {} is currently refusing to accept jobs of type {}", registration, job.getOperation());
          continue;
        } else if (responseStatusCode == HttpStatus.SC_PRECONDITION_FAILED) {
          job.setStatus(Status.FAILED);
          job = updateJob(job);
          logger.debug("Service {} refused to accept {}", registration, job);
          throw new UndispatchableJobException(IOUtils.toString(response.getEntity().getContent()));
        } else if (responseStatusCode == HttpStatus.SC_METHOD_NOT_ALLOWED) {
          logger.debug("Service {} is not yet reachable", registration);
          continue;
        } else {
          logger.warn("Service {} failed ({}) accepting {}", new Object[] { registration, responseStatusCode, job });
          continue;
        }
      } catch (UndispatchableJobException e) {
        throw e;
      } catch (Exception e) {
        logger.warn("Unable to dispatch job {}", job.getId(), e);
      } finally {
        client.close(response);
        setCurrentJob(null);
      }
    }

    // We've tried dispatching to every online service that can handle this type of job, with no luck.
    if (triedDispatching) {
      try {
        job.setStatus(Status.QUEUED);
        job.setProcessorServiceRegistration(null);
        job = updateJob(job);
      } catch (Exception e) {
        logger.error("Unable to put job back into queue", e);
      }
    }

    logger.debug("Unable to dispatch {}, no service is currently ready to accept the job", job);
    throw new UndispatchableJobException("Job " + job.getId() + " is currently undispatchable");
  }

  /**
   * Update the jobs failure history and the service status with the given information. All these data are then use for
   * the jobs failover strategy. Only the terminated job (with FAILED or FINISHED status) are taken into account.
   *
   * @param job
   *          the current job that failed/succeeded
   * @throws ServiceRegistryException
   * @throws IllegalArgumentException
   */
  private void updateServiceForFailover(JpaJob job) throws IllegalArgumentException, ServiceRegistryException {
    if (job.getStatus() != Status.FAILED && job.getStatus() != Status.FINISHED)
      return;

    job.setStatus(job.getStatus(), job.getFailureReason());

    // At this point, the only possible states for the current service are NORMAL and WARNING,
    // the services in ERROR state will not be chosen by the dispatcher
    ServiceRegistrationJpaImpl currentService = job.getProcessorServiceRegistration();
    if (currentService == null)
      return;

    EntityManager em = emf.createEntityManager();
    try {
      em = emf.createEntityManager();

      // Job is finished with a failure
      if (job.getStatus() == FAILED && !DATA.equals(job.getFailureReason())) {

        // Services in WARNING or ERROR state triggered by current job
        List<ServiceRegistrationJpaImpl> relatedWarningOrErrorServices = getRelatedWarningErrorServices(job);

        // Before this job failed there was at least one job failed with this job signature on any service
        if (relatedWarningOrErrorServices.size() > 0) {

          for (ServiceRegistrationJpaImpl relatedService : relatedWarningOrErrorServices) {
            // Skip current service from the list
            if (currentService.equals(relatedService))
              continue;

            // Reset the WARNING job to NORMAL
            if (relatedService.getServiceState() == WARNING) {
              logger.info("State reset to NORMAL for related service {} on host {}", relatedService.getServiceType(),
                      relatedService.getHost());
              relatedService.setServiceState(NORMAL, job.toJob().getSignature());
            }

            // Reset the ERROR job to WARNING
            else if (relatedService.getServiceState() == ERROR) {
              logger.info("State reset to WARNING for related service {} on host {}", relatedService.getServiceType(),
                      relatedService.getHost());
              relatedService.setServiceState(WARNING, relatedService.getWarningStateTrigger());
            }

            updateServiceState(em, relatedService);
          }

        }

        // This is the first job with this signature failing on any service
        else {

          // Set the current service to WARNING state
          if (currentService.getServiceState() == NORMAL) {
            logger.info("State set to WARNING for current service {} on host {}", currentService.getServiceType(),
                    currentService.getHost());
            currentService.setServiceState(WARNING, job.toJob().getSignature());
            updateServiceState(em, currentService);
          }

          // The current service already is in WARNING state and max attempts is reached
          else if (getHistorySize(currentService) >= maxAttemptsBeforeErrorState) {
            logger.info("State set to ERROR for current service {} on host {}", currentService.getServiceType(),
                    currentService.getHost());
            currentService.setServiceState(ERROR, job.toJob().getSignature());
            updateServiceState(em, currentService);
          }
        }

      }

      // Job is finished without failure
      else if (job.getStatus() == Status.FINISHED) {

        // If the service was in warning state reset to normal state
        if (currentService.getServiceState() == WARNING) {
          logger.info("State reset to NORMAL for current service {} on host {}", currentService.getServiceType(),
                  currentService.getHost());
          currentService.setServiceState(NORMAL);
          updateServiceState(em, currentService);
        }

        // Services in WARNING state triggered by current job
        List<ServiceRegistrationJpaImpl> relatedWarningServices = getRelatedWarningServices(job);

        // Sets all related services to error state
        for (ServiceRegistrationJpaImpl relatedService : relatedWarningServices) {
          logger.info("State set to ERROR for related service {} on host {}", currentService.getServiceType(),
                  currentService.getHost());
          relatedService.setServiceState(ERROR, job.toJob().getSignature());
          updateServiceState(em, relatedService);
        }

      }

    } finally {
      if (em != null)
        em.close();
    }

  }

  /**
   * {@inheritDoc}
   *
   * @see org.opencastproject.serviceregistry.api.ServiceRegistry#sanitize(java.lang.String, java.lang.String)
   */
  @Override
  public void sanitize(String serviceType, String host) throws NotFoundException {
    EntityManager em = null;
    try {
      em = emf.createEntityManager();
      ServiceRegistrationJpaImpl service = getServiceRegistration(em, serviceType, host);
      if (service == null)
        throw new NotFoundException("");
      logger.info("State reset to NORMAL for service {} on host {} through santize method", service.getServiceType(),
              service.getHost());
      service.setServiceState(NORMAL);
      updateServiceState(em, service);
    } finally {
      if (em != null)
        em.close();
    }
  }

  /**
   * Gets the failed jobs history for the given service registration
   *
   * @param serviceRegistration
   * @return the failed jobs history size
   * @throws IllegalArgumentException
   *           if parameter is null
   * @throws ServiceRegistryException
   */
  private int getHistorySize(ServiceRegistration serviceRegistration) throws IllegalArgumentException,
  ServiceRegistryException {
    if (serviceRegistration == null)
      throw new IllegalArgumentException("serviceRegistration must not be null!");

    Query query = null;
    EntityManager em = null;
    logger.debug("Try to get the number of jobs who failed on the service {}", serviceRegistration.toString());
    try {
      em = emf.createEntityManager();
      query = em.createNamedQuery("Job.count.history.failed");
      query.setParameter("serviceType", serviceRegistration.getServiceType());
      query.setParameter("host", serviceRegistration.getHost());
      Number number = (Number) query.getSingleResult();
      return number.intValue();
    } catch (Exception e) {
      throw new ServiceRegistryException(e);
    } finally {
      if (em != null)
        em.close();
    }
  }

  /**
   * Gets the services in WARNING state triggered by this job
   *
   * @param job
   *          the given job to get the related services
   * @return a list of services triggered by the job
   * @throws IllegalArgumentException
   *           if the given job was null
   * @throws ServiceRegistryException
   *           if the there was a problem with the query
   */
  private List<ServiceRegistrationJpaImpl> getRelatedWarningServices(JpaJob job) throws IllegalArgumentException,
  ServiceRegistryException {
    if (job == null)
      throw new IllegalArgumentException("job must not be null!");

    Query query = null;
    EntityManager em = null;
    logger.debug("Try to get the services in WARNING state triggered by this job {} failed", job.toJob().getSignature());
    try {
      em = emf.createEntityManager();
      // TODO: modify the query to avoid to go through the list here
      query = em.createNamedQuery("ServiceRegistration.relatedservices.warning");
      query.setParameter("serviceType", job.getJobType());

      List<ServiceRegistrationJpaImpl> jpaServices = new ArrayList<ServiceRegistrationJpaImpl>();

      @SuppressWarnings("unchecked")
      List<ServiceRegistrationJpaImpl> jobResults = query.getResultList();
      for (ServiceRegistrationJpaImpl relatedService : jobResults) {
        if (relatedService.getWarningStateTrigger() == job.toJob().getSignature()) {
          jpaServices.add(relatedService);
        }
      }
      return jpaServices;
    } catch (NoResultException e) {
      return null;
    } catch (Exception e) {
      throw new ServiceRegistryException(e);
    } finally {
      if (em != null)
        em.close();
    }
  }

  /**
   * Gets the services in WARNING or ERROR state triggered by this job
   *
   * @param job
   *          the given job to get the related services
   * @return a list of services triggered by the job
   * @throws IllegalArgumentException
   *           if the given job was null
   * @throws ServiceRegistryException
   *           if the there was a problem with the query
   */
  private List<ServiceRegistrationJpaImpl> getRelatedWarningErrorServices(JpaJob job)
          throws ServiceRegistryException {
    if (job == null)
      throw new IllegalArgumentException("job must not be null!");

    Query query = null;
    EntityManager em = null;
    logger.debug("Try to get the services in WARNING or ERROR state triggered by this job {} failed",
            job.toJob().getSignature());
    try {
      em = emf.createEntityManager();

      // TODO: modify the query to avoid to go through the list here
      query = em.createNamedQuery("ServiceRegistration.relatedservices.warning_error");
      query.setParameter("serviceType", job.getJobType());

      List<ServiceRegistrationJpaImpl> jpaServices = new ArrayList<ServiceRegistrationJpaImpl>();

      @SuppressWarnings("unchecked")
      List<ServiceRegistrationJpaImpl> serviceResults = query.getResultList();
      for (ServiceRegistrationJpaImpl relatedService : serviceResults) {
        if (relatedService.getServiceState() == WARNING
                && relatedService.getWarningStateTrigger() == job.toJob().getSignature()) {
          jpaServices.add(relatedService);
        }

        if (relatedService.getServiceState() == ERROR && relatedService.getErrorStateTrigger() == job.toJob().getSignature()) {
          jpaServices.add(relatedService);
        }
      }
      return jpaServices;
    } catch (NoResultException e) {
      return null;
    } catch (Exception e) {
      throw new ServiceRegistryException(e);
    } finally {
      if (em != null)
        em.close();
    }
  }

  /**
   * Returns a filtered list of service registrations, containing only those that are online, not in maintenance mode,
   * and with a specific service type that are running on a host which is not already maxed out.
   *
   * @param serviceRegistrations
   *          the complete list of service registrations
   * @param hostRegistrations
   *          the complete list of host registrations
   * @param systemLoad
   *          the map of hosts to the number of running jobs
   * @param jobType
   *          the job type for which the services registrations are filtered
   */
  protected List<ServiceRegistration> getServiceRegistrationsWithCapacity(String jobType,
          List<ServiceRegistration> serviceRegistrations, List<HostRegistration> hostRegistrations,
          final SystemLoad systemLoad) {

    List<ServiceRegistration> filteredList = new ArrayList<ServiceRegistration>();

    for (ServiceRegistration service : serviceRegistrations) {

      // Skip services that are not of the requested type
      if (!jobType.equals(service.getServiceType())) {
        logger.trace("Not considering {} because it is of the wrong job type", service);
        continue;
      }

      // Skip services that are in error state
      if (service.getServiceState() == ERROR) {
        logger.trace("Not considering {} because it is in error state", service);
        continue;
      }

      // Skip services that are in maintenance mode
      if (service.isInMaintenanceMode()) {
        logger.trace("Not considering {} because it is in maintenance mode", service);
        continue;
      }

      // Skip services that are marked as offline
      if (!service.isOnline()) {
        logger.trace("Not considering {} because it is currently offline", service);
        continue;
      }

      // Determine the maximum load for this host
      Float hostLoadMax = null;
      for (HostRegistration host : hostRegistrations) {
        if (host.getBaseUrl().equals(service.getHost())) {
          hostLoadMax = host.getMaxLoad();
          break;
        }
      }
      if (hostLoadMax == null)
        logger.warn("Unable to determine max load for host {}", service.getHost());

      // Determine the current load for this host
      Float hostLoad = systemLoad.get(service.getHost()).getLoadFactor();
      if (hostLoad == null)
        logger.warn("Unable to determine current load for host {}", service.getHost());

      boolean canAcceptJobs = service.isOnline() && !service.isInMaintenanceMode()
              && service.getServiceState() != ERROR;
      boolean hasCapacity = hostLoad == null || hostLoadMax == null || hostLoad < hostLoadMax;

      // Is this host suited for processing?
      if (canAcceptJobs && hasCapacity) {
        logger.debug("Adding candidate service {} for processing of jobs of type '{}'", service, jobType);
        filteredList.add(service);
      }

    }

    // Sort the list by capacity
    Collections.sort(filteredList, new LoadComparator(systemLoad));

    return filteredList;
  }

  /**
   * Returns a filtered list of service registrations, containing only those that are online, not in maintenance mode,
   * and with a specific service type, ordered by load.
   *
   * @param jobType
   *          the job type for which the services registrations are filtered
   * @param serviceRegistrations
   *          the complete list of service registrations
   * @param hostRegistrations
   *          the complete list of host registrations
   * @param systemLoad
   *
   */
  protected List<ServiceRegistration> getServiceRegistrationsByLoad(String jobType,
          List<ServiceRegistration> serviceRegistrations, List<HostRegistration> hostRegistrations,
          final SystemLoad systemLoad) {

    List<ServiceRegistration> filteredList = new ArrayList<ServiceRegistration>();

    logger.debug("Finding services to dispatch job of type {}", jobType);

    for (ServiceRegistration service : serviceRegistrations) {

      // Skip services that are not of the requested type
      if (!jobType.equals(service.getServiceType())) {
        logger.trace("Not considering {} because it is of the wrong job type", service);
        continue;
      }

      // Skip services that are in error state
      if (service.getServiceState() == ERROR) {
        logger.trace("Not considering {} because it is in error state", service);
        continue;
      }

      // Skip services that are in maintenance mode
      if (service.isInMaintenanceMode()) {
        logger.trace("Not considering {} because it is in maintenance mode", service);
        continue;
      }

      // Skip services that are marked as offline
      if (!service.isOnline()) {
        logger.trace("Not considering {} because it is currently offline", service);
        continue;
      }

      // We found a candidate service
      logger.debug("Adding candidate service {} for processing of job of type '{}'", service, jobType);
      filteredList.add(service);
    }

    // Sort the list by capacity
    Collections.sort(filteredList, new LoadComparator(systemLoad));

    return filteredList;
  }

  /**
   * {@inheritDoc}
   *
   * @see org.opencastproject.serviceregistry.api.ServiceRegistry#getMaxLoads()
<<<<<<< HEAD
   */
  @Override
  public SystemLoad getMaxLoads() throws ServiceRegistryException {
    Query query = null;
    EntityManager em = null;
    try {
      em = emf.createEntityManager();
      query = em.createNamedQuery("HostRegistration.getAll");
      SystemLoad loads = new SystemLoad();
      @SuppressWarnings("unchecked")
      Iterator<HostRegistration> hrIter = query.getResultList().iterator();
      while (hrIter.hasNext()) {
        HostRegistration hr = hrIter.next();
        NodeLoad load = new NodeLoad(hr.getBaseUrl(), hr.getMaxLoad());
        loads.addNodeLoad(load);
      }
      return loads;
    } catch (Exception e) {
      throw new ServiceRegistryException(e);
    } finally {
      if (em != null)
        em.close();
    }
  }

  /**
   * {@inheritDoc}
   *
   * @see org.opencastproject.serviceregistry.api.ServiceRegistry#getMaxLoadOnNode(java.lang.String)
   */
  @Override
  public NodeLoad getMaxLoadOnNode(String host) throws ServiceRegistryException, NotFoundException {
=======
   */
  @Override
  public SystemLoad getMaxLoads() throws ServiceRegistryException {
>>>>>>> 152f8bf4
    Query query = null;
    EntityManager em = null;
    try {
      em = emf.createEntityManager();
<<<<<<< HEAD
      query = em.createNamedQuery("HostRegistration.getMaxLoadByHostName");
      query.setParameter("host", host);
      NodeLoad load = new NodeLoad(host, ((Float) query.getSingleResult()).floatValue());
      return load;
    } catch (NoResultException e) {
      throw new NotFoundException(e);
=======
      query = em.createNamedQuery("HostRegistration.getAll");
      SystemLoad loads = new SystemLoad();
      @SuppressWarnings("unchecked")
      Iterator<HostRegistration> hrIter = query.getResultList().iterator();
      while (hrIter.hasNext()) {
        HostRegistration hr = hrIter.next();
        NodeLoad load = new NodeLoad(hr.getBaseUrl(), hr.getMaxLoad());
        loads.addNodeLoad(load);
      }
      return loads;
>>>>>>> 152f8bf4
    } catch (Exception e) {
      throw new ServiceRegistryException(e);
    } finally {
      if (em != null)
        em.close();
    }
  }

  /**
   * {@inheritDoc}
   *
   * @see org.opencastproject.serviceregistry.api.ServiceRegistry#getMaxLoadOnNode(java.lang.String)
   */
  @Override
  public NodeLoad getMaxLoadOnNode(String host) throws ServiceRegistryException, NotFoundException {
    Query query = null;
    EntityManager em = null;
    try {
      em = emf.createEntityManager();
      query = em.createNamedQuery("HostRegistration.getMaxLoadByHostName");
      query.setParameter("host", host);
      NodeLoad load = new NodeLoad(host, ((Float) query.getSingleResult()).floatValue());
      return load;
    } catch (NoResultException e) {
      throw new NotFoundException(e);
    } catch (Exception e) {
      throw new ServiceRegistryException(e);
    } finally {
      if (em != null)
        em.close();
    }
  }

  /**
   * This dispatcher implementation will check for jobs in the QUEUED {@link Status}. If
   * new jobs are found, the dispatcher will attempt to dispatch each job to the least loaded service.
   */
  class JobDispatcher implements Runnable {

    /**
     * {@inheritDoc}
     *
     * @see java.lang.Thread#run()
     */
    @Override
    public void run() {
      EntityManager em = null;
      try {
        em = emf.createEntityManager();
        List<JpaJob> jobsToDispatch = getDispatchableJobs(em);
        List<String> undispatchableJobTypes = new ArrayList<String>();

        // FIXME: the stats are not currently used and the queries are very
        // expense in database time.
        if (collectJobstats) {
          jobsStatistics.updateAvg(getAvgOperations(em));
          jobsStatistics.updateJobCount(getCountPerHostService(em));
        }

        // Make sure dispatching is happening in an ideal order
        Collections.sort(jobsToDispatch, new DispatchableComparator());

<<<<<<< HEAD
        for (Job job : jobsToDispatch) {
=======
        for (JpaJob job : jobsToDispatch) {
>>>>>>> 152f8bf4

          // Remember the job type
          String jobType = job.getJobType();

          // Skip jobs that we already know can't be dispatched
          String jobSignature = new StringBuilder(jobType).append('@').append(job.getOperation()).toString();
          if (undispatchableJobTypes.contains(jobSignature)) {
            logger.trace("Skipping dispatching of jobs {} with type '{}' for this round of dispatching", job.getId(),
                    jobType);
            continue;
          }

          // Set the job's user and organization prior to dispatching
          String creator = job.getCreator();
          String creatorOrganization = job.getOrganization();

          // Try to load the organization.
          Organization organization = null;
          try {
            organization = organizationDirectoryService.getOrganization(creatorOrganization);
            securityService.setOrganization(organization);
          } catch (NotFoundException e) {
            logger.debug("Skipping dispatching of job for non-existing organization '{}'", creatorOrganization);
            continue;
          }

          // Try to load the user
          User user = userDirectoryService.loadUser(creator);
          if (user == null) {
            logger.warn("Unable to dispatch job {}: creator '{}' is not available", job.getId(), creator);
            continue;
          }
          securityService.setUser(user);

          // Start dispatching
          try {

            SystemLoad systemLoad = getHostLoads(em, true);
            List<ServiceRegistration> services = getServiceRegistrations(em);
            List<HostRegistration> hosts = getHostRegistrations(em);
            List<ServiceRegistration> candidateServices = null;

            // Depending on whether this running job is trying to reach out to other services or whether this is an
            // attempt to execute the next operation in a workflow, choose either from a limited or from the full list
            // of services
            Job parentJob = null;
            try {
              if (job.getParentJob() != null)
                parentJob = getJob(job.getParentJob().getId());
            } catch (NotFoundException e) {
              // That's ok
            }

            // When a job A starts a series of child jobs, then those child jobs should only be dispatched at the
            // same time if there is processing capacity available.
            boolean parentHasRunningChildren = false;
            if (parentJob != null) {
              List<Job> childJobs = getChildJobs(parentJob.getId());
              if (childJobs != null) {
                for (Job child : childJobs) {
                  if (Status.RUNNING.equals(child.getStatus())) {
                    parentHasRunningChildren = true;
                    break;
                  }
                }
              }
            }

            // If this is a root job (a new workflow or a new workflow operation), then only dispatch if there is
            // capacity, i. e. the workflow service is ok dispatching the next workflow or the next workflow operation.
            if (parentJob == null || TYPE_WORKFLOW.equals(jobType) || parentHasRunningChildren) {
              logger.trace("Using available capacity only for dispatching of {} to a service of type '{}'", job,
                      jobType);
              candidateServices = getServiceRegistrationsWithCapacity(jobType, services, hosts, systemLoad);
            } else {
              logger.trace("Using full list of services for dispatching of {} to a service of type '{}'", job, jobType);
              candidateServices = getServiceRegistrationsByLoad(jobType, services, hosts, systemLoad);
            }

            // Try to dispatch the job
            String hostAcceptingJob = null;
            try {
              hostAcceptingJob = dispatchJob(em, job, candidateServices);
            } catch (ServiceUnavailableException e) {
              logger.debug("Jobs of type {} currently cannot be dispatched", job.getOperation());
              // Don't mark workflow jobs as undispatchable to not impact worklfow operations
              if (!TYPE_WORKFLOW.equals(jobType))
                undispatchableJobTypes.add(jobSignature);
              continue;
            } catch (UndispatchableJobException e) {
              logger.debug("Job {} currently cannot be dispatched", job.getId());
              continue;
            }

            logger.debug("Job {} dispatched to {}", job.getId(), hostAcceptingJob);
            if (systemLoad.containsHost(hostAcceptingJob)) {
              NodeLoad serviceLoad = systemLoad.get(hostAcceptingJob);
              float newLoad = serviceLoad.getLoadFactor() + job.getJobLoad();
              serviceLoad.setLoadFactor(newLoad);
              systemLoad.addNodeLoad(serviceLoad);
            } else {
              systemLoad.addNodeLoad(new NodeLoad(hostAcceptingJob, job.getJobLoad()));
            }

          } catch (ServiceRegistryException e) {
            Throwable cause = (e.getCause() != null) ? e.getCause() : e;
            logger.error("Error dispatching job " + job, cause);
          } finally {
            securityService.setUser(null);
            securityService.setOrganization(null);
          }
        }
      } catch (Throwable t) {
        logger.warn("Error dispatching jobs", t);
      } finally {
        if (em != null)
          em.close();
      }
    }
  }

  /** A periodic check on each service registration to ensure that it is still alive. */
  class JobProducerHeartbeat implements Runnable {

    /** List of service registrations that have been found unresponsive last time we checked */
    private final List<ServiceRegistration> unresponsive = new ArrayList<ServiceRegistration>();

    /**
     * {@inheritDoc}
     *
     * @see java.lang.Runnable#run()
     */
    @Override
    public void run() {

      logger.debug("Checking for unresponsive services");
      List<ServiceRegistration> serviceRegistrations = getOnlineServiceRegistrations();

      for (ServiceRegistration service : serviceRegistrations) {
        hostsStatistics.updateHost(((ServiceRegistrationJpaImpl) service).getHostRegistration());
        servicesStatistics.updateService(service);
        if (!service.isJobProducer())
          continue;
        if (service.isInMaintenanceMode())
          continue;

        // We think this service is online and available. Prove it.
        String[] urlParts = new String[] { service.getHost(), service.getPath(), "dispatch" };
        String serviceUrl = UrlSupport.concat(urlParts);
        HttpHead options = new HttpHead(serviceUrl);
        HttpResponse response = null;
        try {
          try {
            response = client.execute(options);
            if (response != null) {
              switch (response.getStatusLine().getStatusCode()) {
                case HttpStatus.SC_OK:
                  // this service is reachable, continue checking other services
                  logger.trace("Service " + service.toString() + " is responsive: " + response.getStatusLine());
                  if (unresponsive.remove(service)) {
                    logger.info("Service {} is still online", service);
                  } else if (!service.isOnline()) {
                    try {
                      setOnlineStatus(service.getServiceType(), service.getHost(), service.getPath(), true, true);
                      logger.info("Service {} is back online", service);
                    } catch (ServiceRegistryException e) {
                      logger.warn("Error setting online status for {}", service);
                    }
                  }
                  continue;
                default:
                  if (!service.isOnline())
                    continue;
                  logger.warn("Service {} is not working as expected: {}", service.toString(), response.getStatusLine());
              }
            } else {
              logger.warn("Service {} does not respond: {}", service.toString());
            }
          } catch (TrustedHttpClientException e) {
            if (!service.isOnline())
              continue;
            logger.warn("Unable to reach {} : {}", service, e);
          }

          // If we get here, the service did not respond as expected
          try {
            if (unresponsive.contains(service)) {
              unRegisterService(service.getServiceType(), service.getHost());
              unresponsive.remove(service);
              logger.warn("Marking {} as offline", service);
            } else {
              unresponsive.add(service);
              logger.warn("Added {} to the watch list", service);
            }
          } catch (ServiceRegistryException e) {
            logger.warn("Unable to unregister unreachable service: {} : {}", service, e);
          }
        } finally {
          client.close(response);
        }
      }

      logger.debug("Finished checking for unresponsive services");
    }

  }

  /**
   * Comparator that will sort service registrations depending on their capacity, wich is defined by the number of jobs
   * the service's host is already running. The lower that number, the bigger the capacity.
   */
  private static final class LoadComparator implements Comparator<ServiceRegistration> {

    private SystemLoad loadByHost = null;

    /**
     * Creates a new comparator which is using the given map of host names and loads.
     *
     * @param loadByHost
     *          the current work load by host
     */
    public LoadComparator(SystemLoad loadByHost) {
      this.loadByHost = loadByHost;
    }

    @Override
    public int compare(ServiceRegistration serviceA, ServiceRegistration serviceB) {
      String hostA = serviceA.getHost();
      String hostB = serviceB.getHost();
      return Float.compare(loadByHost.get(hostA).getLoadFactor(), loadByHost.get(hostB).getLoadFactor());
    }

  }

  /**
   * Comparator that will sort jobs according to their status. Those that were restarted are on top, those that are
   * queued are next.
   */
  private static final class DispatchableComparator implements Comparator<JpaJob> {

    @Override
    public int compare(JpaJob jobA, JpaJob jobB) {

      // Jobs that are in "restart" mode should be handled first
      if (Status.RESTART.equals(jobA.getStatus()) && !Status.RESTART.equals(jobB.getStatus())) {
        return 1;
      } else if (Status.RESTART.equals(jobB.getStatus()) && !Status.RESTART.equals(jobA.getStatus())) {
        return -1;
      }

      // Regular jobs should be processed prior to workflow and workflow operation jobs
      if (TYPE_WORKFLOW.equals(jobA.getJobType()) && !TYPE_WORKFLOW.equals(jobB.getJobType())) {
        return -1;
      } else if (TYPE_WORKFLOW.equals(jobB.getJobType()) && !TYPE_WORKFLOW.equals(jobA.getJobType())) {
        return 1;
      }

      // undecided
      return 0;
    }

  }

}<|MERGE_RESOLUTION|>--- conflicted
+++ resolved
@@ -21,10 +21,7 @@
 
 package org.opencastproject.serviceregistry.impl;
 
-<<<<<<< HEAD
-=======
 import static com.entwinemedia.fn.Stream.$;
->>>>>>> 152f8bf4
 import static org.apache.commons.lang3.StringUtils.isBlank;
 import static org.opencastproject.job.api.Job.FailureReason.DATA;
 import static org.opencastproject.job.api.Job.Status.FAILED;
@@ -101,10 +98,7 @@
 import java.util.HashMap;
 import java.util.Iterator;
 import java.util.LinkedHashMap;
-<<<<<<< HEAD
-=======
 import java.util.LinkedList;
->>>>>>> 152f8bf4
 import java.util.List;
 import java.util.Map;
 import java.util.concurrent.Executors;
@@ -365,11 +359,7 @@
   /**
    * {@inheritDoc}
    *
-<<<<<<< HEAD
-   * @see org.opencastproject.serviceregistry.api.ServiceRegistry#createJob(java.lang.String, java.lang.String, float)
-=======
    * @see org.opencastproject.serviceregistry.api.ServiceRegistry#createJob(java.lang.String, java.lang.String, Float)
->>>>>>> 152f8bf4
    */
   @Override
   public Job createJob(String type, String operation, Float jobLoad) throws ServiceRegistryException {
@@ -391,11 +381,7 @@
    * {@inheritDoc}
    *
    * @see org.opencastproject.serviceregistry.api.ServiceRegistry#createJob(java.lang.String, java.lang.String,
-<<<<<<< HEAD
-   *      java.util.List, float)
-=======
    *      java.util.List, Float)
->>>>>>> 152f8bf4
    */
   @Override
   public Job createJob(String type, String operation, List<String> arguments, Float jobLoad)
@@ -419,11 +405,7 @@
    * {@inheritDoc}
    *
    * @see org.opencastproject.serviceregistry.api.ServiceRegistry#createJob(java.lang.String, java.lang.String,
-<<<<<<< HEAD
-   *      java.util.List, java.lang.String, float)
-=======
    *      java.util.List, java.lang.String, Float)
->>>>>>> 152f8bf4
    */
   @Override
   public Job createJob(String type, String operation, List<String> arguments, String payload, Float jobLoad)
@@ -447,11 +429,7 @@
    * {@inheritDoc}
    *
    * @see org.opencastproject.serviceregistry.api.ServiceRegistry#createJob(java.lang.String, java.lang.String,
-<<<<<<< HEAD
-   *      java.util.List, java.lang.String, boolean, float)
-=======
    *      java.util.List, java.lang.String, boolean, Float)
->>>>>>> 152f8bf4
    */
   @Override
   public Job createJob(String type, String operation, List<String> arguments, String payload, boolean dispatchable,
@@ -474,11 +452,7 @@
    * {@inheritDoc}
    *
    * @see org.opencastproject.serviceregistry.api.ServiceRegistry#createJob(java.lang.String, java.lang.String,
-<<<<<<< HEAD
-   *      java.util.List, java.lang.String, boolean, org.opencastproject.job.api.Job, float)
-=======
    *      java.util.List, java.lang.String, boolean, org.opencastproject.job.api.Job, Float)
->>>>>>> 152f8bf4
    */
   @Override
   public Job createJob(String type, String operation, List<String> arguments, String payload, boolean dispatchable,
@@ -524,15 +498,11 @@
       } else if (!creatingService.getHostRegistration().isActive()) {
         logger.warn("Creating a job from {}, which is currently inactive.", creatingService.getHost());
       }
-<<<<<<< HEAD
-      JobJpaImpl job = new JobJpaImpl(currentUser, currentOrganization, creatingService, operation, arguments, payload,
-=======
 
       User currentUser = securityService.getUser();
       Organization currentOrganization = securityService.getOrganization();
 
       JpaJob jpaJob = new JpaJob(currentUser, currentOrganization, creatingService, operation, arguments, payload,
->>>>>>> 152f8bf4
               dispatchable, jobLoad);
 
       // Bind the given parent job to the new job
@@ -982,10 +952,7 @@
     fromDb.setArguments(job.getArguments());
     fromDb.setBlockedJobIds(job.getBlockedJobIds());
     fromDb.setBlockingJobId(job.getBlockingJobId());
-<<<<<<< HEAD
-=======
-
->>>>>>> 152f8bf4
+
     if (job.getDateCreated() == null) {
       jpaJob.setDateCreated(now);
       fromDb.setDateCreated(now);
@@ -997,13 +964,8 @@
       fromDb.setProcessorServiceRegistration(processingService);
     }
     if (Status.RUNNING.equals(status) && !Status.WAITING.equals(fromDb.getStatus())) {
-<<<<<<< HEAD
-      job.setDateStarted(now);
-      job.setQueueTime(now.getTime() - job.getDateCreated().getTime());
-=======
       jpaJob.setDateStarted(now);
       jpaJob.setQueueTime(now.getTime() - job.getDateCreated().getTime());
->>>>>>> 152f8bf4
       fromDb.setDateStarted(now);
       fromDb.setQueueTime(now.getTime() - job.getDateCreated().getTime());
       job.setDateStarted(now);
@@ -1395,19 +1357,11 @@
       em = emf.createEntityManager();
       tx = em.getTransaction();
       tx.begin();
-<<<<<<< HEAD
-      Query query = em.createNamedQuery("Job.processinghost.status");
-      List<Status> statuses = new ArrayList<Job.Status>();
-      statuses.add(Status.RUNNING);
-      statuses.add(Status.DISPATCHING);
-      statuses.add(Status.WAITING);
-=======
       TypedQuery<JpaJob> query = em.createNamedQuery("Job.processinghost.status", JpaJob.class);
       List<Integer> statuses = new ArrayList<Integer>();
       statuses.add(Status.RUNNING.ordinal());
       statuses.add(Status.DISPATCHING.ordinal());
       statuses.add(Status.WAITING.ordinal());
->>>>>>> 152f8bf4
       query.setParameter("statuses", statuses);
       query.setParameter("host", baseUrl);
       query.setParameter("serviceType", serviceType);
@@ -1978,14 +1932,11 @@
 
     // Find all jobs that are currently running on any given host, or get all of them
     Query q = em.createNamedQuery("ServiceRegistration.hostloads");
-<<<<<<< HEAD
-=======
     List<Integer> statuses = new LinkedList<Integer>();
     statuses.add(Status.QUEUED.ordinal());
     statuses.add(Status.RUNNING.ordinal());
     statuses.add(Status.DISPATCHING.ordinal());
     q.setParameter("statuses", statuses);
->>>>>>> 152f8bf4
 
     // Accumulate the numbers for relevant job statuses per host
     for (Object result : q.getResultList()) {
@@ -1996,11 +1947,7 @@
       if (TYPE_WORKFLOW.equals(service.getServiceType()))
         continue;
 
-<<<<<<< HEAD
-      Job.Status status = (Status) resultArray[1];
-=======
       Status status = Status.values()[(int) resultArray[1]];
->>>>>>> 152f8bf4
       float load = ((Number) resultArray[2]).floatValue();
 
       if (activeOnly && (service.isInMaintenanceMode() || !service.isOnline())) {
@@ -2740,7 +2687,6 @@
    * {@inheritDoc}
    *
    * @see org.opencastproject.serviceregistry.api.ServiceRegistry#getMaxLoads()
-<<<<<<< HEAD
    */
   @Override
   public SystemLoad getMaxLoads() throws ServiceRegistryException {
@@ -2758,49 +2704,6 @@
         loads.addNodeLoad(load);
       }
       return loads;
-    } catch (Exception e) {
-      throw new ServiceRegistryException(e);
-    } finally {
-      if (em != null)
-        em.close();
-    }
-  }
-
-  /**
-   * {@inheritDoc}
-   *
-   * @see org.opencastproject.serviceregistry.api.ServiceRegistry#getMaxLoadOnNode(java.lang.String)
-   */
-  @Override
-  public NodeLoad getMaxLoadOnNode(String host) throws ServiceRegistryException, NotFoundException {
-=======
-   */
-  @Override
-  public SystemLoad getMaxLoads() throws ServiceRegistryException {
->>>>>>> 152f8bf4
-    Query query = null;
-    EntityManager em = null;
-    try {
-      em = emf.createEntityManager();
-<<<<<<< HEAD
-      query = em.createNamedQuery("HostRegistration.getMaxLoadByHostName");
-      query.setParameter("host", host);
-      NodeLoad load = new NodeLoad(host, ((Float) query.getSingleResult()).floatValue());
-      return load;
-    } catch (NoResultException e) {
-      throw new NotFoundException(e);
-=======
-      query = em.createNamedQuery("HostRegistration.getAll");
-      SystemLoad loads = new SystemLoad();
-      @SuppressWarnings("unchecked")
-      Iterator<HostRegistration> hrIter = query.getResultList().iterator();
-      while (hrIter.hasNext()) {
-        HostRegistration hr = hrIter.next();
-        NodeLoad load = new NodeLoad(hr.getBaseUrl(), hr.getMaxLoad());
-        loads.addNodeLoad(load);
-      }
-      return loads;
->>>>>>> 152f8bf4
     } catch (Exception e) {
       throw new ServiceRegistryException(e);
     } finally {
@@ -2863,11 +2766,7 @@
         // Make sure dispatching is happening in an ideal order
         Collections.sort(jobsToDispatch, new DispatchableComparator());
 
-<<<<<<< HEAD
-        for (Job job : jobsToDispatch) {
-=======
         for (JpaJob job : jobsToDispatch) {
->>>>>>> 152f8bf4
 
           // Remember the job type
           String jobType = job.getJobType();
