--- conflicted
+++ resolved
@@ -92,10 +92,7 @@
 import java.util.HashMap;
 import java.util.Iterator;
 import java.util.LinkedHashMap;
-<<<<<<< HEAD
-=======
 import java.util.LinkedList;
->>>>>>> 766930ff
 import java.util.List;
 import java.util.Map;
 import java.util.concurrent.Executors;
@@ -1941,14 +1938,11 @@
 
     // Find all jobs that are currently running on any given host, or get all of them
     Query q = em.createNamedQuery("ServiceRegistration.hostloads");
-<<<<<<< HEAD
-=======
     List<Status> statuses = new LinkedList<Status>();
     statuses.add(Status.QUEUED);
     statuses.add(Status.RUNNING);
     statuses.add(Status.DISPATCHING);
     q.setParameter("statuses", statuses);
->>>>>>> 766930ff
 
     // Accumulate the numbers for relevant job statuses per host
     for (Object result : q.getResultList()) {
