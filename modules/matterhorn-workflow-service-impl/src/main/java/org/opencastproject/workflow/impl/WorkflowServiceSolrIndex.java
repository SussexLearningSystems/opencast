/**
 *  Copyright 2009, 2010 The Regents of the University of California
 *  Licensed under the Educational Community License, Version 2.0
 *  (the "License"); you may not use this file except in compliance
 *  with the License. You may obtain a copy of the License at
 *
 *  http://www.osedu.org/licenses/ECL-2.0
 *
 *  Unless required by applicable law or agreed to in writing,
 *  software distributed under the License is distributed on an "AS IS"
 *  BASIS, WITHOUT WARRANTIES OR CONDITIONS OF ANY KIND, either express
 *  or implied. See the License for the specific language governing
 *  permissions and limitations under the License.
 *
 */
package org.opencastproject.workflow.impl;

import static org.apache.solr.client.solrj.util.ClientUtils.escapeQueryChars;
import static org.opencastproject.security.api.SecurityConstants.GLOBAL_ADMIN_ROLE;
import static org.opencastproject.util.data.Option.option;
import static org.opencastproject.workflow.api.WorkflowService.READ_PERMISSION;
import static org.opencastproject.workflow.api.WorkflowService.WRITE_PERMISSION;

import org.opencastproject.job.api.Job;
import org.opencastproject.mediapackage.MediaPackage;
import org.opencastproject.mediapackage.MediaPackageException;
import org.opencastproject.security.api.AccessControlEntry;
import org.opencastproject.security.api.AccessControlList;
import org.opencastproject.security.api.AuthorizationService;
import org.opencastproject.security.api.Organization;
import org.opencastproject.security.api.OrganizationDirectoryService;
import org.opencastproject.security.api.SecurityService;
import org.opencastproject.security.api.User;
import org.opencastproject.security.util.SecurityUtil;
import org.opencastproject.serviceregistry.api.ServiceRegistry;
import org.opencastproject.serviceregistry.api.ServiceRegistryException;
import org.opencastproject.solr.SolrServerFactory;
import org.opencastproject.util.JobUtil;
import org.opencastproject.util.NotFoundException;
import org.opencastproject.util.PathSupport;
import org.opencastproject.util.SolrUtils;
import org.opencastproject.workflow.api.WorkflowDatabaseException;
import org.opencastproject.workflow.api.WorkflowInstance;
import org.opencastproject.workflow.api.WorkflowInstance.WorkflowState;
import org.opencastproject.workflow.api.WorkflowOperationInstance;
import org.opencastproject.workflow.api.WorkflowParser;
import org.opencastproject.workflow.api.WorkflowQuery;
import org.opencastproject.workflow.api.WorkflowQuery.QueryTerm;
import org.opencastproject.workflow.api.WorkflowQuery.Sort;
import org.opencastproject.workflow.api.WorkflowService;
import org.opencastproject.workflow.api.WorkflowSet;
import org.opencastproject.workflow.api.WorkflowSetImpl;
import org.opencastproject.workflow.api.WorkflowStatistics;
import org.opencastproject.workflow.api.WorkflowStatistics.WorkflowDefinitionReport;
import org.opencastproject.workflow.api.WorkflowStatistics.WorkflowDefinitionReport.OperationReport;

import org.apache.commons.io.FileUtils;
import org.apache.commons.io.FilenameUtils;
import org.apache.commons.io.IOUtils;
import org.apache.commons.lang.StringUtils;
import org.apache.solr.client.solrj.SolrQuery;
import org.apache.solr.client.solrj.SolrQuery.ORDER;
import org.apache.solr.client.solrj.SolrServer;
import org.apache.solr.client.solrj.SolrServerException;
import org.apache.solr.client.solrj.response.FacetField;
import org.apache.solr.client.solrj.response.FacetField.Count;
import org.apache.solr.client.solrj.response.QueryResponse;
import org.apache.solr.common.SolrDocument;
import org.apache.solr.common.SolrDocumentList;
import org.apache.solr.common.SolrInputDocument;
import org.osgi.framework.ServiceException;
import org.osgi.service.component.ComponentContext;
import org.slf4j.Logger;
import org.slf4j.LoggerFactory;

import java.io.File;
import java.io.FileOutputStream;
import java.io.IOException;
import java.io.InputStream;
import java.net.MalformedURLException;
import java.net.URL;
import java.util.ArrayList;
import java.util.Date;
import java.util.HashMap;
import java.util.Iterator;
import java.util.List;
import java.util.Map;
import java.util.concurrent.ExecutorService;
import java.util.concurrent.Executors;

/**
 * Provides data access to the workflow service through file storage in the workspace, indexed via solr.
 */
public class WorkflowServiceSolrIndex implements WorkflowServiceIndex {

  /** The logger */
  protected static final Logger logger = LoggerFactory.getLogger(WorkflowServiceSolrIndex.class);

  /** Configuration key for a remote solr server */
  public static final String CONFIG_SOLR_URL = "org.opencastproject.workflow.solr.url";

  /** Configuration key for an embedded solr configuration and data directory */
  public static final String CONFIG_SOLR_ROOT = "org.opencastproject.workflow.solr.dir";

  /** Connection to the solr server. Solr is used to search for workflows. The workflow data are stored as xml files. */
  protected SolrServer solrServer = null;

  /** The root directory to use for solr config and data files */
  protected String solrRoot = null;

  /** The URL to connect to a remote solr server */
  protected URL solrServerUrl = null;

  /** The key in solr documents representing the workflow's current operation */
  protected static final String OPERATION_KEY = "operation";

  /** The <code>OPERATION_KEY</code> value used when a workflow has no current operation */
  protected static final String NO_OPERATION_KEY = "none";

  /** The key in solr documents representing the workflow definition id */
  protected static final String WORKFLOW_DEFINITION_KEY = "templateid";

  /** The key in solr documents representing the workflow's series identifier */
  protected static final String SERIES_ID_KEY = "seriesid";

  /** The key in solr documents representing the workflow's series title */
  protected static final String SERIES_TITLE_KEY = "seriestitle";

  /** The key in solr documents representing the workflow's ID */
  protected static final String ID_KEY = "id";

  /** The key in solr documents representing the workflow's current state */
  private static final String STATE_KEY = "state";

  /** The key in solr documents representing the workflow as xml */
  private static final String XML_KEY = "xml";

  /** The key in solr documents representing the workflow's contributors */
  private static final String CONTRIBUTOR_KEY = "contributor";

  /** The key in solr documents representing the workflow's mediapackage language */
  private static final String LANGUAGE_KEY = "language";

  /** The key in solr documents representing the workflow's mediapackage license */
  private static final String LICENSE_KEY = "license";

  /** The key in solr documents representing the workflow's mediapackage title */
  private static final String TITLE_KEY = "title";

  /** The key in solr documents representing the workflow's mediapackage identifier */
  private static final String MEDIAPACKAGE_KEY = "mediapackageid";

  /** The key in solr documents representing the workflow's mediapackage creators */
  private static final String CREATOR_KEY = "creator";

  /** The key in solr documents representing the workflow's mediapackage creation date */
  private static final String CREATED_KEY = "created";

  /** The key in solr documents representing the workflow's mediapackage subjects */
  private static final String SUBJECT_KEY = "subject";

  /** The key in solr documents representing the full text index */
  private static final String FULLTEXT_KEY = "fulltext";

  /**
   * The key in solr documents representing the workflow's creator. This, along with the ACLs, are used for determining
   * whether a user can view a workflow or not.
   */
  private static final String WORKFLOW_CREATOR_KEY = "oc_creator";

  /** The key in solr documents representing the organization that owns this workflow instance */
  private static final String ORG_KEY = "oc_org";

  /** The key in solr documents representing the prefix to an access control entry */
  private static final String ACL_KEY_PREFIX = "oc_acl_";

  /** The service registry, managing jobs */
  private ServiceRegistry serviceRegistry = null;

  /** The authorization service */
  private AuthorizationService authorizationService = null;

  /** The organization directory */
  private OrganizationDirectoryService orgDirectory;

  /** The security service */
  private SecurityService securityService = null;

  /** Whether to index workflows synchronously as they are stored */
  protected boolean synchronousIndexing = true;

  /** The thread pool to use in asynchronous indexing */
  protected ExecutorService indexingExecutor;

  /**
   * Callback from the OSGi environment on component registration. The indexing behavior can be set using component
   * context properties. <code>synchronousIndexing=true|false</code> determines whether threads performing workflow
   * updates block on adding the workflow instances to the search index.
   * 
   * @param cc
   *          the component context
   */
  public void activate(ComponentContext cc) {
    String solrServerUrlConfig = StringUtils.trimToNull(cc.getBundleContext().getProperty(CONFIG_SOLR_URL));
    if (solrServerUrlConfig != null) {
      try {
        solrServerUrl = new URL(solrServerUrlConfig);
      } catch (MalformedURLException e) {
        throw new IllegalStateException("Unable to connect to solr at " + solrServerUrlConfig, e);
      }
    } else if (cc.getBundleContext().getProperty(CONFIG_SOLR_ROOT) != null) {
      solrRoot = cc.getBundleContext().getProperty(CONFIG_SOLR_ROOT);
    } else {
      String storageDir = cc.getBundleContext().getProperty("org.opencastproject.storage.dir");
      if (storageDir == null)
        throw new IllegalStateException("Storage dir must be set (org.opencastproject.storage.dir)");
      solrRoot = PathSupport.concat(storageDir, "workflowindex");
    }
    Object syncIndexingConfig = cc.getProperties().get("synchronousIndexing");
    if (syncIndexingConfig != null && (syncIndexingConfig instanceof Boolean)) {
      this.synchronousIndexing = (Boolean) syncIndexingConfig;
    }
    if (this.synchronousIndexing) {
      logger.debug("Workflows will be added to the search index synchronously");
    } else {
      logger.debug("Workflows will be added to the search index asynchronously");
      indexingExecutor = Executors.newSingleThreadExecutor();
    }
    String systemUserName = cc.getBundleContext().getProperty(SecurityUtil.PROPERTY_KEY_SYS_USER);
    activate(systemUserName);
  }

  private long count() throws WorkflowDatabaseException {
    try {
      QueryResponse response = solrServer.query(new SolrQuery("*:*"));
      return response.getResults().getNumFound();
    } catch (SolrServerException e) {
      throw new WorkflowDatabaseException(e);
    }
  }

  /**
   * Activates the index by configuring solr with the server url that must have been set previously.
   */
  public void activate(String systemUserName) {
    // Set up the solr server
    if (solrServerUrl != null) {
      solrServer = SolrServerFactory.newRemoteInstance(solrServerUrl);
    } else {
      try {
        setupSolr(new File(solrRoot));
      } catch (IOException e) {
        throw new IllegalStateException("Unable to connect to solr at " + solrRoot, e);
      } catch (SolrServerException e) {
        throw new IllegalStateException("Unable to connect to solr at " + solrRoot, e);
      }
    }

    // If the solr is empty, add all of the existing workflows
    long instancesInSolr = 0;
    try {
      instancesInSolr = count();
    } catch (WorkflowDatabaseException e) {
      throw new IllegalStateException(e);
    }

    if (instancesInSolr == 0) {
      logger.info("The workflow index is empty, looking for workflows to index");
      // this may be a new index, so get all of the existing workflows and index them
      List<Job> jobs = null;
      try {
        jobs = serviceRegistry.getJobs(WorkflowService.JOB_TYPE, null);
<<<<<<< HEAD
=======
        Iterator<Job> ji = jobs.iterator();
        while (ji.hasNext()) {
          Job job = ji.next();
          if (!WorkflowServiceImpl.Operation.START_WORKFLOW.toString().equals(job.getOperation())) {
            logger.debug("Removing unrelated job {} of type {}", job.getId(), job.getOperation());
            ji.remove();
          }
        }
>>>>>>> f9626ee3
      } catch (ServiceRegistryException e) {
        logger.error("Unable to load the workflows jobs: {}", e.getMessage());
        throw new ServiceException(e.getMessage());
      }

      if (jobs.size() > 0) {
<<<<<<< HEAD
        logger.info("The workflow search index is empty. Populating it now with {} workflows.", jobs.size());
        int errors = 0;
        for (Job job : jobs) {
          if (job.getPayload() == null)
            continue;
=======
        logger.info("Populating the workflow index with {} workflows", jobs.size());
        int errors = 0;
        for (Job job : jobs) {
          if (job.getPayload() == null) {
            logger.warn("Skipping restoring of workflow {}: Payload is empty", job.getId());
            continue;
          }
>>>>>>> f9626ee3
          WorkflowInstance instance = null;
          boolean erroneousWorkflowJob = false;
          try {
            instance = WorkflowParser.parseWorkflowInstance(job.getPayload());
            Organization organization = orgDirectory.getOrganization(job.getOrganization());
            securityService.setOrganization(organization);
            securityService.setUser(SecurityUtil.createSystemUser(systemUserName, organization));
            index(instance);
          } catch (WorkflowDatabaseException e) {
            logger.warn("Skipping restoring of workflow {}: {}", instance.getId(), e.getMessage());
            erroneousWorkflowJob = true;
            errors++;
          } catch (Throwable e) {
            logger.warn("Skipping restoring of workflow {}: {}", instance.getId(), e.getMessage());
            erroneousWorkflowJob = true;
            errors++;
          }

          // Make sure this job is not being dispatched anymore
          if (erroneousWorkflowJob && JobUtil.isReadyToDispatch(job)) {
            job.setStatus(Job.Status.CANCELED);
            try {
              serviceRegistry.updateJob(job);
              logger.info("Canceled job {} because unable to restore", job);
            } catch (Exception e) {
              logger.error("Error updating erroneous job {}: {}", job.getId(), e.getMessage());
            }
          }
        }

        if (errors > 0)
          logger.warn("Skipped {} erroneous workflows while populating the index", errors);
        logger.info("Finished populating the workflow search index");
      }
    }
  }

  /**
   * Prepares the embedded solr environment.
   * 
   * @param solrRoot
   *          the solr root directory
   */
  protected void setupSolr(File solrRoot) throws IOException, SolrServerException {
    logger.debug("Setting up solr search index at {}", solrRoot);
    File solrConfigDir = new File(solrRoot, "conf");

    // Create the config directory
    if (solrConfigDir.exists()) {
      logger.debug("solr search index found at {}", solrConfigDir);
    } else {
      logger.debug("solr config directory doesn't exist.  Creating {}", solrConfigDir);
      FileUtils.forceMkdir(solrConfigDir);
    }

    // Make sure there is a configuration in place
    copyClasspathResourceToFile("/solr/conf/protwords.txt", solrConfigDir);
    copyClasspathResourceToFile("/solr/conf/schema.xml", solrConfigDir);
    copyClasspathResourceToFile("/solr/conf/scripts.conf", solrConfigDir);
    copyClasspathResourceToFile("/solr/conf/solrconfig.xml", solrConfigDir);
    copyClasspathResourceToFile("/solr/conf/stopwords.txt", solrConfigDir);
    copyClasspathResourceToFile("/solr/conf/synonyms.txt", solrConfigDir);

    // Test for the existence of a data directory
    File solrDataDir = new File(solrRoot, "data");
    if (!solrDataDir.exists()) {
      FileUtils.forceMkdir(solrDataDir);
    }

    // Test for the existence of the index. Note that an empty index directory will prevent solr from
    // completing normal setup.
    File solrIndexDir = new File(solrDataDir, "index");
    if (solrIndexDir.isDirectory() && solrIndexDir.list().length == 0) {
      FileUtils.deleteDirectory(solrIndexDir);
    }

    solrServer = SolrServerFactory.newEmbeddedInstance(solrRoot, solrDataDir);
  }

  /**
   * Shuts down the solr index.
   */
  public void deactivate() {
    SolrServerFactory.shutdown(solrServer);
  }

  // TODO: generalize this method
  private void copyClasspathResourceToFile(String classpath, File dir) {
    InputStream in = null;
    FileOutputStream fos = null;
    try {
      in = WorkflowServiceSolrIndex.class.getResourceAsStream(classpath);
      File file = new File(dir, FilenameUtils.getName(classpath));
      logger.debug("copying " + classpath + " to " + file);
      fos = new FileOutputStream(file);
      IOUtils.copy(in, fos);
    } catch (IOException e) {
      throw new RuntimeException("Error copying solr classpath resource to the filesystem", e);
    } finally {
      IOUtils.closeQuietly(in);
      IOUtils.closeQuietly(fos);
    }
  }

  public void index(final WorkflowInstance instance) throws WorkflowDatabaseException {
    if (synchronousIndexing) {
      try {
        SolrInputDocument doc = createDocument(instance);
        synchronized (solrServer) {
          solrServer.add(doc);
          solrServer.commit();
        }
      } catch (Exception e) {
        throw new WorkflowDatabaseException("Unable to index workflow", e);
      }
    } else {
      indexingExecutor.submit(new Runnable() {
        public void run() {
          try {
            SolrInputDocument doc = createDocument(instance);
            synchronized (solrServer) {
              solrServer.add(doc);
              // Use solr's autoCommit feature instead of committing on each document addition.
              // See http://opencast.jira.com/browse/MH-7040 and
              // http://osdir.com/ml/solr-user.lucene.apache.org/2009-09/msg00744.html
              // solrServer.commit();
            }
          } catch (Exception e) {
            WorkflowServiceSolrIndex.logger.warn("Unable to index {}: {}", instance, e);
          }
        }
      });
    }
  }

  /**
   * Adds the workflow instance to the search index.
   * 
   * @param instance
   *          the instance
   * @return the solr input document
   * @throws Exception
   */
  protected SolrInputDocument createDocument(WorkflowInstance instance) throws Exception {
    SolrInputDocument doc = new SolrInputDocument();
    doc.addField(ID_KEY, instance.getId());
    doc.addField(WORKFLOW_DEFINITION_KEY, instance.getTemplate());
    doc.addField(STATE_KEY, instance.getState().toString());
    String xml = WorkflowParser.toXml(instance);
    doc.addField(XML_KEY, xml);

    // index the current operation if there is one. If the workflow is finished, there is no current operation, so use a
    // constant
    WorkflowOperationInstance op = instance.getCurrentOperation();
    if (op == null) {
      doc.addField(OPERATION_KEY, NO_OPERATION_KEY);
    } else {
      doc.addField(OPERATION_KEY, op.getTemplate());
    }

    MediaPackage mp = instance.getMediaPackage();
    doc.addField(MEDIAPACKAGE_KEY, mp.getIdentifier().toString());
    if (mp.getSeries() != null) {
      doc.addField(SERIES_ID_KEY, mp.getSeries());
    }
    if (mp.getSeriesTitle() != null) {
      doc.addField(SERIES_TITLE_KEY, mp.getSeriesTitle());
    }
    if (mp.getDate() != null) {
      doc.addField(CREATED_KEY, mp.getDate());
    }
    if (mp.getTitle() != null) {
      doc.addField(TITLE_KEY, mp.getTitle());
    }
    if (mp.getLicense() != null) {
      doc.addField(LICENSE_KEY, mp.getLicense());
    }
    if (mp.getLanguage() != null) {
      doc.addField(LANGUAGE_KEY, mp.getLanguage());
    }
    if (mp.getContributors() != null && mp.getContributors().length > 0) {
      StringBuffer buf = new StringBuffer();
      for (String contributor : mp.getContributors()) {
        if (buf.length() > 0)
          buf.append("; ");
        buf.append(contributor);
      }
      doc.addField(CONTRIBUTOR_KEY, buf.toString());
    }
    if (mp.getCreators() != null && mp.getCreators().length > 0) {
      StringBuffer buf = new StringBuffer();
      for (String creator : mp.getCreators()) {
        if (buf.length() > 0)
          buf.append("; ");
        buf.append(creator);
      }
      doc.addField(CREATOR_KEY, buf.toString());
    }
    if (mp.getSubjects() != null && mp.getSubjects().length > 0) {
      StringBuffer buf = new StringBuffer();
      for (String subject : mp.getSubjects()) {
        if (buf.length() > 0)
          buf.append("; ");
        buf.append(subject);
      }
      doc.addField(SUBJECT_KEY, buf.toString());
    }

    User workflowCreator = instance.getCreator();
    doc.addField(WORKFLOW_CREATOR_KEY, workflowCreator.getUserName());
    doc.addField(ORG_KEY, instance.getOrganization().getId());

    try {
      AccessControlList acl = authorizationService.getAccessControlList(mp);
      addAuthorization(doc, acl);
    } catch (MediaPackageException e) {
      throw new WorkflowDatabaseException(e);
    }

    return doc;
  }

  /**
   * Adds authorization fields to the solr document.
   * 
   * @param doc
   *          the solr document
   * @param acl
   *          the access control list
   */
  protected void addAuthorization(SolrInputDocument doc, AccessControlList acl) {
    Map<String, List<String>> permissions = new HashMap<String, List<String>>();

    // Define containers for common permissions
    List<String> reads = new ArrayList<String>();
    permissions.put(READ_PERMISSION, reads);
    List<String> writes = new ArrayList<String>();
    permissions.put(WRITE_PERMISSION, writes);

    String adminRole = securityService.getOrganization().getAdminRole();

    // The admin user can read and write
    if (adminRole != null) {
      reads.add(adminRole);
      writes.add(adminRole);
    }

    for (AccessControlEntry entry : acl.getEntries()) {
      if (!entry.isAllow()) {
        logger.warn("Workflow service does not support denial via ACL, ignoring {}", entry);
        continue;
      }
      List<String> actionPermissions = permissions.get(entry.getAction());
      if (actionPermissions == null) {
        actionPermissions = new ArrayList<String>();
        permissions.put(entry.getAction(), actionPermissions);
      }
      actionPermissions.add(entry.getRole());
    }

    // Write the permissions to the solr document
    for (Map.Entry<String, List<String>> entry : permissions.entrySet()) {
      String fieldName = ACL_KEY_PREFIX + entry.getKey();
      doc.setField(fieldName, entry.getValue());
    }

  }

  /**
   * {@inheritDoc}
   * 
   * @see org.opencastproject.workflow.impl.WorkflowServiceIndex#countWorkflowInstances(org.opencastproject.workflow.api.WorkflowInstance.WorkflowState,
   *      java.lang.String)
   */
  @Override
  public long countWorkflowInstances(WorkflowState state, String operation) throws WorkflowDatabaseException {
    StringBuilder query = new StringBuilder();

    // Consider the workflow state
    if (state != null) {
      query.append(STATE_KEY).append(":").append(escapeQueryChars(state.toString()));
    }

    // Consider the current operation
    if (StringUtils.isNotBlank(operation)) {
      if (query.length() > 0)
        query.append(" AND ");
      query.append(OPERATION_KEY).append(":").append(escapeQueryChars(operation));
    }

    // We want all available workflows for this organization
    String orgId = securityService.getOrganization().getId();
    if (query.length() > 0)
      query.append(" AND ");
    query.append(ORG_KEY).append(":").append(escapeQueryChars(orgId));

    appendSolrAuthFragment(query, READ_PERMISSION);

    try {
      QueryResponse response = solrServer.query(new SolrQuery(query.toString()));
      return response.getResults().getNumFound();
    } catch (SolrServerException e) {
      throw new WorkflowDatabaseException(e);
    }
  }

  /**
   * {@inheritDoc}
   * 
   * @see org.opencastproject.workflow.impl.WorkflowServiceIndex#getStatistics()
   */
  @Override
  public WorkflowStatistics getStatistics() throws WorkflowDatabaseException {

    long total = 0;
    long paused = 0;
    long failed = 0;
    long failing = 0;
    long instantiated = 0;
    long running = 0;
    long stopped = 0;
    long succeeded = 0;

    WorkflowStatistics stats = new WorkflowStatistics();

    // Get all definitions and then query for the numbers and the current operation per definition
    try {
      String orgId = securityService.getOrganization().getId();
<<<<<<< HEAD
      StringBuilder queryString = new StringBuilder().append(ORG_KEY).append(":").append(orgId);
=======
      StringBuilder queryString = new StringBuilder().append(ORG_KEY).append(":").append(escapeQueryChars(orgId));
>>>>>>> f9626ee3
      appendSolrAuthFragment(queryString, WRITE_PERMISSION);
      SolrQuery solrQuery = new SolrQuery(queryString.toString());
      solrQuery.addFacetField(WORKFLOW_DEFINITION_KEY);
      solrQuery.addFacetField(OPERATION_KEY);
      solrQuery.setFacetMinCount(0);
      solrQuery.setFacet(true);
      QueryResponse response = solrServer.query(solrQuery);

      FacetField templateFacet = response.getFacetField(WORKFLOW_DEFINITION_KEY);
      FacetField operationFacet = response.getFacetField(OPERATION_KEY);

      // For every template and every operation
      if (templateFacet != null && templateFacet.getValues() != null) {

        for (Count template : templateFacet.getValues()) {

          WorkflowDefinitionReport templateReport = new WorkflowDefinitionReport();
          templateReport.setId(template.getName());

          long templateTotal = 0;
          long templatePaused = 0;
          long templateFailed = 0;
          long templateFailing = 0;
          long templateInstantiated = 0;
          long templateRunning = 0;
          long templateStopped = 0;
          long templateSucceeded = 0;

          if (operationFacet != null && operationFacet.getValues() != null) {

            for (Count operation : operationFacet.getValues()) {

              OperationReport operationReport = new OperationReport();
              operationReport.setId(operation.getName());

<<<<<<< HEAD
              StringBuilder baseSolrQuery = new StringBuilder().append(ORG_KEY).append(":").append(orgId);
=======
              StringBuilder baseSolrQuery = new StringBuilder().append(ORG_KEY).append(":")
                      .append(escapeQueryChars(orgId));
>>>>>>> f9626ee3
              appendSolrAuthFragment(baseSolrQuery, WRITE_PERMISSION);
              solrQuery = new SolrQuery(baseSolrQuery.toString());
              solrQuery.addFacetField(STATE_KEY);
              solrQuery.addFacetQuery(STATE_KEY + ":" + WorkflowState.FAILED);
              solrQuery.addFacetQuery(STATE_KEY + ":" + WorkflowState.FAILING);
              solrQuery.addFacetQuery(STATE_KEY + ":" + WorkflowState.INSTANTIATED);
              solrQuery.addFacetQuery(STATE_KEY + ":" + WorkflowState.PAUSED);
              solrQuery.addFacetQuery(STATE_KEY + ":" + WorkflowState.RUNNING);
              solrQuery.addFacetQuery(STATE_KEY + ":" + WorkflowState.STOPPED);
              solrQuery.addFacetQuery(STATE_KEY + ":" + WorkflowState.SUCCEEDED);
              solrQuery.addFilterQuery(WORKFLOW_DEFINITION_KEY + ":" + template.getName());
              solrQuery.addFilterQuery(OPERATION_KEY + ":" + operation.getName());
              solrQuery.setFacetMinCount(0);
              solrQuery.setFacet(true);

              response = solrServer.query(solrQuery);

              // Add the states
              FacetField stateFacet = response.getFacetField(STATE_KEY);
              for (Count stateValue : stateFacet.getValues()) {
                WorkflowState state = WorkflowState.valueOf(stateValue.getName().toUpperCase());
                templateTotal += stateValue.getCount();
                total += stateValue.getCount();
                switch (state) {
                  case FAILED:
                    operationReport.setFailed(stateValue.getCount());
                    templateFailed += stateValue.getCount();
                    failed += stateValue.getCount();
                    break;
                  case FAILING:
                    operationReport.setFailing(stateValue.getCount());
                    templateFailing += stateValue.getCount();
                    failing += stateValue.getCount();
                    break;
                  case INSTANTIATED:
                    operationReport.setInstantiated(stateValue.getCount());
                    templateInstantiated += stateValue.getCount();
                    instantiated += stateValue.getCount();
                    break;
                  case PAUSED:
                    operationReport.setPaused(stateValue.getCount());
                    templatePaused += stateValue.getCount();
                    paused += stateValue.getCount();
                    break;
                  case RUNNING:
                    operationReport.setRunning(stateValue.getCount());
                    templateRunning += stateValue.getCount();
                    running += stateValue.getCount();
                    break;
                  case STOPPED:
                    operationReport.setStopped(stateValue.getCount());
                    templateStopped += stateValue.getCount();
                    stopped += stateValue.getCount();
                    break;
                  case SUCCEEDED:
                    operationReport.setFinished(stateValue.getCount());
                    templateSucceeded += stateValue.getCount();
                    succeeded += stateValue.getCount();
                    break;
                  default:
                    throw new IllegalStateException("State '" + state + "' is not handled");
                }
              }

              templateReport.getOperations().add(operationReport);
            }
          }

          // Update the template statistics
          templateReport.setTotal(templateTotal);
          templateReport.setFailed(templateFailed);
          templateReport.setFailing(templateFailing);
          templateReport.setInstantiated(templateInstantiated);
          templateReport.setPaused(templatePaused);
          templateReport.setRunning(templateRunning);
          templateReport.setStopped(templateStopped);
          templateReport.setFinished(templateSucceeded);

          // Add the definition report to the statistics
          stats.getDefinitions().add(templateReport);

        }

      }
    } catch (SolrServerException e) {
      throw new WorkflowDatabaseException(e);
    }

    stats.setTotal(total);
    stats.setFailed(failed);
    stats.setFailing(failing);
    stats.setInstantiated(instantiated);
    stats.setPaused(paused);
    stats.setRunning(running);
    stats.setStopped(stopped);
    stats.setFinished(succeeded);

    return stats;
  }

  /**
   * Appends query parameters to a solr query
   * 
   * @param sb
   *          The {@link StringBuilder} containing the query
   * @param key
   *          the key for this search parameter
   * @param value
   *          the value for this search parameter
   * @param toLowerCase
   *          <code>true</code> to convert the value to lower case prior to comparison
   * @return the appended {@link StringBuilder}
   */
  private StringBuilder append(StringBuilder sb, String key, String value, boolean toLowerCase) {
    if (StringUtils.isBlank(key) || StringUtils.isBlank(value)) {
      return sb;
    }
    if (sb.length() > 0) {
      sb.append(" AND ");
    }
    sb.append(key);
    sb.append(":");
    if (toLowerCase)
      sb.append(escapeQueryChars(value.toLowerCase()));
    else
      sb.append(escapeQueryChars(value));
    return sb;
  }

  /**
   * Appends query parameters to a solr query in a way that they are found even though they are not treated as a full
   * word in solr.
   * 
   * @param sb
   *          The {@link StringBuilder} containing the query
   * @param key
   *          the key for this search parameter
   * @param value
   *          the value for this search parameter
   * @return the appended {@link StringBuilder}
   */
  private StringBuilder appendFuzzy(StringBuilder sb, String key, String value) {
    if (StringUtils.isBlank(key) || StringUtils.isBlank(value)) {
      return sb;
    }
    if (sb.length() > 0) {
      sb.append(" AND ");
    }
    sb.append("(");
    sb.append(key).append(":").append(escapeQueryChars(value.toLowerCase()));
    sb.append(" OR ");
    sb.append(key).append(":*").append(escapeQueryChars(value.toLowerCase())).append("*");
    sb.append(")");
    return sb;
  }

  /**
   * Appends query parameters to a solr query
   * 
   * @param sb
   *          The {@link StringBuilder} containing the query
   * @param key
   *          the key for this search parameter
   * @return the appended {@link StringBuilder}
   */
  private StringBuilder append(StringBuilder sb, String key, Date startDate, Date endDate) {
    if (StringUtils.isBlank(key) || (startDate == null && endDate == null)) {
      return sb;
    }
    if (sb.length() > 0) {
      sb.append(" AND ");
    }
    if (startDate == null)
      startDate = new Date(0);
    if (endDate == null)
      endDate = new Date(Long.MAX_VALUE);
    sb.append(key);
    sb.append(":");
    sb.append(SolrUtils.serializeDateRange(option(startDate), option(endDate)));
    return sb;
  }

  /**
   * Builds a solr search query from a {@link WorkflowQuery}.
   * 
   * @param query
   *          the workflow query
   * @param action
   *          one of {@link org.opencastproject.workflow.api.WorkflowService#READ_PERMISSION},
   *          {@link org.opencastproject.workflow.api.WorkflowService#WRITE_PERMISSION}
   * @param applyPermissions
   *          whether to apply the permissions to the query. Set to false for administrative queries.
   * @return the solr query string
   */
  protected String createQuery(WorkflowQuery query, String action, boolean applyPermissions)
          throws WorkflowDatabaseException {
    String orgId = securityService.getOrganization().getId();
    StringBuilder sb = new StringBuilder().append(ORG_KEY).append(":").append(escapeQueryChars(orgId));
    append(sb, ID_KEY, query.getId(), false);
    append(sb, MEDIAPACKAGE_KEY, query.getMediaPackageId(), false);
    append(sb, SERIES_ID_KEY, query.getSeriesId(), false);
    appendFuzzy(sb, SERIES_TITLE_KEY, query.getSeriesTitle());
    appendFuzzy(sb, FULLTEXT_KEY, query.getText());
    append(sb, WORKFLOW_DEFINITION_KEY, query.getWorkflowDefinitionId(), false);
    append(sb, CREATED_KEY, query.getFromDate(), query.getToDate());
    appendFuzzy(sb, CREATOR_KEY, query.getCreator());
    appendFuzzy(sb, CONTRIBUTOR_KEY, query.getContributor());
    append(sb, LANGUAGE_KEY, query.getLanguage(), true);
    append(sb, LICENSE_KEY, query.getLicense(), true);
    appendFuzzy(sb, TITLE_KEY, query.getTitle());
    appendFuzzy(sb, SUBJECT_KEY, query.getSubject());
    appendMap(sb, OPERATION_KEY, query.getCurrentOperations());
    appendMap(sb, STATE_KEY, query.getStates());

    if (applyPermissions) {
      appendSolrAuthFragment(sb, action);
    }

    // Limit the results to only those workflow instances the current user can read

    logger.debug(sb.toString());

    return sb.toString();
  }

  protected void appendSolrAuthFragment(StringBuilder sb, String action) throws WorkflowDatabaseException {
    User user = securityService.getUser();
    Organization organization;
    try {
      organization = orgDirectory.getOrganization(user.getOrganization());
    } catch (NotFoundException e) {
      throw new WorkflowDatabaseException(e);
    }
    if (!user.hasRole(GLOBAL_ADMIN_ROLE) && !user.hasRole(organization.getAdminRole())) {
<<<<<<< HEAD
      sb.append(" AND ").append(ORG_KEY).append(":").append(securityService.getOrganization().getId());
=======
      sb.append(" AND ").append(ORG_KEY).append(":")
              .append(escapeQueryChars(securityService.getOrganization().getId()));
>>>>>>> f9626ee3
      String[] roles = user.getRoles();
      if (roles.length > 0) {
        sb.append(" AND (").append(WORKFLOW_CREATOR_KEY).append(":").append(escapeQueryChars(user.getUserName()));
        for (String role : roles) {
          sb.append(" OR ");
          sb.append(ACL_KEY_PREFIX).append(action).append(":").append(escapeQueryChars(role));
        }
        sb.append(")");
      }
    }
  }

  /**
   * Returns the search index' field name that corresponds to the sort field.
   * 
   * @param sort
   *          the sort field
   * @return the field name in the search index
   */
  protected String getSortField(Sort sort) {
    switch (sort) {
      case TITLE:
        return TITLE_KEY;
      case CONTRIBUTOR:
        return CONTRIBUTOR_KEY;
      case DATE_CREATED:
        return CREATED_KEY;
      case CREATOR:
        return CREATOR_KEY;
      case LANGUAGE:
        return LANGUAGE_KEY;
      case LICENSE:
        return LICENSE_KEY;
      case MEDIA_PACKAGE_ID:
        return MEDIAPACKAGE_KEY;
      case SERIES_ID:
        return SERIES_ID_KEY;
      case SERIES_TITLE:
        return SERIES_TITLE_KEY;
      case SUBJECT:
        return SUBJECT_KEY;
      case WORKFLOW_DEFINITION_ID:
        return WORKFLOW_DEFINITION_KEY;
      default:
        throw new IllegalArgumentException("No mapping found between sort field and index");
    }
  }

  /**
   * Appends query parameters from a {@link java.util.Map} to a solr query. The map
   * 
   * @param sb
   *          The {@link StringBuilder} containing the query
   * @param key
   *          the key for this search parameter
   * @return the appended {@link StringBuilder}
   */
  protected StringBuilder appendMap(StringBuilder sb, String key, List<QueryTerm> queryTerms) {
    if (queryTerms == null || queryTerms.isEmpty()) {
      return sb;
    }
    if (sb.length() > 0) {
      sb.append(" AND ");
    }
    // If we include only negatives inside parentheses, lucene won't return any results. So we need to add "*:*".
    // See
    // http://mail-archives.apache.org/mod_mbox/lucene-solr-user/201011.mbox/%3CAANLkTinTJLo7Y-W2kt+yxAcESf98p8DD7z7mrs4CpNo-@mail.gmail.com%3E
    boolean positiveTerm = false;
    sb.append("(");
    for (int i = 0; i < queryTerms.size(); i++) {
      QueryTerm term = queryTerms.get(i);
      if (i > 0) {
        if (term.isInclude()) {
          sb.append(" OR ");
        } else {
          sb.append(" AND ");
        }
      }
      if (term.isInclude()) {
        positiveTerm = true;
      } else {
        sb.append("-");
      }
      sb.append(key);
      sb.append(":");
      sb.append(escapeQueryChars(term.getValue().toLowerCase()));
    }
    if (!positiveTerm) {
      sb.append(" AND *:*");
    }
    sb.append(")");
    return sb;
  }

  /**
   * {@inheritDoc}
   * 
   * @see org.opencastproject.workflow.impl.WorkflowServiceIndex#getWorkflowInstances(org.opencastproject.workflow.api.WorkflowQuery,
   *      String, boolean)
   */
  @Override
  public WorkflowSet getWorkflowInstances(WorkflowQuery query, String action, boolean applyPermissions)
          throws WorkflowDatabaseException {
    int count = query.getCount() > 0 ? (int) query.getCount() : 20; // default to 20 items if not specified
    int startPage = query.getStartPage() > 0 ? (int) query.getStartPage() : 0; // default to page zero

    SolrQuery solrQuery = new SolrQuery();
    solrQuery.setRows(count);
    solrQuery.setStart(startPage * count);

    String solrQueryString = createQuery(query, action, applyPermissions);
    solrQuery.setQuery(solrQueryString);

    if (query.getSort() != null) {
      ORDER order = query.isSortAscending() ? ORDER.asc : ORDER.desc;
      solrQuery.addSortField(getSortField(query.getSort()) + "_sort", order);
    }

    if (!Sort.DATE_CREATED.equals(query.getSort())) {
      solrQuery.addSortField(getSortField(Sort.DATE_CREATED) + "_sort", ORDER.desc);
    }

    long totalHits;
    long time = System.currentTimeMillis();
    WorkflowSetImpl set = null;
    try {
      QueryResponse response = solrServer.query(solrQuery);
      SolrDocumentList items = response.getResults();
      long searchTime = System.currentTimeMillis() - time;
      totalHits = items.getNumFound();

      set = new WorkflowSetImpl();
      set.setPageSize(count);
      set.setTotalCount(totalHits);
      set.setStartPage(query.getStartPage());
      set.setSearchTime(searchTime);

      // Iterate through the results
      for (SolrDocument doc : items) {
        String xml = (String) doc.get(XML_KEY);
        try {
          set.addItem(WorkflowParser.parseWorkflowInstance(xml));
        } catch (Exception e) {
          throw new IllegalStateException("can not parse workflow xml", e);
        }
      }
    } catch (Exception e) {
      throw new WorkflowDatabaseException(e);
    }
    long totalTime = System.currentTimeMillis() - time;
    logger.debug("Workflow query took {} ms", totalTime);
    return set;
  }

  /**
   * {@inheritDoc}
   * 
   * @see org.opencastproject.workflow.impl.WorkflowServiceIndex#remove(long)
   */
  @Override
  public void remove(long id) throws WorkflowDatabaseException, NotFoundException {
    try {
      synchronized (solrServer) {
        solrServer.deleteById(Long.toString(id));
        solrServer.commit();
      }
    } catch (Exception e) {
      throw new WorkflowDatabaseException(e);
    }
  }

  /**
   * {@inheritDoc}
   * 
   * @see org.opencastproject.workflow.impl.WorkflowServiceIndex#update(org.opencastproject.workflow.api.WorkflowInstance)
   */
  @Override
  public void update(WorkflowInstance instance) throws WorkflowDatabaseException {
    index(instance);
  }

  /**
   * Clears the index of all workflow instances.
   */
  public void clear() throws WorkflowDatabaseException {
    try {
      synchronized (solrServer) {
        solrServer.deleteByQuery("*:*");
        solrServer.commit();
      }
    } catch (Exception e) {
      throw new WorkflowDatabaseException(e);
    }
  }

  /**
   * Callback for the OSGi environment to register with the <code>ServiceRegistry</code>.
   * 
   * @param registry
   *          the service registry
   */
  protected void setServiceRegistry(ServiceRegistry registry) {
    this.serviceRegistry = registry;
  }

  /**
   * Callback for setting the organization directory service.
   * 
   * @param orgDirectory
   *          the organization directory service
   */
  protected void setOrgDirectory(OrganizationDirectoryService orgDirectory) {
    this.orgDirectory = orgDirectory;
  }

  /**
   * Callback for setting the authorization service.
   * 
   * @param authorizationService
   *          the authorizationService to set
   */
  protected void setAuthorizationService(AuthorizationService authorizationService) {
    this.authorizationService = authorizationService;
  }

  /**
   * Callback for setting the security service.
   * 
   * @param securityService
   *          the securityService to set
   */
  protected void setSecurityService(SecurityService securityService) {
    this.securityService = securityService;
  }

}<|MERGE_RESOLUTION|>--- conflicted
+++ resolved
@@ -270,8 +270,6 @@
       List<Job> jobs = null;
       try {
         jobs = serviceRegistry.getJobs(WorkflowService.JOB_TYPE, null);
-<<<<<<< HEAD
-=======
         Iterator<Job> ji = jobs.iterator();
         while (ji.hasNext()) {
           Job job = ji.next();
@@ -280,20 +278,12 @@
             ji.remove();
           }
         }
->>>>>>> f9626ee3
       } catch (ServiceRegistryException e) {
         logger.error("Unable to load the workflows jobs: {}", e.getMessage());
         throw new ServiceException(e.getMessage());
       }
 
       if (jobs.size() > 0) {
-<<<<<<< HEAD
-        logger.info("The workflow search index is empty. Populating it now with {} workflows.", jobs.size());
-        int errors = 0;
-        for (Job job : jobs) {
-          if (job.getPayload() == null)
-            continue;
-=======
         logger.info("Populating the workflow index with {} workflows", jobs.size());
         int errors = 0;
         for (Job job : jobs) {
@@ -301,7 +291,6 @@
             logger.warn("Skipping restoring of workflow {}: Payload is empty", job.getId());
             continue;
           }
->>>>>>> f9626ee3
           WorkflowInstance instance = null;
           boolean erroneousWorkflowJob = false;
           try {
@@ -630,11 +619,7 @@
     // Get all definitions and then query for the numbers and the current operation per definition
     try {
       String orgId = securityService.getOrganization().getId();
-<<<<<<< HEAD
-      StringBuilder queryString = new StringBuilder().append(ORG_KEY).append(":").append(orgId);
-=======
       StringBuilder queryString = new StringBuilder().append(ORG_KEY).append(":").append(escapeQueryChars(orgId));
->>>>>>> f9626ee3
       appendSolrAuthFragment(queryString, WRITE_PERMISSION);
       SolrQuery solrQuery = new SolrQuery(queryString.toString());
       solrQuery.addFacetField(WORKFLOW_DEFINITION_KEY);
@@ -670,12 +655,8 @@
               OperationReport operationReport = new OperationReport();
               operationReport.setId(operation.getName());
 
-<<<<<<< HEAD
-              StringBuilder baseSolrQuery = new StringBuilder().append(ORG_KEY).append(":").append(orgId);
-=======
               StringBuilder baseSolrQuery = new StringBuilder().append(ORG_KEY).append(":")
                       .append(escapeQueryChars(orgId));
->>>>>>> f9626ee3
               appendSolrAuthFragment(baseSolrQuery, WRITE_PERMISSION);
               solrQuery = new SolrQuery(baseSolrQuery.toString());
               solrQuery.addFacetField(STATE_KEY);
@@ -910,12 +891,8 @@
       throw new WorkflowDatabaseException(e);
     }
     if (!user.hasRole(GLOBAL_ADMIN_ROLE) && !user.hasRole(organization.getAdminRole())) {
-<<<<<<< HEAD
-      sb.append(" AND ").append(ORG_KEY).append(":").append(securityService.getOrganization().getId());
-=======
       sb.append(" AND ").append(ORG_KEY).append(":")
               .append(escapeQueryChars(securityService.getOrganization().getId()));
->>>>>>> f9626ee3
       String[] roles = user.getRoles();
       if (roles.length > 0) {
         sb.append(" AND (").append(WORKFLOW_CREATOR_KEY).append(":").append(escapeQueryChars(user.getUserName()));
