/**
 * Licensed to The Apereo Foundation under one or more contributor license
 * agreements. See the NOTICE file distributed with this work for additional
 * information regarding copyright ownership.
 *
 *
 * The Apereo Foundation licenses this file to you under the Educational
 * Community License, Version 2.0 (the "License"); you may not use this file
 * except in compliance with the License. You may obtain a copy of the License
 * at:
 *
 *   http://opensource.org/licenses/ecl2.txt
 *
 * Unless required by applicable law or agreed to in writing, software
 * distributed under the License is distributed on an "AS IS" BASIS, WITHOUT
 * WARRANTIES OR CONDITIONS OF ANY KIND, either express or implied.  See the
 * License for the specific language governing permissions and limitations under
 * the License.
 *
 */
/*jslint browser: true, nomen: true*/
/*global define*/
define(['require', 'jquery', 'underscore', 'backbone', 'basil', 'bowser', 'engage/core'], function(require, $, _, Backbone, Basil, Bowser, Engage) {
    'use strict';

    var insertIntoDOM = true;
    var PLUGIN_NAME = 'Engage VideoJS Videodisplay';
    var PLUGIN_TYPE = 'engage_video';
    var PLUGIN_VERSION = '1.0';
    var PLUGIN_TEMPLATE_DESKTOP = 'templates/desktop.html';
    var PLUGIN_TEMPLATE_EMBED = 'templates/embed.html';
    var PLUGIN_TEMPLATE_MOBILE = 'templates/mobile.html';
    var PLUGIN_STYLES_DESKTOP = [
        'styles/desktop.css',
        'lib/video-js/video-js.min.css'
    ];
    var PLUGIN_STYLES_EMBED = [
        'styles/embed.css',
        'lib/video-js/video-js.min.css'
    ];
    var PLUGIN_STYLES_MOBILE = [
        'styles/mobile.css',
        'lib/video-js/video-js.min.css'
    ];

    var plugin;
    var events = {
<<<<<<< HEAD
        play: new Engage.Event('Video:play', 'plays the video', 'both'),
        pause: new Engage.Event('Video:pause', 'pauses the video', 'both'),
        seek: new Engage.Event('Video:seek', 'seek video to a given position in seconds', 'both'),
        ready: new Engage.Event('Video:ready', 'all videos loaded successfully', 'trigger'),
        ended: new Engage.Event('Video:ended', 'end of the video', 'trigger'),
        playerLoaded: new Engage.Event('Video:playerLoaded', 'player loaded successfully', 'trigger'),
        synchronizing: new Engage.Event('Video:synchronizing', 'synchronizing videos with the master video', 'trigger'),
        buffering: new Engage.Event('Video:buffering', 'video is buffering', 'trigger'),
        bufferedAndAutoplaying: new Engage.Event('Video:bufferedAndAutoplaying', 'buffering successful, was playing, autoplaying now', 'trigger'),
        customNotification: new Engage.Event('Notification:customNotification', 'a custom message', 'trigger'),
        customError: new Engage.Event('Notification:customError', 'an error occured', 'trigger'),
        bufferedButNotAutoplaying: new Engage.Event('Video:bufferedButNotAutoplaying', 'buffering successful, was not playing, not autoplaying now', 'trigger'),
        timeupdate: new Engage.Event('Video:timeupdate', 'timeupdate happened', 'trigger'),
        volumechange: new Engage.Event('Video:volumechange', 'volume change happened', 'trigger'),
        fullscreenChange: new Engage.Event('Video:fullscreenChange', 'fullscreen change happened', 'trigger'),
        usingFlash: new Engage.Event('Video:usingFlash', 'flash is being used', 'trigger'),
        numberOfVideodisplaysSet: new Engage.Event('Video:numberOfVideodisplaysSet', 'the number of videodisplays has been set', 'trigger'),
        aspectRatioSet: new Engage.Event('Video:aspectRatioSet', 'the aspect ratio has been calculated', 'trigger'),
        isAudioOnly: new Engage.Event('Video:isAudioOnly', 'whether it\'s audio only or not', 'trigger'),
        audioCodecNotSupported: new Engage.Event('Video:audioCodecNotSupported', 'when the audio codec seems not to be supported by the browser', 'trigger'),
        videoFormatsFound: new Engage.Event('Video:videoFormatsFound', '', 'trigger'),
        playPause: new Engage.Event('Video:playPause', '', 'handler'),
        plugin_load_done: new Engage.Event('Core:plugin_load_done', '', 'handler'),
        fullscreenEnable: new Engage.Event('Video:fullscreenEnable', 'go to fullscreen', 'handler'),
        fullscreenCancel: new Engage.Event('Video:fullscreenCancel', 'cancel fullscreen', 'handler'),
        volumeSet: new Engage.Event('Video:volumeSet', 'set the volume', 'handler'),
        volumeGet: new Engage.Event('Video:volumeGet', 'get the volume', 'handler'),
        sliderStop: new Engage.Event('Slider:stop', 'slider stopped', 'handler'),
        playbackRateChanged: new Engage.Event('Video:playbackRateChanged', 'The video playback rate changed', 'handler'),
        playbackRateIncrease: new Engage.Event('Video:playbackRateIncrease', '', 'handler'),
        playbackRateDecrease: new Engage.Event('Video:playbackRateDecrease', '', 'handler'),
        mediaPackageModelError: new Engage.Event('MhConnection:mediaPackageModelError', '', 'handler'),
        seekLeft: new Engage.Event('Video:seekLeft', '', 'handler'),
        seekRight: new Engage.Event('Video:seekRight', '', 'handler'),
        autoplay: new Engage.Event('Video:autoplay', '', 'handler'),
        initialSeek: new Engage.Event('Video:initialSeek', '', 'handler'),
        qualitySet: new Engage.Event('Video:qualitySet', '', 'handler'),
        focusVideo: new Engage.Event('Video:focusVideo', 'increases the size of one video', 'handler'),
        resetLayout: new Engage.Event('Video:resetLayout', 'resets the layout of the videodisplays', 'handler'),
        movePiP: new Engage.Event('Video:movePiP', 'moves the smaller picture over the larger to the different corners', 'handler'),
        togglePiP: new Engage.Event('Video:togglePiP', 'switches between PiP and next to each other layout', 'handler'),
        closeVideo: new Engage.Event('Video:closeVideo', 'closes one videostream', 'handler'),
        openVideo: new Engage.Event('Video:openVideo', 'opens a new videostream', 'handler')
=======
        play: new Engage.Event("Video:play", "plays the video", "both"),
        pause: new Engage.Event("Video:pause", "pauses the video", "both"),
        seek: new Engage.Event("Video:seek", "seek video to a given position in seconds", "both"),
        ready: new Engage.Event("Video:ready", "all videos loaded successfully", "trigger"),
        ended: new Engage.Event("Video:ended", "end of the video", "trigger"),
        playerLoaded: new Engage.Event("Video:playerLoaded", "player loaded successfully", "trigger"),
        synchronizing: new Engage.Event("Video:synchronizing", "synchronizing videos with the master video", "trigger"),
        buffering: new Engage.Event("Video:buffering", "video is buffering", "trigger"),
        bufferedAndAutoplaying: new Engage.Event("Video:bufferedAndAutoplaying", "buffering successful, was playing, autoplaying now", "trigger"),
        customNotification: new Engage.Event("Notification:customNotification", "a custom message", "trigger"),
        customError: new Engage.Event("Notification:customError", "an error occured", "trigger"),
        bufferedButNotAutoplaying: new Engage.Event("Video:bufferedButNotAutoplaying", "buffering successful, was not playing, not autoplaying now", "trigger"),
        timeupdate: new Engage.Event("Video:timeupdate", "timeupdate happened", "trigger"),
        volumechange: new Engage.Event("Video:volumechange", "volume change happened", "trigger"),
        fullscreenChange: new Engage.Event("Video:fullscreenChange", "fullscreen change happened", "trigger"),
        usingFlash: new Engage.Event("Video:usingFlash", "flash is being used", "trigger"),
        numberOfVideodisplaysSet: new Engage.Event("Video:numberOfVideodisplaysSet", "the number of videodisplays has been set", "trigger"),
        aspectRatioSet: new Engage.Event("Video:aspectRatioSet", "the aspect ratio has been calculated", "both"),
        isAudioOnly: new Engage.Event("Video:isAudioOnly", "whether it's audio only or not", "trigger"),
        audioCodecNotSupported: new Engage.Event("Video:audioCodecNotSupported", "when the audio codec seems not to be supported by the browser", "trigger"),
        videoFormatsFound: new Engage.Event("Video:videoFormatsFound", "", "trigger"),
        playPause: new Engage.Event("Video:playPause", "", "handler"),
        plugin_load_done: new Engage.Event("Core:plugin_load_done", "", "handler"),
        fullscreenEnable: new Engage.Event("Video:fullscreenEnable", "go to fullscreen", "handler"),
        fullscreenCancel: new Engage.Event("Video:fullscreenCancel", "cancel fullscreen", "handler"),
        volumeSet: new Engage.Event("Video:volumeSet", "set the volume", "handler"),
        volumeGet: new Engage.Event("Video:volumeGet", "get the volume", "handler"),
        sliderStop: new Engage.Event("Slider:stop", "slider stopped", "handler"),
        playbackRateChanged: new Engage.Event("Video:playbackRateChanged", "The video playback rate changed", "handler"),
        playbackRateIncrease: new Engage.Event("Video:playbackRateIncrease", "", "handler"),
        playbackRateDecrease: new Engage.Event("Video:playbackRateDecrease", "", "handler"),
        mediaPackageModelError: new Engage.Event("MhConnection:mediaPackageModelError", "", "handler"),
        seekLeft: new Engage.Event("Video:seekLeft", "", "handler"),
        seekRight: new Engage.Event("Video:seekRight", "", "handler"),
        autoplay: new Engage.Event("Video:autoplay", "", "handler"),
        initialSeek: new Engage.Event("Video:initialSeek", "", "handler"),
        qualitySet: new Engage.Event("Video:qualitySet", "", "handler"),
        focusVideo: new Engage.Event("Video:focusVideo", "increases the size of one video", "handler"),
        resetLayout: new Engage.Event("Video:resetLayout", "resets the layout of the videodisplays", "handler"),
        movePiP: new Engage.Event("Video:movePiP", "moves the smaller picture over the larger to the different corners", "handler"),
        togglePiP: new Engage.Event("Video:togglePiP", "switches between PiP and next to each other layout", "handler"),
        closeVideo: new Engage.Event("Video:closeVideo", "closes one videostream", "handler"),
        openVideo: new Engage.Event("Video:openVideo", "opens a new videostream", "handler"),
        moveUp: new Engage.Event("Video:moveUp", "moves video up", "handler"),
        moveDown: new Engage.Event("Video:moveDown", "moves video down", "handler"),
        moveLeft: new Engage.Event("Video:moveLeft", "moves video left", "handler"),
        moveRight: new Engage.Event("Video:moveRight", "moves video right", "handler"),
        setZoomLevel: new Engage.Event("Video:setZoomLevel", "sets the zoom level", "both"),
        zoomReset: new Engage.Event("Video:resetZoom", "resets position and zoom level", "handler"),
        moveHorizontal: new Engage.Event("Video:moveHorizontal", "move video horizontal", "handler"),
        moveVertical: new Engage.Event("Video:moveVertical", "move video vertical", "handler"),
        zoomIn: new Engage.Event("Video:zoomIn", "zooms in video", "handler"),
        zoomOut: new Engage.Event("Video:zoomOut", "zooms out video", "handler"),
        zoomChange: new Engage.Event("Video:zoomChange", "zoom level has changed", "trigger")
>>>>>>> 524855e3
    };

    var isDesktopMode = false;
    var isEmbedMode = false;
    var isMobileMode = false;

    // desktop, embed and mobile logic
    switch (Engage.model.get('mode')) {
        case 'embed':
            plugin = {
                insertIntoDOM: insertIntoDOM,
                name: PLUGIN_NAME,
                type: PLUGIN_TYPE,
                version: PLUGIN_VERSION,
                styles: PLUGIN_STYLES_EMBED,
                template: PLUGIN_TEMPLATE_EMBED,
                events: events
            };
            isEmbedMode = true;
            break;
        case 'mobile':
            plugin = {
                insertIntoDOM: insertIntoDOM,
                name: PLUGIN_NAME,
                type: PLUGIN_TYPE,
                version: PLUGIN_VERSION,
                styles: PLUGIN_STYLES_MOBILE,
                template: PLUGIN_TEMPLATE_MOBILE,
                events: events
            };
            isMobileMode = true;
            break;
        case 'desktop':
        default:
            plugin = {
                insertIntoDOM: insertIntoDOM,
                name: PLUGIN_NAME,
                type: PLUGIN_TYPE,
                version: PLUGIN_VERSION,
                styles: PLUGIN_STYLES_DESKTOP,
                template: PLUGIN_TEMPLATE_DESKTOP,
                events: events
            };
            isDesktopMode = true;
            break;
    }

    /* change these variables */
    var videoPath = 'lib/video-js/video.min'; /* https://github.com/videojs/video.js/releases */
    var videojs_swf_path = 'lib/video-js/video-js.swf';
    var synchronizePath = 'lib/synchronize-min'; /* https://github.com/CallToPower/Synchronize.js */
    var mediaSourcesPath = 'lib/video-js/videojs-media-sources.min'; /* https://github.com/videojs/videojs-contrib-media-sources */
    var hlsPath = 'lib/video-js/videojs.hls.min'; /* https://github.com/videojs/videojs-contrib-hls */
    var videoAreaAspectRatio;
    var checkVideoDisplaySizeTimeout = 1500;
    var audioLoadTimeoutCheckDelay = 5000;
    var seekSeconds = 5;
    var interval_autoplay_ms = 1000;
    var interval_initialSeek_ms = 1000;
    var timeout_initialSeek_ms = 250;
    var timer_qualitychange = 1000;
    var zoom_step_size = 0.05;
    var decimal_places = 3;

    /* don't change these variables */
    var currentTime = 0;
    var Utils;
    var parsedSeconds = 0;
    var interval_autoplay;
    var interval_initialSeek;
    var VideoDataModel;
    var isAudioOnly = false;
    var isUsingFlash = false;
    var mastervideotype = '';
    var aspectRatio = '';
    var singleVideoPaddingTop = '';
    var initCount = 7;
    var infoMeChange = 'change:infoMe';
    var mediapackageError = false;
    var videoDisplayNamePrefix = 'videojs_videodisplay_';
    var id_engage_video = 'engage_video';
    var id_videojs_wrapper = 'videojs_wrapper';
    var id_videoDisplayClass = 'videoDisplay';
    var id_engageControls = 'engage_controls';
    var id_resize_container = 'engage_resize_container';
    var id_engage_video_fullsceen_wrapper = 'fullscreen_video_wrapper';
    var id_page_cover = 'page-cover';
    var id_btn_fullscreenCancel = 'btn_fullscreenCancel';
    var id_generated_videojs_flash_component = 'videojs_videodisplay_0_flash_api';
    var id_btn_openInPlayer = 'btn_openInPlayer';
    var id_btn_switchPlayer = 'btn_switchPlayer';
    var id_btn_video1 = 'btn-video1';
    var id_btn_video2 = 'btn-video2';
    var id_switchPlayer_value = 'switchPlayer-value';
    var id_audioDisplay = 'audioDisplay';
    var id_switchPlayers = 'switchPlayers';
    var class_vjs_switchPlayer = 'vjs-switchPlayer';
    var class_btn_video = 'btn-video';
    var class_vjs_menu_button = 'vjs-menu-button';
    var class_vjs_switchPlayer_value = 'vjs-switchPlayer-value';
    var class_vjs_menu = 'vjs-menu';
    var class_vjs_menu_content = 'vjs-menu-content';
    var class_vjs_menu_item = 'vjs-menu-item';
    var class_vjsposter = 'vjs-poster';
    var class_vjs_openInPlayer = 'vjs-openInPlayer';
    var class_vjs_control = 'vjs-control';
    var class_vjs_control_text = 'vjs-control-text';
    var class_vjs_mute_control = 'vjs-mute-control';
    var class_vjs_remaining_time = 'vjs-remaining-time';
    var class_audio_wrapper = 'audio_wrapper';
    var class_audioDisplay = 'audioDisplay';
    var class_audioDisplayError = 'audioDisplayError';
    var videosReady = false;
    var pressedPlayOnce = false;
    var mediapackageChange = 'change:mediaPackage';
    var videoDataModelChange = 'change:videoDataModel';
    var event_html5player_volumechange = 'volumechange';
    var event_html5player_fullscreenchange = 'fullscreenchange';
    var event_sjs_allPlayersReady = 'sjs:allPlayersReady';
    var event_sjs_playerLoaded = 'sjs:playerLoaded';
    var event_sjs_masterPlay = 'sjs:masterPlay';
    var event_sjs_masterPause = 'sjs:masterPause';
    var event_sjs_masterEnded = 'sjs:masterEnded';
    var event_sjs_masterTimeupdate = 'sjs:masterTimeupdate';
    var event_sjs_synchronizing = 'sjs:synchronizing';
    var event_sjs_buffering = 'sjs:buffering';
    var event_sjs_bufferedAndAutoplaying = 'sjs:bufferedAndAutoplaying';
    var event_sjs_bufferedButNotAutoplaying = 'sjs:bufferedButNotAutoplaying';
    var event_sjs_debug = 'sjs:debug';
    var event_sjs_stopBufferChecker = 'sjs:stopBufferChecker';
    var currentlySelectedVideodisplay = 0;
    var globalVideoSource = [];
    var videoResultions = [];
    var loadDash = false;
    var loadHls = false;
    var flavors = '';
    var mimetypes = '';
    var translations = [];
    var videoDataView = undefined;
    var fullscreen = false;
<<<<<<< HEAD
    var videoDisplayClass = 'videoDisplay';
    
    var videoDefaultLayoutClass = 'videoDefaultLayout';
    var videoUnfocusedClass = 'videoUnfocusedPiP';
    var videoFocusedClass = 'videoFocusedPiP';
    var unfocusedPiPClass = 'videoUnfocusedPiP';
    var focusedPiPClass = 'videoFocusedPiP';
    var unfocusedClass = 'videoUnfocused';
    var focusedClass = 'videoFocused';
    var isPiP = true;
    var pipPos = 'left';
    
=======
    var mappedResolutions = undefined;
    var videoDisplayClass = "videoDisplay";

    var videoDefaultLayoutClass = "videoDefaultLayout";
    var videoUnfocusedClass = "videoUnfocusedPiP";
    var videoFocusedClass = "videoFocusedPiP";
    var unfocusedPiPClass = "videoUnfocusedPiP";
    var focusedPiPClass = "videoFocusedPiP";
    var unfocusedClass = "videoUnfocused";
    var focusedClass = "videoFocused";
    var isPiP = true;
    var pipPos = "left";
>>>>>>> 524855e3
    var foundQualities = undefined;

    var zoomTimeout = 500;
    var zoomMiniMapWidth = 0.2;
    var minimapStrokeColor = "black";

    function initTranslate(language, funcSuccess, funcError) {
        var path = Engage.getPluginPath('EngagePluginVideoVideoJS').replace(/(\.\.\/)/g, '');
        var jsonstr = window.location.origin + '/engage/theodul/' + path; // this solution is really bad, fix it...

        Engage.log('Controls: selecting language ' + language);
        jsonstr += 'language/' + language + '.json';
        $.ajax({
            url: jsonstr,
            dataType: 'json',
            success: function(data) {
                if (data) {
                    data.value_locale = language;
                    translations = data;
                    if (funcSuccess) {
                        funcSuccess(translations);
                    }
                } else {
                    if (funcError) {
                        funcError();
                    }
                }
            },
            error: function() {
                if (funcError) {
                    funcError();
                }
            }
        });
    }

    function translate(str, strIfNotFound) {
        return (translations[str] != undefined) ? translations[str] : strIfNotFound;
    }

    var basilOptions = {
        namespace: 'mhStorage'
    };
    Basil = new window.Basil(basilOptions);

    function acceptFormat(track) {
        var preferredFormat = Basil.get('preferredFormat');
        if (preferredFormat && (preferredFormat != null)) {
            var preferredFormat_checked = Utils.preferredFormat(preferredFormat);
            // preferred format is not available
            if ((preferredFormat_checked == null) || (mimetypes.indexOf(preferredFormat_checked) == -1)) {
                return true; // accept all
            }
            return track.mimetype == preferredFormat_checked;
        }
        return true;
    }

    function filterTracksByTag(tracks, filterTags) {
        if (filterTags == undefined) {
            return tracks;
        }
<<<<<<< HEAD
        var filterTagsArray = filterTags.split(',');
        var newTracksArray = [];
        
=======
        var filterTagsArray = filterTags.split(",");
        var newTracksArray = new Array();

>>>>>>> 524855e3
        for (var i = 0; i < tracks.length; i++) {
            var found = false;
            for (var j = 0; j < tracks[i].tags.tag.length; j++) {
                for (var k = 0; k < filterTagsArray.length; k++) {
                    if (tracks[i].tags.tag[j] == filterTagsArray[k].trim()) {
                        found = true;
                        newTracksArray.push(tracks[i]);
                        break;
                    }
                }
                if (found) break;
            }
        }

        //avoid filtering to an empty list, better play something than nothing
        if (newTracksArray.length < 1) {
            return tracks;
        }
        return newTracksArray;
    }

    /**
     * Lookup all tags that are in use
     * @param {type} videoSources, List of still used tracks
     * @param {type} keyword, substing that should be included in the tag
     * @returns {Array}
     */
    function getTags(videoSources, keyword) {
        if (videoSources === undefined) {
            return;
        }
<<<<<<< HEAD
        var tagList = new Set(); // TODO: Set?
        
=======
        var tagList = new Set();

>>>>>>> 524855e3
        for (var v in videoSources) {
            for (var i = 0; i < videoSources[v].length; i++) {
                for (var j = 0; j < videoSources[v][i].tags.tag.length; j++) {
                    if (keyword !== undefined) {
                        if (videoSources[v][i].tags.tag[j].indexOf(keyword) > 0) {
                            tagList.add(videoSources[v][i].tags.tag[j]);
                        }
                    } else {
                        tagList.add(videoSources[v][i].tags.tag[j]);
                    }
                }
            }
        }

        return tagList;
    }

    /**
     * Find the different video qualities
     * @param {type} videoSources videoSources that are still in use
     * @returns {undefined}
     *
     */
    function getQualities(videoSources) {
        // using a cache for qualities, as they probably do not change
        if (foundQualities) {
            return foundQualities;
        }
        var qualitesList = [];
        var tagsList = getTags(videoSources, '-quality');
        tagsList.forEach(function(quality) {
            qualitesList.push(quality.substring(0, quality.indexOf('-quality')));
        });
        var tracks;
        for (var source in videoSources) {
            if (videoSources[source] !== undefined) {
                tracks = videoSources[source];
                break;
            }
        }
<<<<<<< HEAD
        var sortedResolutionsList = [];
        for (var i = 0; i < qualitesList.length; i++){
            var currentTrack = filterTracksByTag(tracks, qualitesList[i] + '-quality')[0];
            sortedResolutionsList.push([qualitesList[i], currentTrack.resolution.substring(0, currentTrack.resolution.indexOf('x'))]);
        }
        sortedResolutionsList.sort(compareQuality);
        foundQualities = [];
        for (i = 0; i < sortedResolutionsList.length; i++){
=======
        var sortedResolutionsList = new Array();
        for (var i = 0; i < qualitesList.length; i++) {
            var currentTrack = filterTracksByTag(tracks, qualitesList[i] + "-quality")[0];
            sortedResolutionsList.push([qualitesList[i], currentTrack.resolution.substring(0, currentTrack.resolution.indexOf("x"))]);
        }
        sortedResolutionsList.sort(compareQuality);
        foundQualities = new Array();
        for (var i = 0; i < sortedResolutionsList.length; i++) {
>>>>>>> 524855e3
            foundQualities.push(sortedResolutionsList[i][0]);
        }
        return foundQualities;
    }

    function compareQuality(a, b) {
        if (a && b) {
            if (parseInt(a[1]) == parseInt(b[1])) {
                return 0;
            }
            return parseInt(a[1]) > parseInt(b[1]) ? 1 : -1;
        }
        return 0;
    }

    function filterTracksByFormat(tracks, filterFormats) {
        if (filterFormats == undefined) {
            return tracks;
        }
<<<<<<< HEAD
        var filterFormatsArray = filterFormats.split(',');
        var newTracksArray = [];
        
=======
        var filterFormatsArray = filterFormats.split(",");
        var newTracksArray = new Array();

>>>>>>> 524855e3
        for (var i = 0; i < tracks.length; i++) {
            for (var j = 0; j < filterFormatsArray.length; j++) {
                var formatMimeType = Utils.preferredFormat(filterFormatsArray[j].trim());
                if (formatMimeType == undefined) return tracks; // if illegal mimetypes are configured ignore config
                if (tracks[i].mimetype == formatMimeType) {
                    newTracksArray.push(tracks[i]);
                    break;
                }
            }
        }

        return newTracksArray;
    }

    function registerSynchronizeEvents() {
        // throw some important synchronize.js-events for other plugins
        $(document).on(event_sjs_allPlayersReady, function() {
            videosReady = true;
            Engage.trigger(plugin.events.ready.getName());
        });
        $(document).on(event_sjs_playerLoaded, function() {
            Engage.trigger(plugin.events.playerLoaded.getName());
        });
        $(document).on(event_sjs_masterPlay, function() {
            Engage.trigger(plugin.events.play.getName(), true);
            pressedPlayOnce = true;
        });
        $(document).on(event_sjs_masterPause, function() {
            Engage.trigger(plugin.events.pause.getName(), true);
        });
        $(document).on(event_sjs_masterEnded, function() {
            Engage.trigger(plugin.events.ended.getName(), true);
        });
        $(document).on(event_sjs_masterTimeupdate, function(event, time) {
            Engage.trigger(plugin.events.timeupdate.getName(), time, true);
        });
        $(document).on(event_sjs_synchronizing, function() {
            Engage.trigger(plugin.events.synchronizing.getName());
        });
        $(document).on(event_sjs_buffering, function() {
            Engage.trigger(plugin.events.buffering.getName());
        });
        $(document).on(event_sjs_bufferedAndAutoplaying, function() {
            Engage.trigger(plugin.events.bufferedAndAutoplaying.getName());
        });
        $(document).on(event_sjs_bufferedButNotAutoplaying, function() {
            Engage.trigger(plugin.events.bufferedButNotAutoplaying.getName());
        });
    }

    function initSynchronize() {
        $(document).trigger(event_sjs_debug, Engage.model.get('isDebug'));
        $(document).trigger(event_sjs_stopBufferChecker);
    }

    function registerQualityChangeEvent() {
        Engage.on(plugin.events.qualitySet.getName(), function(q) {
            changeQuality(q);
        });
    }

    function registerZoomLevelEvents() {

        if (isUsingFlash) {
            Engage.log("Video: Zoom for Flash is not supported");
            return;
        }

        Engage.group("registerZoomLevelEvents");

        var selector = "video"
        var lastEvent = null;
        var wheelEvent = null;
        var videoFocused = true;
        var singleVideo = true;
        var mapSelector = "#fullscreen_video_wrapper";
        var minimapVisible = false;
        var zoomLevels = [];
        var ratio = aspectRatio[2] / aspectRatio[1];
        var id = Engage.model.get("urlParameters").id;
        var flag = 0;

        /* Hides Minimap, e.g. when zoom < 1 */
        function hideMinimap() {
            $("#indicator").remove();
            minimapVisible = false;
        }

        /* Shows Minimap when its not already displayed */
        function showMinimap() {

            var zoom = $(selector)[0].style.transform.replace(/[a-z]*/, "");
            zoom = zoom.replace("(", "");
            zoom = zoom.replace(")", "");

            if (Number(zoom) <= 1) {
                return;
            }

            if ($(selector).length == 1) {
                var h = $(mapSelector).height();
                var w = $(mapSelector).width();
                $(mapSelector).children().first().append("<canvas id='indicator'></canvas>");
                var minimapWidth = $("#indicator").width();

                var c = document.getElementById("indicator");
                var ctx = c.getContext("2d");

                var mapWidth = minimapWidth / zoom;
                var mapHeight = (minimapWidth * ratio) / zoom;

                ctx.fillStyle = "#FFFFFF";

                ctx.fillRect(minimapWidth / 2 - mapWidth / 2, (minimapWidth * ratio) / 2 - mapHeight / 2, mapWidth, mapHeight);

                minimapVisible = true;
                updateMinimap();
            }
        }

        /* Redraws Minimap, e.g. when other display is focused */
        function redrawMinimap() {
            hideMinimap();
            showMinimap();
        }

        /* Updates Minimap, e.g. when moving video */
        function updateMinimap() {
            var zoom = $(selector)[0].style.transform.replace(/[a-z]*/, "");
            zoom = zoom.replace("(", "");
            zoom = zoom.replace(")", "");

            if (Number(zoom) <= 1) {
                return;
            }
            var h = $(mapSelector).height();
            var w = $(mapSelector).width();
            var minimapWidth = $("#indicator").width();

            var left = $(selector).css("left").replace("px", "");
            var top = $(selector).css("top").replace("px", "");

            var hDiff = (h * zoom - h) / 2;
            var wDiff = (w * zoom - w) / 2;

            var relHDiff = top / hDiff;
            var relWDiff = left / wDiff;

            var mapWidth = minimapWidth / zoom;
            var mapHeight = (minimapWidth * ratio) / zoom;

            var c = document.getElementById("indicator");

            if (c == undefined) {
                return;
            }
            // reset drawings
            c.width = $("#indicator").width();
            c.height = $("#indicator").height();
            c.width = c.width;

            var ctx = c.getContext("2d");
            ctx.fillStyle = "#FFFFFF";
            // calculate Position and draw it onto indicator
            var x = (minimapWidth / 2 - mapWidth / 2) - ((minimapWidth / 2 - mapWidth / 2) * relWDiff);
            var y = (minimapWidth * ratio) / 2 - mapHeight / 2 - (((minimapWidth * ratio) / 2 - mapHeight / 2) * relHDiff);
            ctx.fillRect(x, y, mapWidth, mapHeight);
        }

        function isFocused() {
            return Basil.get("focusvideo") != "focus.none1";
        }

        Engage.on(plugin.events.numberOfVideodisplaysSet.getName(), function(number) {
            if (number > 1) {
                selector = ".videoFocused video";
                videoFocused = false;
                singleVideo = false;
                $("." + videoDisplayClass).on("click", function() {
                    if (flag == 0) {
                        Engage.trigger(plugin.events.focusVideo.getName(), Utils.getFlavorForVideoDisplay(this));
                    }
                });
            }
        })

        Engage.on(plugin.events.togglePiP.getName(), function(pip) {

            if (pip && videoFocused) {
                selector = ".videoFocusedPiP video";
                mapSelector = ".videoFocusedPiP"
                setTimeout(redrawMinimap, zoomTimeout);
            } else if (!pip && videoFocused) {
                selector = ".videoFocused video";
                mapSelector = ".videoFocused";
                setTimeout(redrawMinimap, zoomTimeout);
            } else {
                selector = "video";
            }
        })

        Engage.on(plugin.events.resetLayout.getName(), function(v) {
            videoFocused = false;
            selector = "video";
            if (!singleVideo) {
                hideMinimap();
            }
        })

        Engage.on(plugin.events.focusVideo.getName(), function(v) {

            if (isPiP && !videoFocused) {
                videoFocused = true;
                selector = ".videoFocusedPiP video";
                mapSelector = ".videoFocusedPiP";
                if (isFocused()) {
                    setTimeout(showMinimap, zoomTimeout);
                }
            } else if (!isPiP && !videoFocused) {
                selector = ".videoFocused video";
                videoFocused = true;
                mapSelector = ".videoFocused";

                if (isFocused()) {
                    setTimeout(showMinimap, zoomTimeout);
                }
            } else if (!isPiP && videoFocused) {
                // Toggle nonPiP Displays or leave focused mode while nonPiP
                if (singleVideo) {
                    // While Video with one Display loaded this could occur
                    videoFocused = false;
                    selector = "video"
                    mapSelector = ".videoDisplay"
                    setTimeout(showMinimap, zoomTimeout);
                } else {
                    Engage.trigger(plugin.events.setZoomLevel.getName(), [1.0, true]);
                    selector = ".videoFocused video";
                    setTimeout(redrawMinimap, zoomTimeout);
                }
            } else if (isPiP && videoFocused) {
                // Toggle PiP Displays or leave focused mode while PiP
                if (singleVideo) {
                    // While Video with one Display loaded this could occur
                    videoFocused = false;
                    selector = "video"
                    mapSelector = ".videoDisplay"
                    setTimeout(showMinimap, zoomTimeout);
                } else {
                    // Reset before unfocus
                    Engage.trigger(plugin.events.setZoomLevel.getName(), [1.0, true]);
                    selector = ".videoFocusedPiP video";
                    setTimeout(redrawMinimap, zoomTimeout);
                }
            } else {
                selector = "video"
                hideMinimap();
            }
            // move display
            Engage.trigger(plugin.events.setZoomLevel.getName(), [1.0, true, true]);
        })

        $(selector).on('mousewheel', function(event) {
            if (wheelEvent != null) {
                if (event.timeStamp - wheelEvent.timeStamp < 30) {
                    event.preventDefault();
                    return;
                }
            }
            // scrolling stays avaiable
            if (selector == "video" && !singleVideo) {
                return;
            }
            // calculate mouse position
            var parentOffset = $(this).parent().offset();
            var relX = event.pageX - parentOffset.left;
            var relY = event.pageY - parentOffset.top;

            var vX = ($(this).width() / 2);
            var vY = ($(this).height() / 2);

            var xdiff = relX - vX;
            var ydiff = relY - vY;

            event.preventDefault();
            // zoom in
            if (event.deltaY > 0) {
                Engage.trigger(events.setZoomLevel.getName(), [zoom_step_size]);
                // move towards mouse position
                var z = zoomLevels[zoomLevels.indexOf($(selector)[0].id) + 1]

                moveHorizontal(-((xdiff / 5) / z));
                moveVertical(-((ydiff / 5) / z));
            };
            // zoom out
            if (event.deltaY < 0) {
                Engage.trigger(events.setZoomLevel.getName(), [-zoom_step_size]);
            };

            wheelEvent = event;
        });

        $(selector).mousedown(function() {
            flag = 0;
            $(selector).mousemove(function(event) {
                if (lastEvent != null) {
                    flag = 1;
                    // Movement
                    var x_move = lastEvent.pageX - event.pageX;
                    var y_move = lastEvent.pageY - event.pageY;
                    Engage.trigger(plugin.events.moveHorizontal.getName(), -x_move);
                    Engage.trigger(plugin.events.moveVertical.getName(), -y_move);
                };
                lastEvent = event;
            });
            $("body").mouseup(function(event) {
                $(selector).off("mousemove");
                lastEvent = null;
            });
        });

        Engage.on(plugin.events.moveHorizontal.getName(), function(step) {
            moveHorizontal(step);
        });

        Engage.on(plugin.events.moveVertical.getName(), function(step) {
            moveVertical(step);
        });

        function moveHorizontal(step) {
            if (videoFocused || singleVideo) {
                var offset = $(selector).css("left");
                var left = $(selector).position().left / 2;

                offset = offset.replace("px", "");
                offset = Number(offset);

                if (step > 0 && Math.abs($(selector).position().left) < step) {
                    // Shift right, but too far
                    step = Math.abs($(selector).position().left);
                }

                if (step < 0 && (offset + step < left)) {
                    // Shift left but too far
                    step = (left - offset);
                }

                if (!(($(selector).position().left + step) > 0) && !((offset + step) < left)) {
                    $(selector).css("left", (offset + step) + "px");
                };
                updateMinimap();
            }
        }

        function moveVertical(step) {
            if (videoFocused || singleVideo) {
                var top = $(selector).position().top / 2;
                var offset = $(selector).css("top");

                offset = offset.replace("px", "");
                offset = Number(offset);

                if (step > 0 && (Math.abs($(selector).position().top) < step)) {
                    step = Math.abs($(selector).position().top)
                }

                if (step < 0 && (offset + step < top)) {
                    step = (top - offset);
                }

                if (!((offset + step) < top) && !(($(selector).position().top + step) > 0)) {
                    $(selector).css("top", (offset + step) + "px");
                };
                updateMinimap();
            }
        }

        Engage.on(plugin.events.setZoomLevel.getName(), function(data) {
            var level = data[0];
            var fixed = data[1];
            var moveOnly = data[2];

            fixed = typeof fixed !== 'undefined' ? fixed : false;
            moveOnly = typeof moveOnly !== 'undefined' ? moveOnly : false;

            if ($(selector)[0] === undefined || level === undefined) {
                return;
            }

            if (zoomLevels.indexOf($(selector)[0].id) == -1) {
                if (1.0 + level >= 1.0) {
                    if (!fixed) {
                        level = (1.0 + level);
                    }
                    zoomLevels.push($(selector)[0].id, Math.abs(level));
                }
            } else {
                var before = parseFloat(zoomLevels[(zoomLevels.indexOf($(selector)[0].id) + 1)]);
                if ((before + level) >= 1.0) {
                    if (!fixed) {
                        level = (before + level);
                    }
                }
            }

            if (Number(level).toFixed(decimal_places) == Number(1).toFixed(decimal_places) && minimapVisible) {
                hideMinimap();
            }

            if (Number(level).toFixed(decimal_places) >= Number(1).toFixed(decimal_places) && (videoFocused || singleVideo)) {
                var topTrans = Number($(selector).css("top").replace("px", ""));
                var leftTrans = Number($(selector).css("left").replace("px", ""));

                var biggerThenOne = Number(level).toFixed(decimal_places) > Number(1).toFixed(decimal_places);

                var leftOffset = ($(selector).width() * level - $(selector).width()) / 2
                leftOffset = leftOffset - Math.abs(leftTrans);
                if (leftOffset < 0) {
                    /* Links/Rechts überschritten beim zoomen */
                    if (leftTrans > 0) {
                        Engage.trigger(plugin.events.moveHorizontal.getName(), leftOffset)
                    }
                    if (leftTrans < 0) {
                        Engage.trigger(plugin.events.moveHorizontal.getName(), -leftOffset)
                    }
                }

                var topOffset = ($(selector).height() * level - $(selector).height()) / 2;
                topOffset = topOffset - Math.abs(topTrans);
                if (topOffset < 0) {
                    /* Oben/Unten überschritten beim zoomen */
                    if (topTrans > 0) {
                        Engage.trigger(plugin.events.moveVertical.getName(), topOffset)
                    }
                    if (topTrans < 0) {
                        Engage.trigger(plugin.events.moveVertical.getName(), -topOffset)
                    }
                }

                var zoomLevel = Number(level).toFixed(decimal_places);

                if (!moveOnly) {
                    $(selector)[0].style.transform = "scale(" + zoomLevel + ")";
                    zoomLevels[(zoomLevels.indexOf($(selector)[0].id) + 1)] = parseFloat(Number(level).toFixed(decimal_places));
                    Engage.trigger(plugin.events.zoomChange.getName(), zoomLevel);

                    if (!minimapVisible && biggerThenOne) {
                        showMinimap();
                    } else if (minimapVisible && biggerThenOne) {
                        updateMinimap();
                    }
                }
            };
        });

        Engage.on(plugin.events.zoomReset.getName(), function() {
            var tmpSelector = selector;
            for (var i = 0; i < zoomLevels.length; i++) {
                selector = $("#" + zoomLevels[i])[0];
                Engage.trigger(plugin.events.setZoomLevel.getName(), [1.0, true]);
                i++;
            }
            selector = tmpSelector;
        });

        Engage.on(plugin.events.zoomIn.getName(), function() {
            Engage.trigger(plugin.events.setZoomLevel.getName(), [zoom_step_size]);
        });

        Engage.on(plugin.events.zoomOut.getName(), function() {
            Engage.trigger(plugin.events.setZoomLevel.getName(), [-zoom_step_size]);
        });

        $(window).resize(function() {
            Engage.trigger(plugin.events.setZoomLevel.getName(), [1.0, true, true]);
            showMinimap();
        });

        Engage.groupEnd();
    }

    function changeQuality(q) {
        if (q) {
            var isPaused = videojs(globalVideoSource[0][0]).paused();
            Engage.trigger(plugin.events.pause.getName(), false);
            var quality = q + '-quality';
            Engage.model.set('quality', q);
            Engage.log('Setting quality to: ' + q);
            var tuples = getSortedVideosourcesArray(globalVideoSource);
            for (var i = 0; i < tuples.length; ++i) {
                var value = tuples[i][1];
                if (value[1][0]) {
                    var track = filterTracksByTag(value[1], quality);
                    if (track && track.length > 0) {
                        videojs(value[0]).src(track[0].src);
                    }
                }
            }
            if (pressedPlayOnce && (currentTime > 0)) {
                window.setTimeout(function() {
                    initSynchronize(false);
                    Engage.trigger(plugin.events.seek.getName(), currentTime);
                    if (!isPaused) {
                        Engage.trigger(plugin.events.play.getName());
                    }
                }, timer_qualitychange);
            }
        }
    }

    function initializeVideoJsGlobally(videoDataView, videoDisplays, tuples) {
        Engage.log('Preparing video.js video displays globally.');
        for (var i = 0; i < tuples.length; ++i) {
            var value = tuples[i][1];

            globalVideoSource.push([videoDisplays[i], value]);

            initVideojsVideo(videoDisplays[i], value, videoDataView.videojs_swf);
        }
    }

    function calculateAspectRatioForVideos(videoDataView, videoDisplays, aspectRatio) {
        Engage.log('Video: Aspect ratio: ' + aspectRatio[1] + 'x' + aspectRatio[2] + ' == ' + ((aspectRatio[1] / aspectRatio[2]) * 100));
        Engage.trigger(plugin.events.aspectRatioSet.getName(), [aspectRatio[1], aspectRatio[2], (aspectRatio[1] / aspectRatio[2]) * 100]);
        $('.' + id_videoDisplayClass)
            .css('width', (((1 / videoDisplays.length) * 100) - 0.5) + '%')
            .each(function(index) {
                if ((index % 2) == 1) {
                    $(videoDataView).css('float', 'right');
                }
            });
        for (var j = 0; j < videoDisplays.length; ++j) {
            $('#' + videoDisplays[j]).css('padding-top', (aspectRatio[2] / aspectRatio[1] * 100) + '%').addClass('auto-height');
            singleVideoPaddingTop = (aspectRatio[2] / aspectRatio[1] * 100) + '%';
        }
    }

    function synchronizeVideos(videoDisplays) {
        registerSynchronizeEvents();

        var cnt = 0;
        for (var vd in videoDisplays) {
            if (cnt > 0) {
                // sync every other videodisplay with the master
                $.synchronizeVideos(0, videoDisplays[0], videoDisplays[vd]);
                Engage.log('Video: Videodisplay ' + vd + ' is now being synchronized with the master videodisplay');
            }
            ++cnt;
        }
        initSynchronize();
    }

    function renderDesktop(videoDataView, videoSources, videoDisplays, aspectRatio) {
        Engage.log('Rendering for desktop view');

        var tuples = getSortedVideosourcesArray(videoSources);

        initializeVideoJsGlobally(videoDataView, videoDisplays, tuples);

        var qualities = getQualities(videoSources);

        if (qualities.length > 1) {
            registerQualityChangeEvent();
            Engage.trigger(plugin.events.videoFormatsFound.getName(), qualities);
            changeQuality(Engage.model.get('quality'));
        }

        if ((aspectRatio != null) && (videoDisplays.length > 0)) {
            calculateAspectRatioForVideos(videoDataView, videoDisplays, aspectRatio);
        } else {
            Engage.trigger(plugin.events.aspectRatioSet.getName(), -1, -1, -1);
        }

        // small hack for the posters: A poster is only being displayed when controls=true, so do it manually
        $('.' + class_vjsposter).show();

        registerZoomLevelEvents();

        Engage.trigger(plugin.events.numberOfVideodisplaysSet.getName(), videoDisplays.length);

        if (videoDisplays.length > 0) {
            var nr = tuples.length;

            // set first videoDisplay as master
            registerEvents(isAudioOnly ? id_audioDisplay : videoDisplays[0], videoDisplays.length);

            if (nr >= 2) {
                synchronizeVideos(videoDisplays);
            } else {
                videosReady = true;
                if (!isAudioOnly) {
                    Engage.trigger(plugin.events.ready.getName());
                }
            }

            if (videoDataView.model.get('type') != 'audio') {
                $(window).resize(function() {
                    checkVideoDisplaySize();
                });
            }
        }
    }

    // TODO: this is just a temporary solution until the embed player has been designed and implemented
    function appendEmbedPlayer_switchPlayers(videoDisplays) {
        $('.' + class_vjs_remaining_time).after("<div id=\"" + id_btn_switchPlayer + "\" class=\"" + class_vjs_switchPlayer + " vjs-menu-button vjs-menu-button-popup vjs-control vjs-button\" tabindex=\"0\" role=\"menuitem\" aria-live=\"polite\" aria-expanded=\"false\" aria-haspopup=\"true\">");

        var uls = '';
        for (var i = 0; i < videoDisplays.length; ++i) {
            uls += "<li id=\"btn-video" + (i + 1) + "\" class=\"vjs-menu-item " + class_vjs_menu_item + " " + class_btn_video + "\" tabindex=\"-1\" role=\"menuitem\" aria-live=\"polite\">" + translate("video", "Video") + " " + (i + 1) + "</li>";
        }

        $("#" + id_btn_switchPlayer).append(
            "<div class=\"vjs-menu\" role=\"presentation\">" +
            "<ul class=\"" + class_vjs_menu_content + "\" role=\"menu\">" +
            uls +
            "</ul>" +
            "</div>" +
            "<span class=\"" + class_vjs_control_text + "\">" + translate("switchPlayer", "Switch player") + "</span>" +
            "<div id=\"" + id_switchPlayer_value + "\" class=\"" + class_vjs_switchPlayer_value + "\">" + "Vid. 1" + "</div>"
        );

        for (var j = 0; j < videoDisplays.length; ++j) {
            $('#btn-video' + (j + 1)).click(function(k) {
                return function() {
                    $('#' + id_switchPlayer_value).html(translate('video_short', 'Vid.') + ' ' + (k + 1));
                    currentlySelectedVideodisplay = k;
                    videojs(globalVideoSource[0].id).src(globalVideoSource[k].src);
                };
            }(j));
        }
    }

    // TODO: this is just a temporary solution until the embed player has been designed and implemented
    function appendEmbedPlayer_openInPlayer() {
        $('.' + class_vjs_remaining_time).after("<button id=\"" + id_btn_openInPlayer + "\" class=\"" + class_vjs_openInPlayer + " vjs-control vjs-button\" type=\"button\" aria-live=\"polite\"></button>");
        $('.' + class_vjs_openInPlayer).append("<span class=\"" + class_vjs_control_text + " vjs-control-text\">" + translate("openInPlayer", "Open in player") + "</span>");

        $('#' + id_btn_openInPlayer).click(function(e) {
            e.preventDefault();
            var str = window.location.href;
            if (str.indexOf('mode=embed') == -1) {
                str += '&mode=embed';
            } else {
                str = Utils.replaceAll(str, 'mode=embed', 'mode=desktop');
            }
            Engage.trigger(plugin.events.pause.getName(), false);
            window.open(str, '_blank');
        });
    }

    // TODO: this is just a temporary solution until the mobile player has been designed and implemented
    function appendMobilePlayer_switchPlayers() {
        $('#' + id_switchPlayers).html(
            translate('switchPlayer', 'Switch player') + ':' +
            '<ul class="nav nav-pills">' +
            '<li id="' + id_btn_video1 + '" role="presentation" class="active"><a href="#">' +
            translate("video_short", "Vid.") + ' 1' +
            '</a></li>' +
            '<li id="' + id_btn_video2 + '" role="presentation"><a href="#">' +
            translate("video_short", "Vid.") + ' 2' +
            '</a></li>' +
            '</ul>'
        );

        $('#' + id_btn_video1).click(function() {
            if (currentlySelectedVideodisplay !== 0) {
                $('#' + id_btn_video1).addClass('active');
                $('#' + id_btn_video2).removeClass('active');
                currentlySelectedVideodisplay = 0;
                videojs(globalVideoSource[0].id).src(globalVideoSource[0].src);
            }
        });
        $('#' + id_btn_video2).click(function() {
            if (currentlySelectedVideodisplay !== 1) {
                $('#' + id_btn_video1).removeClass('active');
                $('#' + id_btn_video2).addClass('active');
                currentlySelectedVideodisplay = 1;
                videojs(globalVideoSource[1].id).src(globalVideoSource[1].src);
            }
        });
    }

    function renderEmbed(videoDataView, videoSources, videoDisplays, aspectRatio) {
        var init = false;

        var tuples = getSortedVideosourcesArray(videoSources);
        for (var i = 0; i < tuples.length; ++i) {
            var value = tuples[i][1];

            if (!init) { // just init the first video
                init = true;
                initVideojsVideo(videoDisplays[i], value, videoDataView.videojs_swf);
            }
            globalVideoSource.push({
                id: videoDisplays[0],
                src: value
            });
        }

        if ((videoDisplays.length > 1) && (globalVideoSource.length > 1)) {
            appendEmbedPlayer_switchPlayers(videoDisplays);
        }
        appendEmbedPlayer_openInPlayer();

        if ((aspectRatio != null) && (videoDisplays.length > 0)) {
            aspectRatio[1] = parseInt(aspectRatio[1]);
            aspectRatio[2] = parseInt(aspectRatio[2]);
            Engage.log('Video: Aspect ratio: ' + aspectRatio[1] + 'x' + aspectRatio[2] + ' == ' + ((aspectRatio[2] / aspectRatio[1]) * 100));
            Engage.trigger(plugin.events.aspectRatioSet.getName(), aspectRatio[1], aspectRatio[2], (aspectRatio[2] / aspectRatio[1]) * 100);
            $('.' + id_videoDisplayClass).css('width', '100%');
            for (i = 0; i < videoDisplays.length; ++i) {
                $('#' + videoDisplays[i]).css('padding-top', (aspectRatio[2] / aspectRatio[1] * 100) + '%').addClass('auto-height');
            }
        } else {
            Engage.trigger(plugin.events.aspectRatioSet.getName(), -1, -1, -1);
        }

        // small hack for the posters: A poster is only being displayed when controls=true, so do it manually
        $('.' + class_vjsposter).show();
        Engage.trigger(plugin.events.numberOfVideodisplaysSet.getName(), videoDisplays.length);

        if (videoDisplays.length > 0) {
            // set first videoDisplay as master
            registerEvents(isAudioOnly ? id_audioDisplay : videoDisplays[0], 1);

            videosReady = true;
            Engage.trigger(plugin.events.ready.getName());

            if (videoDataView.model.get('type') != 'audio') {
                $(window).resize(function() {
                    checkVideoDisplaySize();
                });
            }
        }
    }

    function renderMobile(videoDataView, videoSources, videoDisplays, aspectRatio) {
        var init = false;

        var tuples = getSortedVideosourcesArray(videoSources);
        for (var i = 0; i < tuples.length; ++i) {
            var value = tuples[i][1];

            if (!init) { // just init the first video
                init = true;
                initVideojsVideo(videoDisplays[i], value, videoDataView.videojs_swf);
            }
            globalVideoSource.push({
                id: videoDisplays[0],
                src: value
            });
        }

        if ((videoDisplays.length > 1) && (globalVideoSource.length > 1)) {
            appendMobilePlayer_switchPlayers();
        }
        // appendEmbedPlayer_openInPlayer();

        if ((aspectRatio != null) && (videoDisplays.length > 0)) {
            aspectRatio[1] = parseInt(aspectRatio[1]);
            aspectRatio[2] = parseInt(aspectRatio[2]);
            Engage.log('Video: Aspect ratio: ' + aspectRatio[1] + 'x' + aspectRatio[2] + ' == ' + ((aspectRatio[2] / aspectRatio[1]) * 100));
            Engage.trigger(plugin.events.aspectRatioSet.getName(), aspectRatio[1], aspectRatio[2], (aspectRatio[2] / aspectRatio[1]) * 100);
            $('.' + id_videoDisplayClass).css('width', '100%');
            for (var j = 0; j < videoDisplays.length; ++j) {
                $('#' + videoDisplays[j]).css('padding-top', (aspectRatio[2] / aspectRatio[1] * 100) + '%').addClass('auto-height');
            }
        } else {
            Engage.trigger(plugin.events.aspectRatioSet.getName(), -1, -1, -1);
        }

        // small hack for the posters: A poster is only being displayed when controls=true, so do it manually
        $('.' + class_vjsposter).show();
        Engage.trigger(plugin.events.numberOfVideodisplaysSet.getName(), videoDisplays.length);

        if (videoDisplays.length > 0) {
            // set first videoDisplay as master
            registerEvents(isAudioOnly ? id_audioDisplay : videoDisplays[0], 1);

            videosReady = true;
            Engage.trigger(plugin.events.ready.getName());

            if (videoDataView.model.get('type') != 'audio') {
                $(window).resize(function() {
                    checkVideoDisplaySize();
                });
            }
        }
    }

    function calculateAspectRatio(videoSources) {
        Engage.log('Video: Calculating Aspect ratio');
        aspectRatio = null;
        var as1 = 0;
        for (var flavor in videoResultions) {
            if ((aspectRatio == null) || (as1 < videoResultions[flavor])) {
                as1 = videoResultions[flavor][1];
                aspectRatio = videoResultions[flavor];
                id_generated_videojs_flash_component = 'videojs_videodisplay_' + flavor + '_flash_api';
            }
        }
        for (var v in videoSources) {
            for (var j = 0; j < videoSources[v].length; ++j) {
                var aspectRatio_tmp = videoSources[v][j].resolution;
                var t_tmp = $.type(aspectRatio_tmp);
                if ((t_tmp === 'string') && (/\d+x\d+/.test(aspectRatio_tmp))) {
                    aspectRatio_tmp = aspectRatio_tmp.match(/(\d+)x(\d+)/);
                    if ((aspectRatio == null) || (as1 < parseInt(aspectRatio_tmp[1]))) {
                        as1 = parseInt(aspectRatio_tmp[1]);
                        aspectRatio = Utils.parseVideoResolution(videoSources[v][j].resolution);
                    }
                }
            }
        }
        Engage.log('Calculated aspect ratio: ' + aspectRatio);
    }

    function renderVideoDisplay(videoDataView) {
        Engage.log('Video: Rendering video displays');

        var videoDisplays = videoDataView.model.get('ids');
        var videoSources = videoDataView.model.get('videoSources');

        var src = (videoSources && videoSources['audio']) ? videoSources['audio'] : [];
        var tempVars = {
            ids: videoDataView.model.get('ids'),
            type: videoDataView.model.get('type'),
            sources: src,
            str_error_AudioCodecNotSupported: translate('error_AudioCodecNotSupported', 'Error: The audio codec is not supported by this browser.'),
            str_error_AudioElementNotSupported: translate('error_AudioElementNotSupported', 'Error: Your browser does not support the audio element.')
        };
        if ((isEmbedMode || isMobileMode) && !isAudioOnly) {
            tempVars.id = videoDataView.model.get('ids')[0];
        }

        // compile template and load into the html
        var template = _.template(videoDataView.template);
        videoDataView.$el.html(template(tempVars));

        if (!mediapackageError) {
            calculateAspectRatio(videoSources);

            isAudioOnly = videoDataView.model.get('type') == 'audio';
            Engage.trigger(plugin.events.isAudioOnly.getName(), isAudioOnly);

            if (videoSources && videoDisplays) {
                if (isEmbedMode) {
                    renderEmbed(videoDataView, videoSources, videoDisplays, aspectRatio);
                } else if (isMobileMode) {
                    renderMobile(videoDataView, videoSources, videoDisplays, aspectRatio);
                } else { // isDesktopMode
                    renderDesktop(videoDataView, videoSources, videoDisplays, aspectRatio);
                }
<<<<<<< HEAD
                if (videoDataView.model.get('type') != 'audio') {
                   delayedCalculateVideoAreaAspectRatio();
=======
                if (videoDataView.model.get("type") != "audio") {
                    delayedCalculateVideoAreaAspectRatio();
>>>>>>> 524855e3
                }
            }
        }
    }

    function prepareRenderingVideoDisplay(videoDataView) {
        if (loadHls) {
            require([relative_plugin_path + mediaSourcesPath], function() {
                Engage.log('Video: Lib videojs media sources loaded');
                require([relative_plugin_path + hlsPath], function() {
                    Engage.log('Video: Lib videojs HLS playback loaded');
                    renderVideoDisplay(videoDataView);
                });
            });
        } else {
            renderVideoDisplay(videoDataView);
        }
    }

    var VideoDataView = Backbone.View.extend({
        el: $('#' + id_engage_video),
        initialize: function(videoDataModel, template, videojs_swf) {
            this.setElement($(plugin.container));
            this.model = videoDataModel;
            this.template = template;
            this.videojs_swf = videojs_swf;
            _.bindAll(this, 'render');
            this.model.bind('change', this.render);
            this.render();
        },
        render: function() {
            prepareRenderingVideoDisplay(this);
        }
    });

    function initVideojsVideo(id, videoSource, videojs_swf) {
        Engage.log('Video: Initializing video.js-display \'' + id + '\'');

        if (id) {
            if (videoSource) {
                if (!isAudioOnly) {
                    var videoOptions = {
                        controls: false,
                        autoplay: false,
                        preload: 'auto',
                        poster: videoSource.poster ? videoSource.poster : '',
                        loop: false,
                        width: '100%',
                        height: '100%'
                    };
                    if (isEmbedMode || isMobileMode) {
                        videoOptions.controls = true;
                    }

                    Engage.log('Initializing video with ID \'' + id + '\'');

                    // init video.js
                    videojs(id, videoOptions, function() {
                        var videodisplay = this;
                        // set sources
                        videodisplay.src(videoSource);
                    });
                    // URL to the flash swf
                    if (videojs_swf) {
                        Engage.log('Video: Loaded flash component');
                        videojs.options.flash.swf = videojs_swf;
                    } else {
                        Engage.log('Video: No flash component loaded');
                    }
                    isUsingFlash = $('#' + id_generated_videojs_flash_component).length > 0;
                    Engage.trigger(plugin.events.usingFlash.getName(), isUsingFlash);
                }
            } else {
                Engage.log('Video: Error: No video source available');
                $('#' + id_videojs_wrapper).html('No video sources available.');
            }
        } else {
            Engage.log('Video: Error: No ID available');
            $('#' + id_videojs_wrapper).html('No video available.');
        }
    }

    function delayedCalculateVideoAreaAspectRatio() {
        calculateVideoAreaAspectRatio();
        window.setTimeout(calculateVideoAreaAspectRatio, checkVideoDisplaySizeTimeout);
    }

    function calculateVideoAreaAspectRatio() {
        var $engageVideoId = $('#' + id_engage_video);

        // Determin reasonable default for videoAreaAspectRatio as video width and height cannot be determined sometimes.
        var numberDisplays = 1;
        if ($('.' + videoDisplayClass) !== undefined && isDefaultLayout()) {
            numberDisplays = $('.' + videoDisplayClass).length;
        }
        videoAreaAspectRatio = 1.7 * numberDisplays;

        // Calculate real aspect ratio if possible

<<<<<<< HEAD
        var videoHeight = $engageVideoId.height();
        var videoWidth = $engageVideoId.width();
        if (! isDefaultLayout()) {
            videoHeight = $('.' + videoFocusedClass).height();
=======
        var videoHeight = $("#" + id_engage_video).height();
        var videoWidth = $("#" + id_engage_video).width();
        if (!isDefaultLayout()) {
            videoHeight = $("." + videoFocusedClass).height();
>>>>>>> 524855e3
            if (isPiP) {
                videoWidth = $('.' + videoFocusedClass).width();
            }
        }
        if (videoWidth !== undefined && videoHeight !== undefined &&
            videoWidth > 0 && videoHeight > 0) {
            videoAreaAspectRatio = videoWidth / videoHeight;
        }
        checkVideoDisplaySize();
    }

    function checkVideoDisplaySize() {
        var $engageVideoId = $('#' + id_engage_video);
        var $videoUnfocused = $('.' + videoUnfocusedClass);

        var videoHeight = $engageVideoId.height();
        var controlsHeight = ($('#' + id_resize_container).height() - videoHeight) + 5;
        if (controlsHeight <= 0) {
            controlsHeight = $('#' + id_engageControls).height() + 30;
        }

        var maxVideoAreaHeight = $(window).height() - controlsHeight;

        if (videoAreaAspectRatio === undefined) {
            calculateVideoAreaAspectRatio();
        }

        var maxVideoAreaWidth = parseInt(maxVideoAreaHeight * videoAreaAspectRatio);
<<<<<<< HEAD
        var minVideoAreaHeight = parseInt(parseInt($engageVideoId.css('min-width')) / videoAreaAspectRatio);
        
        var minWidth = parseInt($engageVideoId.css('min-width'));
=======
        var minVideoAreaHeight = parseInt(parseInt($("#" + id_engage_video).css("min-width")) / videoAreaAspectRatio);

        var minWidth = parseInt($("#" + id_engage_video).css("min-width"));
>>>>>>> 524855e3
        if (maxVideoAreaWidth > minWidth) {
            if (maxVideoAreaWidth > $(window).width()) {
                $engageVideoId.css('max-width', ($(window).width() - 10) + 'px');
            } else {
                $engageVideoId.css('max-width', maxVideoAreaWidth + 'px');
            }
        } else {
<<<<<<< HEAD
            $engageVideoId.css('max-width', minWidth + 'px');
        }        
        $engageVideoId.css('min-height', minVideoAreaHeight + 'px');
=======
            $("#" + id_engage_video).css("max-width", minWidth + "px");
        }
        $("#" + id_engage_video).css("min-height", minVideoAreaHeight + "px");
>>>>>>> 524855e3
        if (maxVideoAreaHeight > minVideoAreaHeight) {
            $engageVideoId.css('max-height', maxVideoAreaHeight + 'px');
        } else {
            $engageVideoId.css('max-height', minVideoAreaHeight + 'px');
        }

        if (!isDefaultLayout()) {
            if (isPiP) {
                var distance = 0;
                $videoUnfocused.each(function() {
                    var width = $(this).width();
                    var height = $(this).height();
                    $(this).css('left', 0 - (width / 2) + 'px');
                    $(this).css('top', distance - (height / 2) + 'px');
                    distance = distance + height + 10;
                });
                var marginLeft;
                if (pipPos === 'left') {
                    marginLeft = 12;
                } else {
                    marginLeft = 88;
                }
                $videoUnfocused.css('margin-left', marginLeft + '%');
            } else {
                $engageVideoId.height($('.' + videoFocusedClass).height());
            }
        }
    }

    function clearAutoplay() {
        window.clearInterval(interval_autoplay);
    }

    function clearInitialSeek() {
        window.clearInterval(interval_initialSeek);
    }

    function changePlaybackRate(value, videodisplayMaster) {
        if (pressedPlayOnce) {
            var rate = videodisplayMaster.playbackRate();
            Engage.trigger(plugin.events.playbackRateChanged.getName(), (rate + value));
        }
    }

    function registerEventsAudioOnly(videoDisplay) {
        var audioPlayer_id = $('#' + videoDisplay);
        var audioPlayer = audioPlayer_id[0];
        var audioLoadTimeout = window.setTimeout(function() {
            Engage.trigger(plugin.events.audioCodecNotSupported.getName());
            $('.' + class_audioDisplay).hide();
            $('.' + class_audioDisplayError).show();
        }, audioLoadTimeoutCheckDelay);
        audioPlayer_id.on('canplay', function() {
            videosReady = true;
            Engage.trigger(plugin.events.ready.getName());
            window.clearTimeout(audioLoadTimeout);
        });
        audioPlayer_id.on('play', function() {
            Engage.trigger(plugin.events.play.getName(), true);
            pressedPlayOnce = true;
        });
        audioPlayer_id.on('pause', function() {
            Engage.trigger(plugin.events.pause.getName(), true);
        });
        audioPlayer_id.on('ended', function() {
            Engage.trigger(plugin.events.ended.getName(), true);
        });
        audioPlayer_id.on('timeupdate', function() {
            Engage.trigger(plugin.events.timeupdate.getName(), audioPlayer.currentTime, true);
        });
        audioPlayer_id.on(event_html5player_volumechange, function() {
            Engage.trigger(plugin.events.volumechange.getName(), audioPlayer.volume * 100);
        });
        Engage.on(plugin.events.play.getName(), function(triggeredByMaster) {
            if (!triggeredByMaster && videosReady) {
                clearAutoplay();
                audioPlayer.play();
                pressedPlayOnce = true;
            }
        });
        Engage.on(plugin.events.autoplay.getName(), function() {
            interval_autoplay = window.setInterval(function() {
                if (pressedPlayOnce) {
                    clearAutoplay();
                } else if (videosReady) {
                    audioPlayer.play();
                    clearAutoplay();
                }
            }, interval_autoplay_ms);
        });
        Engage.on(plugin.events.initialSeek.getName(), function(e) {
            parsedSeconds = Utils.parseSeconds(e);
            interval_initialSeek = window.setInterval(function() {
                if (pressedPlayOnce) {
                    clearInitialSeek();
                } else if (videosReady) {
                    audioPlayer.play();
                    window.setTimeout(function() {
                        Engage.trigger(plugin.events.seek.getName(), parsedSeconds);
                    }, timeout_initialSeek_ms);
                    clearInitialSeek();
                }
            }, interval_initialSeek_ms);
        });
        Engage.on(plugin.events.pause.getName(), function(triggeredByMaster) {
            if (!triggeredByMaster && pressedPlayOnce) {
                clearAutoplay();
                audioPlayer.pause();
            }
        });
        Engage.on(plugin.events.playPause.getName(), function() {
            if (audioPlayer.paused()) {
                Engage.trigger(plugin.events.play.getName());
            } else {
                Engage.trigger(plugin.events.pause.getName());
            }
        });
        Engage.on(plugin.events.seekLeft.getName(), function() {
            if (pressedPlayOnce) {
                var currTime = audioPlayer.currentTime();
                if ((currTime - seekSeconds) >= 0) {
                    Engage.trigger(plugin.events.seek.getName(), currTime - seekSeconds);
                } else {
                    Engage.trigger(plugin.events.seek.getName(), 0);
                }
            }
        });
        Engage.on(plugin.events.seekRight.getName(), function() {
            if (pressedPlayOnce) {
                var currTime = audioPlayer.currentTime();
                var duration = parseInt(Engage.model.get('videoDataModel').get('duration')) / 1000;
                if (duration && ((currTime + seekSeconds) < duration)) {
                    Engage.trigger(plugin.events.seek.getName(), currTime + seekSeconds);
                } else {
                    Engage.trigger(plugin.events.seek.getName(), duration);
                }
            }
        });
        Engage.on(plugin.events.playbackRateIncrease.getName(), function() {
            changePlaybackRate(0.125, videodisplayMaster);
        });
        Engage.on(plugin.events.playbackRateDecrease.getName(), function() {
            changePlaybackRate(-0.125, videodisplayMaster);
        });
        Engage.on(plugin.events.volumeSet.getName(), function(volume) {
            if ((volume >= 0) && (volume <= 1)) {
                Engage.log('Video: Volume changed to ' + volume);
                audioPlayer.volume = volume;
            }
        });
        Engage.on(plugin.events.volumeGet.getName(), function(callback) {
            callback(audioPlayer.volume);
        });
        Engage.on(plugin.events.timeupdate.getName(), function(time) {
            currentTime = time;
        });
        Engage.on(plugin.events.seek.getName(), function(time) {
            Engage.log('Video: Seek to ' + time);
            if (videosReady && pressedPlayOnce) {
                var duration = parseInt(Engage.model.get('videoDataModel').get('duration')) / 1000;
                if (duration && (time < duration)) {
                    audioPlayer.currentTime = time;
                } else {
                    Engage.trigger(plugin.events.customError.getName(), translate('givenTime', 'The given time') + ' (' + Utils.formatSeconds(time) + ') ' + translate('hasToBeSmallerThanDuration', 'has to be smaller than the duration') + ' (' + Utils.formatSeconds(duration) + ').');
                    Engage.trigger(plugin.events.timeupdate.getName(), audioPlayer.currentTime);
                }
            } else {
                if (!videosReady) {
                    Engage.trigger(plugin.events.customNotification.getName(), translate('msg_waitToSetTime', 'Please wait until the video has been loaded to set a time.'));
                } else { // pressedPlayOnce
                    Engage.trigger(plugin.events.customNotification.getName(), translate('msg_startPlayingToSetTime', 'Please start playing the video once to set a time.'));
                }
                Engage.trigger(plugin.events.timeupdate.getName(), 0);
            }
        });
        Engage.on(plugin.events.sliderStop.getName(), function(time) {
            Engage.log('Video: Slider stopped at ' + time);
            if (videosReady && pressedPlayOnce) {
                var duration = parseInt(Engage.model.get('videoDataModel').get('duration'));
                audioPlayer.currentTime = (time / 1000) * (duration / 1000);
            } else {
                if (!videosReady) {
                    Engage.trigger(plugin.events.customNotification.getName(), translate('msg_waitToSeek', 'Please wait until the video has been loaded to seek.'));
                } else { // pressedPlayOnce
                    Engage.trigger(plugin.events.customNotification.getName(), translate('msg_startPlayingToSeek', 'Please start playing the video once to seek.'));
                }
                Engage.trigger(plugin.events.timeupdate.getName(), 0);
            }
        });
        Engage.on(plugin.events.ended.getName(), function(time) {
            if (videosReady) {
                Engage.log('Video: Ended at ' + time);
                audioPlayer.pause();
                Engage.trigger(plugin.events.pause.getName());
                audioPlayer.currentTime = audioPlayer.duration;
            }
        });
    }

    function registerEventsVideo(videoDisplay, numberOfVideodisplays) {
        $(document).on('webkitfullscreenchange mozfullscreenchange fullscreenchange MSFullscreenChange', function() {
            fullscreen = !fullscreen;
            if (fullscreen) {
                Engage.trigger(plugin.events.fullscreenEnable.getName());
            } else {
                Engage.trigger(plugin.events.fullscreenCancel.getName());
            }
        });

        var videodisplayMaster = videojs(videoDisplay);
        var $videoDisplay = $('#' + videoDisplay);

        if (numberOfVideodisplays == 1) {
            videodisplayMaster.on('play', function() {
                $('.' + class_vjsposter).detach();
                Engage.trigger(plugin.events.play.getName(), true);
                pressedPlayOnce = true;
            });
            videodisplayMaster.on('pause', function() {
                Engage.trigger(plugin.events.pause.getName(), true);
            });
            videodisplayMaster.on('ended', function() {
                Engage.trigger(plugin.events.ended.getName(), true);
            });
            videodisplayMaster.on('timeupdate', function() {
                Engage.trigger(plugin.events.timeupdate.getName(), videodisplayMaster.currentTime(), true);
            });
        }
        $('#' + id_btn_fullscreenCancel).click(function(e) {
            e.preventDefault();
            Engage.trigger(plugin.events.fullscreenCancel.getName());
        });
        Engage.on(plugin.events.fullscreenEnable.getName(), function() {
            if (numberOfVideodisplays == 1) {
                videodisplayMaster.requestFullscreen();
                $('#' + videoDisplay).css('padding-top', '0px');
            } else if (!fullscreen) {
                var viewer = document.getElementById(id_engage_video_fullsceen_wrapper);
                if (viewer.mozRequestFullScreen) {
                    viewer.mozRequestFullScreen();
                } else if (viewer.webkitRequestFullscreen) {
                    viewer.webkitRequestFullscreen();
                } else if (viewer.requestFullscreen) {
                    viewer.requestFullscreen();
                } else if (viewer.msRequestFullscreen) {
                    viewer.msRequestFullscreen();
                } else {
                    $(window).scrollTop(0);
                    $('body').css('overflow', 'hidden');
                    $(window).scroll(function() {
                        $(this).scrollTop(0);
                    });
                    $('#' + id_engage_video).css('z-index', 995).css('position', 'relative');
                    $('#' + id_page_cover).css('opacity', 0.9).fadeIn(300, function() {});
                    fullscreen = true;
                }
            }
            $videoDisplay.removeClass('vjs-controls-disabled').addClass('vjs-controls-enabled');
            $('.' + id_videoDisplayClass).css('max-width', $(window).height() * videoAreaAspectRatio);
        });
        Engage.on(plugin.events.fullscreenCancel.getName(), function() {
            if (numberOfVideodisplays == 1) {
                $('#' + videoDisplay).css('padding-top', singleVideoPaddingTop);
            }
            if (fullscreen && (numberOfVideodisplays > 1)) {
                if (document.mozCancelFullScreen) {
                    document.mozCancelFullScreen();
                } else if (document.webkitExitFullscreen) {
                    document.webkitExitFullscreen();
                } else if (document.exitFullscreen) {
                    document.exitFullscreen();
                } else if (document.msExitFullscreen) {
                    document.msExitFullscreen();
                } else {
                    $('body').css('overflow', 'auto');
                    $(window).unbind('scroll');
                    $('#' + id_page_cover).css('opacity', 0.9).fadeOut(300, function() {
                        $('#' + id_engage_video).css('z-index', 0).css('position', '');
                    });
                    fullscreen = false;
                }
            }
            $videoDisplay.removeClass('vjs-controls-enabled').addClass('vjs-controls-disabled');
            $('.' + id_videoDisplayClass).css('max-width', '');
            checkVideoDisplaySize();
        });
        Engage.on(plugin.events.playbackRateChanged.getName(), function(rate) {
            if (pressedPlayOnce) {
                Engage.log('Video: Playback rate changed to rate ' + rate);
                videodisplayMaster.playbackRate(rate);
            }
        });
        Engage.on(plugin.events.play.getName(), function(triggeredByMaster) {
            if (!triggeredByMaster && videosReady) {
                $('.' + class_vjsposter).detach();
                clearAutoplay();
                videodisplayMaster.play();
                pressedPlayOnce = true;
            }
        });
        Engage.on(plugin.events.autoplay.getName(), function() {
            interval_autoplay = window.setInterval(function() {
                if (pressedPlayOnce) {
                    clearAutoplay();
                } else if (videosReady) {
                    videodisplayMaster.play();
                    clearAutoplay();
                }
            }, interval_autoplay_ms);
        });
        Engage.on(plugin.events.initialSeek.getName(), function(e) {
            parsedSeconds = Utils.parseSeconds(e);
            interval_initialSeek = window.setInterval(function() {
                if (pressedPlayOnce) {
                    clearInitialSeek();
                } else if (videosReady) {
                    videodisplayMaster.play();
                    window.setTimeout(function() {
                        Engage.trigger(plugin.events.seek.getName(), parsedSeconds);
                    }, timeout_initialSeek_ms);
                    clearInitialSeek();
                }
            }, interval_initialSeek_ms);
        });
        Engage.on(plugin.events.pause.getName(), function(triggeredByMaster) {
            if (!triggeredByMaster && pressedPlayOnce) {
                clearAutoplay();
                videodisplayMaster.pause();
            }
        });
        Engage.on(plugin.events.playPause.getName(), function() {
            if (videodisplayMaster.paused()) {
                Engage.trigger(plugin.events.play.getName());
            } else {
                Engage.trigger(plugin.events.pause.getName());
            }
        });
        Engage.on(plugin.events.seekLeft.getName(), function() {
            if (pressedPlayOnce) {
                var currTime = videodisplayMaster.currentTime();
                if ((currTime - seekSeconds) >= 0) {
                    Engage.trigger(plugin.events.seek.getName(), currTime - seekSeconds);
                } else {
                    Engage.trigger(plugin.events.seek.getName(), 0);
                }
            }
        });
        Engage.on(plugin.events.seekRight.getName(), function() {
            if (pressedPlayOnce) {
                var currTime = videodisplayMaster.currentTime();
                var duration = parseInt(Engage.model.get('videoDataModel').get('duration')) / 1000;
                if (duration && ((currTime + seekSeconds) < duration)) {
                    Engage.trigger(plugin.events.seek.getName(), currTime + seekSeconds);
                } else {
                    Engage.trigger(plugin.events.seek.getName(), duration);
                }
            }
        });
        Engage.on(plugin.events.playbackRateIncrease.getName(), function() {
            changePlaybackRate(0.125, videodisplayMaster);
        });
        Engage.on(plugin.events.playbackRateDecrease.getName(), function() {
            changePlaybackRate(-0.125, videodisplayMaster);
        });
        Engage.on(plugin.events.volumeSet.getName(), function(volume) {
            if ((volume >= 0) && (volume <= 1)) {
                Engage.log('Video: Volume changed to ' + volume);
                videodisplayMaster.volume(volume);
            }
        });
        Engage.on(plugin.events.volumeGet.getName(), function(callback) {
            if (callback) {
                callback(videodisplayMaster.volume());
            }
        });
        Engage.on(plugin.events.timeupdate.getName(), function(time) {
            currentTime = time;
        });
        Engage.on(plugin.events.seek.getName(), function(time) {
            Engage.log('Video: Seek to ' + time);
            if (videosReady && pressedPlayOnce) {
                var duration = parseInt(Engage.model.get('videoDataModel').get('duration')) / 1000;
                if (duration && (time < duration)) {
                    videodisplayMaster.currentTime(time);
                } else {
                    Engage.trigger(plugin.events.customError.getName(), translate('givenTime', 'The given time') + ' (' + Utils.formatSeconds(time) + ') ' + translate('hasToBeSmallerThanDuration', 'has to be smaller than the duration') + ' (' + Utils.formatSeconds(duration) + ').');
                    Engage.trigger(plugin.events.timeupdate.getName(), videodisplayMaster.currentTime());
                }
            } else {
                if (!videosReady) {
                    Engage.trigger(plugin.events.customNotification.getName(), translate('msg_waitToSetTime', 'Please wait until the video has been loaded to set a time.'));
                } else { // pressedPlayOnce
                    Engage.trigger(plugin.events.customNotification.getName(), translate('msg_startPlayingToSetTime', 'Please start playing the video once to set a time.'));
                }
                Engage.trigger(plugin.events.timeupdate.getName(), 0);
            }
        });
        Engage.on(plugin.events.sliderStop.getName(), function(time) {
            if (videosReady && pressedPlayOnce) {
                var duration = parseInt(Engage.model.get('videoDataModel').get('duration'));
                var normTime = (time / 1000) * (duration / 1000);
                videodisplayMaster.currentTime(normTime);
            } else {
                if (!videosReady) {
                    Engage.trigger(plugin.events.customNotification.getName(), translate('msg_waitToSeek', 'Please wait until the video has been loaded to seek.'));
                } else { // pressedPlayOnce
                    Engage.trigger(plugin.events.customNotification.getName(), translate('msg_startPlayingToSeek', 'Please start playing the video once to seek.'));
                }
                Engage.trigger(plugin.events.timeupdate.getName(), 0);
            }
        });
        Engage.on(plugin.events.ended.getName(), function() {
            if (videosReady) {
                Engage.log('Video: Video ended and ready');
                videodisplayMaster.pause();
                Engage.trigger(plugin.events.pause.getName());
                videodisplayMaster.currentTime(0);
                // videodisplayMaster.currentTime(videodisplayMaster.duration());
                // Engage.trigger(plugin.events.seek.getName(), 0);
            }
        });
        videodisplayMaster.on(event_html5player_volumechange, function() {
            Engage.trigger(plugin.events.volumechange.getName(), videodisplayMaster.volume());
        });
        videodisplayMaster.on(event_html5player_fullscreenchange, function() {
            Engage.trigger(plugin.events.fullscreenChange.getName());
        });

        var $videoDisplayClass = $('.' + id_videoDisplayClass);

        var numberDisplays = $videoDisplayClass.length;
        if (numberDisplays > 1) {
            $videoDisplayClass.on('click', function () {
                Engage.trigger(plugin.events.focusVideo.getName(), Utils.getFlavorForVideoDisplay(this));
            });
<<<<<<< HEAD

            Engage.on(plugin.events.focusVideo.getName(), function(display) {
                Engage.log('Video: received focusing video ' + display);

                var videoDiv;

                if (display === undefined || display === 'focus.none') {
=======
            videodisplayMaster.on(event_html5player_volumechange, function() {
                Engage.trigger(plugin.events.volumechange.getName(), videodisplayMaster.volume());
            });
            videodisplayMaster.on(event_html5player_fullscreenchange, function() {
                Engage.trigger(plugin.events.fullscreenChange.getName());
            });

            Engage.on(plugin.events.focusVideo.getName(), function(display) {
                Engage.log("Video: received focusing video " + display);
                var videoDiv;

                if (display === undefined || display === "focus.none") {
>>>>>>> 524855e3
                    Engage.trigger(plugin.events.resetLayout.getName());
                    return;
                }


<<<<<<< HEAD
                if (display === 'focus.next' || display === 'focus.prev') {
                    if (isDefaultLayout()) {
                        if (display === 'focus.next') {
                            Engage.trigger(plugin.events.focusVideo.getName(),
                                Utils.getFlavorForVideoDisplay($videoDisplayClass.first()));
                            return;
                        } else {
                            Engage.trigger(plugin.events.focusVideo.getName(),
                                Utils.getFlavorForVideoDisplay($videoDisplayClass.last()));
                            return;
                        }
                    } else {
                        var vidDisp = $videoDisplayClass;
=======
                if (display === "focus.next" || display === "focus.prev") {
                    if (isDefaultLayout()) {
                        if (display === "focus.next") {
                            Engage.trigger(plugin.events.focusVideo.getName(),
                                Utils.getFlavorForVideoDisplay($("." + videoDisplayClass).first()));
                            return;
                        } else {
                            Engage.trigger(plugin.events.focusVideo.getName(),
                                Utils.getFlavorForVideoDisplay($("." + videoDisplayClass).last()));
                            return;
                        }
                    } else {
                        var vidDisp = $("." + videoDisplayClass);
>>>>>>> 524855e3
                        var selectNext = false;
                        var last;
                        var i = 0;
                        for (var elem in vidDisp) {
                            if (selectNext) {
                                Engage.trigger(plugin.events.focusVideo.getName(),
                                    Utils.getFlavorForVideoDisplay($(vidDisp[elem])));
                                return;
                            } else if ($(vidDisp[elem]).hasClass(videoFocusedClass)) {
<<<<<<< HEAD
                                if ((display === 'focus.prev' && last === undefined) ||
                                    (display === 'focus.next' &&  i === vidDisp.length -1)) {
                                    Engage.log('Resetting videodisplay layout');
                                    Engage.trigger(plugin.events.resetLayout.getName());
                                    return;
                                } else if (display === 'focus.next') {
=======
                                if ((display === "focus.prev" && last === undefined) ||
                                    (display === "focus.next" && i === vidDisp.length - 1)) {
                                    Engage.log("Resetting videodisplay layout");
                                    Engage.trigger(plugin.events.resetLayout.getName());
                                    return;
                                } else if (display === "focus.next") {
>>>>>>> 524855e3
                                    selectNext = true;
                                } else {
                                    Engage.trigger(plugin.events.focusVideo.getName(),
                                        Utils.getFlavorForVideoDisplay(last));
                                    return;
                                }
                            }
                            last = $(vidDisp[elem]);
                            i++;
                        }
                    }
<<<<<<< HEAD

=======
>>>>>>> 524855e3
                } else {
                    videoDiv = getDivForFlavor(display);
                    if (videoDiv === undefined) {
                        Engage.trigger(plugin.events.resetLayout.getName());
                        return;
                    }
                    if ($(videoDiv).hasClass(videoFocusedClass)) {
<<<<<<< HEAD
                        Engage.log('Resetting videodisplay layout');
=======
                        Engage.log("Resetting videodisplay layout");
>>>>>>> 524855e3
                        Engage.trigger(plugin.events.resetLayout.getName());
                        return;
                    }
                }
<<<<<<< HEAD
                $videoDisplayClass.css('width', '');
                $videoDisplayClass.css('left', '');
                $videoDisplayClass.css('top', '');
                $videoDisplayClass.css('margin-left', '');
                $('#engage_video').css('height', '');
                $videoDisplayClass.removeClass(videoDefaultLayoutClass).addClass(videoUnfocusedClass);
                $('.' + videoUnfocusedClass).removeClass(videoFocusedClass);
=======
                $("." + id_videoDisplayClass).css("width", "");
                $("." + id_videoDisplayClass).css("left", "");
                $("." + id_videoDisplayClass).css("top", "");
                $("." + id_videoDisplayClass).css("margin-left", "");
                $("#engage_video").css("height", "");
                $("." + videoDisplayClass).removeClass(videoDefaultLayoutClass).addClass(videoUnfocusedClass);
                $("." + videoUnfocusedClass).removeClass(videoFocusedClass);
>>>>>>> 524855e3
                $(videoDiv).addClass(videoFocusedClass).removeClass(videoUnfocusedClass);


                if (isPiP) {
                    var distance = 0;
<<<<<<< HEAD
                    $('.' + videoUnfocusedClass).each(function() {
                        var width = $(this).width();
                        var height = $(this).height();
                        $(this).css('left', 0 - (width / 2) + 'px');
                        $(this).css('top', distance - (height / 2) + 'px');
                        distance = distance + height + 10;
                    });
                    var marginLeft;
                    if (pipPos === 'left') {
=======
                    $("." + videoUnfocusedClass).each(function() {
                        var width = $(this).width();
                        var height = $(this).height();
                        $(this).css("left", 0 - (width / 2) + "px");
                        $(this).css("top", distance - (height / 2) + "px");
                        distance = distance + height + 10;
                    });
                    var marginLeft;
                    if (pipPos === "left") {
>>>>>>> 524855e3
                        marginLeft = 12;
                    } else {
                        marginLeft = 88;
                    }
<<<<<<< HEAD
                    $('.' + videoUnfocusedClass).css('margin-left', marginLeft + '%');
                } else {
                    var height = $('.' + videoFocusedClass).height();
                    $('#engage_video').height(height + 10);
=======
                    $("." + videoUnfocusedClass).css("margin-left", marginLeft + "%");
                } else {
                    var height = $("." + videoFocusedClass).height();
                    $("#engage_video").height(height + 10);
>>>>>>> 524855e3
                }
                delayedCalculateVideoAreaAspectRatio();
            });

            Engage.on(plugin.events.resetLayout.getName(), function() {
<<<<<<< HEAD
                Engage.log('Video: received resetting layout');
                $('#engage_video').css('height', '');
                $videoDisplayClass.css('margin-left', '');
                $videoDisplayClass.css('width', '');
                $videoDisplayClass.css('left', '');
                $videoDisplayClass.css('top', '');
                $videoDisplayClass.css('margin-left', '');
                $videoDisplayClass.removeClass(videoFocusedClass).removeClass(videoUnfocusedClass).addClass(videoDefaultLayoutClass);
                var numberDisplays = $videoDisplayClass.length;
                $videoDisplayClass.css('width', (((1 / numberDisplays) * 100) - 0.5) + '%');
                delayedCalculateVideoAreaAspectRatio();
            });

            Engage.on(plugin.events.movePiP.getName(), function(pos) {
                var numberDisplays = $videoDisplayClass.length;
=======
                Engage.log("Video: received resetting layout");
                $("#engage_video").css("height", "");
                $("." + id_videoDisplayClass).css("margin-left", "");
                $("." + id_videoDisplayClass).css("width", "");
                $("." + id_videoDisplayClass).css("left", "");
                $("." + id_videoDisplayClass).css("top", "");
                $("." + id_videoDisplayClass).css("margin-left", "");
                $("." + videoDisplayClass).removeClass(videoFocusedClass).removeClass(videoUnfocusedClass).addClass(videoDefaultLayoutClass);
                var numberDisplays = $("." + videoDisplayClass).length;
                $("." + id_videoDisplayClass).css("width", (((1 / numberDisplays) * 100) - 0.5) + "%");
                delayedCalculateVideoAreaAspectRatio();
            });


            Engage.on(plugin.events.movePiP.getName(), function(pos) {
                var numberDisplays = $("." + videoDisplayClass).length;
>>>>>>> 524855e3
                if (numberDisplays <= 1) return;
                if (pos !== undefined) {
                    pipPos = pos;
                }
<<<<<<< HEAD
                if (! isPiP) {
                    return;
                }
                Engage.log('Video: moving PiP');
                var marginLeft;
                if (pipPos === 'right') {
                    marginLeft = 88;
                    pipPos = 'right';
                } else {
                    marginLeft = 12;
                    pipPos = 'left';
                }
                $('.' + videoUnfocusedClass).css('margin-left', marginLeft + '%');
=======
                if (!isPiP) {
                    return;
                }
                Engage.log("Video: moving PiP");
                var marginLeft;
                if (pipPos === "right") {
                    marginLeft = 88;
                    pipPos = "right";
                } else {
                    marginLeft = 12;
                    pipPos = "left";
                }
                $("." + videoUnfocusedClass).css("margin-left", marginLeft + "%");
>>>>>>> 524855e3
                delayedCalculateVideoAreaAspectRatio();
            });

            Engage.on(plugin.events.togglePiP.getName(), function(pip) {
<<<<<<< HEAD
                var numberDisplays = $videoDisplayClass.length;
                if (numberDisplays <= 1) return;

                Engage.log('Video: setting PiP to ' + pip);
                if ((pip && isPiP) || (! pip && ! isPiP)) {
                    return;
                }
                if (! pip) {
                    videoUnfocusedClass = unfocusedClass;
                    videoFocusedClass = focusedClass;
                    isPiP = false;
                    if (! isDefaultLayout()) {
                        $videoDisplayClass.css('margin-left', '');
                        $videoDisplayClass.css('width', '');
                        $videoDisplayClass.css('left', '');
                        $videoDisplayClass.css('top', '');
                        $('.' + unfocusedPiPClass).addClass(videoUnfocusedClass).removeClass(unfocusedPiPClass);
                        $('.' + focusedPiPClass).addClass(videoFocusedClass).removeClass(focusedPiPClass);
                        var height = $('.' + videoFocusedClass).height();
                        $('#engage_video').height(height + 10);
=======
                var numberDisplays = $("." + videoDisplayClass).length;
                if (numberDisplays <= 1) return;

                Engage.log("Video: setting PiP to " + pip);
                if ((pip && isPiP) || (!pip && !isPiP)) {
                    return;
                }
                if (!pip) {
                    videoUnfocusedClass = unfocusedClass;
                    videoFocusedClass = focusedClass;
                    isPiP = false;
                    if (!isDefaultLayout()) {
                        $("." + id_videoDisplayClass).css("margin-left", "");
                        $("." + id_videoDisplayClass).css("width", "");
                        $("." + id_videoDisplayClass).css("left", "");
                        $("." + id_videoDisplayClass).css("top", "");
                        $("." + unfocusedPiPClass).addClass(videoUnfocusedClass).removeClass(unfocusedPiPClass);
                        $("." + focusedPiPClass).addClass(videoFocusedClass).removeClass(focusedPiPClass);
                        var height = $("." + videoFocusedClass).height();
                        $("#engage_video").height(height + 10);
>>>>>>> 524855e3
                    }
                } else {
                    videoUnfocusedClass = unfocusedPiPClass;
                    videoFocusedClass = focusedPiPClass;
                    isPiP = true;
<<<<<<< HEAD
                    if (! isDefaultLayout()) {
                        $('.' + unfocusedClass).addClass(videoUnfocusedClass).removeClass(unfocusedClass);
                        $('.' + focusedClass).addClass(videoFocusedClass).removeClass(focusedClass);
                        $('#engage_video').css('height', '');
=======
                    if (!isDefaultLayout()) {
                        $("." + unfocusedClass).addClass(videoUnfocusedClass).removeClass(unfocusedClass);
                        $("." + focusedClass).addClass(videoFocusedClass).removeClass(focusedClass);
                        $("#engage_video").css("height", "");
>>>>>>> 524855e3
                        var distance = 0;
                        $('.' + videoUnfocusedClass).each(function() {
                            var width = $(this).width();
                            var height = $(this).height();
                            $(this).css('left', 0 - (width / 2) + 'px');
                            $(this).css('top', distance - (height / 2) + 'px');
                            distance = distance + height + 10;
                        });
                        var marginLeft;
                        if (pipPos === 'left') {
                            marginLeft = 12;
                        } else {
                            marginLeft = 88;
                        }
<<<<<<< HEAD
                        $('.' + videoUnfocusedClass).css('margin-left', marginLeft + '%');

                    }
                }
                delayedCalculateVideoAreaAspectRatio();
            });
        }
    }

    function registerEvents(videoDisplay, numberOfVideodisplays) {
        if (isAudioOnly) {
            registerEventsAudioOnly(videoDisplay, numberOfVideodisplays);
        } else {
            registerEventsVideo(videoDisplay, numberOfVideodisplays);
=======
                        $("." + videoUnfocusedClass).css("margin-left", marginLeft + "%");

                    }
                }
                delayedCalculateVideoAreaAspectRatio();
            });
>>>>>>> 524855e3
        }
    }

    function isDefaultLayout() {
<<<<<<< HEAD
       return $('.' + videoDefaultLayoutClass).length > 0;
=======
        if ($("." + videoDefaultLayoutClass).length > 0) {
            return true;
        }
        return false;
>>>>>>> 524855e3
    }

    function getDivForFlavor(flavor) {
<<<<<<< HEAD
        var found = undefined;
        $('.' + videoDisplayClass).each(function (){
=======
        var found;
        $("." + videoDisplayClass).each(function() {
>>>>>>> 524855e3
            if (Utils.getFlavorForVideoDisplay(this) === flavor) {
                found = this;
                return;
            }
        });
        return found;
    }
<<<<<<< HEAD
=======

    function setupStreams(tracks, attachments) {
        Engage.log("Video: Setting up streams");
>>>>>>> 524855e3

    function extractFlavorsAndMimetypes(mediaInfo) {
        var flavors = '';
        var mimetypes = '';

        if (mediaInfo.tracks && (mediaInfo.tracks.length > 0)) {
            for (var k = 0; k < mediaInfo.tracks.length; ++k) {
                if (flavors.indexOf(mediaInfo.tracks[k].type) < 0) {
                    flavors += mediaInfo.tracks[k].type + ',';
                }

                // rtmp is treated differently for video.js. Mimetype and URL have to be changed
<<<<<<< HEAD
                if ((mediaInfo.tracks[k].mimetype == 'video/mp4') &&
                    (mediaInfo.tracks[k].url.toLowerCase().indexOf('rtmp://') > -1)) {
                    mediaInfo.tracks[k].mimetype = 'rtmp/mp4';
                    mediaInfo.tracks[k].url = Utils.replaceAll(mediaInfo.tracks[k].url, 'mp4:', '&mp4:');
=======
                if ((mediaInfo.tracks[i].mimetype == "video/mp4") &&
                    (mediaInfo.tracks[i].url.toLowerCase().indexOf("rtmp://") > -1)) {
                    mediaInfo.tracks[i].mimetype = "rtmp/mp4";
                    mediaInfo.tracks[i].url = Utils.replaceAll(mediaInfo.tracks[i].url, "mp4:", "&mp4:");
>>>>>>> 524855e3
                }

                // adaptive streaming manifests don't have a resolution. Extract these from regular videos
                if (mediaInfo.tracks[k].mimetype.match(/video/g) && mediaInfo.tracks[k] &&
                    mediaInfo.tracks[k].video && mediaInfo.tracks[k].video.resolution &&
                    videoResultions[Utils.extractFlavorMainType(mediaInfo.tracks[k].type)] == null) {
                    videoResultions[Utils.extractFlavorMainType(mediaInfo.tracks[k].type)] = Utils.parseVideoResolution(mediaInfo.tracks[k].video.resolution);
                }

                if (mimetypes.indexOf(mediaInfo.tracks[k].mimetype) < 0) {
                    mimetypes += mediaInfo.tracks[k].mimetype + ',';
                }
            }
        }

        return {
            flavors: flavors.substring(0, flavors.length - 1),
            mimetypes: mimetypes.substring(0, mimetypes.length - 1)
        }
    }

    function extractVideoSourcesAndDuration(mediaInfo, flavorsArray) {
        var videoSources = [];
        var duration = 0;
        var hasAudio = false;
        var hasVideo = false;
        var allowedTags = Engage.model.get('meInfo').get('allowedtags');
        var allowedFormats = Engage.model.get('meInfo').get('allowedformats');

        videoSources.audio = [];

        for (var j = 0; j < flavorsArray.length; ++j) {
            videoSources[Utils.extractFlavorMainType(flavorsArray[j])] = [];
        }

        mediaInfo.tracks = filterTracksByFormat(filterTracksByTag(mediaInfo.tracks, allowedTags), allowedFormats);
        if (mediaInfo.tracks) {
            $(mediaInfo.tracks).each(function(i, track) {
                if (track.mimetype && track.type && acceptFormat(track)) {
                    if (track.mimetype.match(/video/g) || track.mimetype.match(/application/g) || track.mimetype.match(/rtmp/g)) {
                        hasVideo = true;
                        if (track.duration > duration) {
                            duration = track.duration;
                        }
                        var resolution = (track.video && track.video.resolution) ? track.video.resolution : '';
                        // filter for different video sources
                        Engage.log('Video: Adding video source: ' + track.url + ' (' + track.mimetype + ')');
                        if (track.mimetype == 'application/dash+xml') {
                            loadDash = true;
                        } else if (track.mimetype == 'application/x-mpegURL') {
                            loadHls = true;
                        }
                        videoSources[Utils.extractFlavorMainType(track.type)].push({
                            src: track.url,
                            type: track.mimetype,
                            typemh: track.type,
                            resolution: resolution,
                            tags: track.tags
                        });
                    } else if (track.mimetype.match(/audio/g)) {
                        hasAudio = true;
                        if (track.duration > duration) {
                            duration = track.duration;
                        }
                        videoSources.audio.push({
                            src: track.url,
                            type: track.mimetype,
                            typemh: track.type,
                            tags: track.tags
                        });
                    }
                }
            });

            if (!hasVideo) {
                for (var i = 0; i < videoSources.length; ++i) {
                    if (videoSources[i] !== videoSources.audio) {
                        delete videoSources.flavor;
                    }
                }
            }

            if (hasVideo || !hasAudio) {
                delete videoSources.audio;
            }
        }

        return {
            videoSources: videoSources,
            duration: duration
        };
    }

    function extractVideoDisplays(videoSources) {
        var videoDisplays = [];

        for (var v in videoSources) {
            if (videoSources[v].length > 0) {
                var name = videoDisplayNamePrefix.concat(v);
                videoDisplays.push(name);
            }
        }

        return videoDisplays;
    }

    function setVideoSourcePosters(mediaInfo, videoSources) {
        if (mediaInfo.attachments && (mediaInfo.attachments.length > 0)) {
            $(mediaInfo.attachments).each(function(i, attachment) {
                if (attachment.mimetype &&
                    attachment.type &&
                    attachment.mimetype.match(/image/g) &&
                    attachment.type.match(/player/g)) {
                    // filter for different video sources
                    videoSources[Utils.extractFlavorMainType(attachment.type)]['poster'] = attachment.url;
                }
            });
        }
    }
    
    function setupStreams(tracks, attachments) {
        Engage.log('Video: Setting up streams');

        var mediaInfo = {};
        var videoSources;
        var videoDisplays;
        var duration = 0;

        mastervideotype = Engage.model.get('meInfo').get('mastervideotype').toLowerCase();
        Engage.log('Video: Master video type is \'' + mastervideotype + '\'');

        mediaInfo.tracks = tracks;
        mediaInfo.attachments = attachments;

        if (mediaInfo.tracks && (mediaInfo.tracks.length > 0)) {
            var flavorsAndMimetypes = extractFlavorsAndMimetypes(mediaInfo);
            flavors = flavorsAndMimetypes.flavors;
            mimetypes = flavorsAndMimetypes.mimetypes;
            Engage.log('Extracted flavors: ' + flavors, mimetypes);
            Engage.log('Extracted mimetypes: ' + mimetypes);

            var flavorsArray = flavors.split(',');

            // look for video sources
            var videoSourcesAndDuration = extractVideoSourcesAndDuration(mediaInfo, flavorsArray);
            videoSources = videoSourcesAndDuration.videoSources;
            duration = videoSourcesAndDuration.duration;

            setVideoSourcePosters(mediaInfo, videoSources);

            videoDisplays = extractVideoDisplays(videoSources);
            Engage.log('Extracted video displays: ' + videoDisplays.join(', '));

            Engage.model.set('videoDataModel', new VideoDataModel(videoDisplays, videoSources, duration));
        }
    }

    function getSortedVideosourcesArray(videoSources) {
        var tuples = [];

        for (var key in videoSources) {
            tuples.push([key, videoSources[key]]);
        }

        tuples.sort(compareVideoSources);

        return tuples;
    }

    function compareVideoSources(a, b) {
        if (a === undefined || b === undefined || a[1][0] === undefined ||
            b[1][0] === undefined) {
            return 0;
        }
        var s1 = a[1][0].typemh;
        var s2 = b[1][0].typemh;
        if (s1 == mastervideotype) {
            return -1;
        } else if (s2 == mastervideotype) {
            return 1;
        }

        return 0;
    }

    function initPlugin() {
        Engage.log('Video: Init Plugin');

        // only init if plugin template was inserted into the DOM
        if (plugin.inserted) {
            Engage.log('Video: Video Plugin inserted');
            // set path to swf player
            var videojs_swf = plugin.pluginPath + videojs_swf_path;
            Engage.log('Video: SWF path: ' + videojs_swf_path);
            Engage.model.on(videoDataModelChange, function() {
                Engage.log('The video data model changed, refreshing the view.');
                videoDataView = new VideoDataView(this.get('videoDataModel'), plugin.template, videojs_swf);
            });
            Engage.on(plugin.events.mediaPackageModelError.getName(), function() {
                mediapackageError = true;
            });
            Engage.model.get('mediaPackage').on('change', function() {
                setupStreams(this.get('tracks'), this.get('attachments'));
            });
            if (Engage.model.get('mediaPackage').get('tracks')) {
                Engage.log('Video: Mediapackage already available.');
                setupStreams(Engage.model.get('mediaPackage').get('tracks'), Engage.model.get('mediaPackage').get('attachments'));
            }
        }
    }

    // init Event
    Engage.log('Video: Init');
    var relative_plugin_path = Engage.getPluginPath('EngagePluginVideoVideoJS');

    // listen on a change/set of the mediaPackage model
    Engage.model.on(mediapackageChange, function() {
        initCount -= 1;
        if (initCount <= 0) {
            initPlugin();
        }
    });

    // all plugins loaded
    Engage.on(plugin.events.plugin_load_done.getName(), function() {
        Engage.log('Video: Plugin load done');
        initCount -= 1;
        if (initCount <= 0) {
            initPlugin();
        }
    });

    // load utils class
    require([relative_plugin_path + 'utils'], function(utils) {
        Engage.log('Video: Utils class loaded');
        Utils = new utils();
        initTranslate(Utils.detectLanguage(), function() {
            Engage.log('Video: Successfully translated.');
            initCount -= 1;
            if (initCount <= 0) {
                initPlugin();
            }
        }, function() {
            Engage.log('Video: Error translating...');
            initCount -= 1;
            if (initCount <= 0) {
                initPlugin();
            }
        });
    });

    // load videoData model
    require([relative_plugin_path + 'models/videoData'], function(model) {
        Engage.log('Video: VideoData model loaded');
        VideoDataModel = model;
        initCount -= 1;
        if (initCount <= 0) {
            initPlugin();
        }
    });

    // load video.js lib
    require([relative_plugin_path + videoPath], function(videojs) {
        Engage.log('Video: Lib video loaded');
        window.videojs = videojs;
        initCount -= 1;
        if (initCount <= 0) {
            initPlugin();
        }
    });

    // load synchronize.js lib
    require([relative_plugin_path + synchronizePath], function(synchronizejs) {
        Engage.log('Video: Lib synchronize loaded');
        initCount -= 1;
        if (initCount <= 0) {
            initPlugin();
        }
    });

    // listen on a change/set of the infoMe model
    Engage.model.on(infoMeChange, function() {
        initCount -= 1;
        if (initCount <= 0) {
            initPlugin();
        }
    });

    return plugin;
});<|MERGE_RESOLUTION|>--- conflicted
+++ resolved
@@ -23,306 +23,251 @@
 define(['require', 'jquery', 'underscore', 'backbone', 'basil', 'bowser', 'engage/core'], function(require, $, _, Backbone, Basil, Bowser, Engage) {
     'use strict';
 
-    var insertIntoDOM = true;
-    var PLUGIN_NAME = 'Engage VideoJS Videodisplay';
-    var PLUGIN_TYPE = 'engage_video';
-    var PLUGIN_VERSION = '1.0';
-    var PLUGIN_TEMPLATE_DESKTOP = 'templates/desktop.html';
-    var PLUGIN_TEMPLATE_EMBED = 'templates/embed.html';
-    var PLUGIN_TEMPLATE_MOBILE = 'templates/mobile.html';
-    var PLUGIN_STYLES_DESKTOP = [
-        'styles/desktop.css',
-        'lib/video-js/video-js.min.css'
-    ];
-    var PLUGIN_STYLES_EMBED = [
-        'styles/embed.css',
-        'lib/video-js/video-js.min.css'
-    ];
-    var PLUGIN_STYLES_MOBILE = [
-        'styles/mobile.css',
-        'lib/video-js/video-js.min.css'
-    ];
-
-    var plugin;
-    var events = {
-<<<<<<< HEAD
-        play: new Engage.Event('Video:play', 'plays the video', 'both'),
-        pause: new Engage.Event('Video:pause', 'pauses the video', 'both'),
-        seek: new Engage.Event('Video:seek', 'seek video to a given position in seconds', 'both'),
-        ready: new Engage.Event('Video:ready', 'all videos loaded successfully', 'trigger'),
-        ended: new Engage.Event('Video:ended', 'end of the video', 'trigger'),
-        playerLoaded: new Engage.Event('Video:playerLoaded', 'player loaded successfully', 'trigger'),
-        synchronizing: new Engage.Event('Video:synchronizing', 'synchronizing videos with the master video', 'trigger'),
-        buffering: new Engage.Event('Video:buffering', 'video is buffering', 'trigger'),
-        bufferedAndAutoplaying: new Engage.Event('Video:bufferedAndAutoplaying', 'buffering successful, was playing, autoplaying now', 'trigger'),
-        customNotification: new Engage.Event('Notification:customNotification', 'a custom message', 'trigger'),
-        customError: new Engage.Event('Notification:customError', 'an error occured', 'trigger'),
-        bufferedButNotAutoplaying: new Engage.Event('Video:bufferedButNotAutoplaying', 'buffering successful, was not playing, not autoplaying now', 'trigger'),
-        timeupdate: new Engage.Event('Video:timeupdate', 'timeupdate happened', 'trigger'),
-        volumechange: new Engage.Event('Video:volumechange', 'volume change happened', 'trigger'),
-        fullscreenChange: new Engage.Event('Video:fullscreenChange', 'fullscreen change happened', 'trigger'),
-        usingFlash: new Engage.Event('Video:usingFlash', 'flash is being used', 'trigger'),
-        numberOfVideodisplaysSet: new Engage.Event('Video:numberOfVideodisplaysSet', 'the number of videodisplays has been set', 'trigger'),
-        aspectRatioSet: new Engage.Event('Video:aspectRatioSet', 'the aspect ratio has been calculated', 'trigger'),
-        isAudioOnly: new Engage.Event('Video:isAudioOnly', 'whether it\'s audio only or not', 'trigger'),
-        audioCodecNotSupported: new Engage.Event('Video:audioCodecNotSupported', 'when the audio codec seems not to be supported by the browser', 'trigger'),
-        videoFormatsFound: new Engage.Event('Video:videoFormatsFound', '', 'trigger'),
-        playPause: new Engage.Event('Video:playPause', '', 'handler'),
-        plugin_load_done: new Engage.Event('Core:plugin_load_done', '', 'handler'),
-        fullscreenEnable: new Engage.Event('Video:fullscreenEnable', 'go to fullscreen', 'handler'),
-        fullscreenCancel: new Engage.Event('Video:fullscreenCancel', 'cancel fullscreen', 'handler'),
-        volumeSet: new Engage.Event('Video:volumeSet', 'set the volume', 'handler'),
-        volumeGet: new Engage.Event('Video:volumeGet', 'get the volume', 'handler'),
-        sliderStop: new Engage.Event('Slider:stop', 'slider stopped', 'handler'),
-        playbackRateChanged: new Engage.Event('Video:playbackRateChanged', 'The video playback rate changed', 'handler'),
-        playbackRateIncrease: new Engage.Event('Video:playbackRateIncrease', '', 'handler'),
-        playbackRateDecrease: new Engage.Event('Video:playbackRateDecrease', '', 'handler'),
-        mediaPackageModelError: new Engage.Event('MhConnection:mediaPackageModelError', '', 'handler'),
-        seekLeft: new Engage.Event('Video:seekLeft', '', 'handler'),
-        seekRight: new Engage.Event('Video:seekRight', '', 'handler'),
-        autoplay: new Engage.Event('Video:autoplay', '', 'handler'),
-        initialSeek: new Engage.Event('Video:initialSeek', '', 'handler'),
-        qualitySet: new Engage.Event('Video:qualitySet', '', 'handler'),
-        focusVideo: new Engage.Event('Video:focusVideo', 'increases the size of one video', 'handler'),
-        resetLayout: new Engage.Event('Video:resetLayout', 'resets the layout of the videodisplays', 'handler'),
-        movePiP: new Engage.Event('Video:movePiP', 'moves the smaller picture over the larger to the different corners', 'handler'),
-        togglePiP: new Engage.Event('Video:togglePiP', 'switches between PiP and next to each other layout', 'handler'),
-        closeVideo: new Engage.Event('Video:closeVideo', 'closes one videostream', 'handler'),
-        openVideo: new Engage.Event('Video:openVideo', 'opens a new videostream', 'handler')
-=======
-        play: new Engage.Event("Video:play", "plays the video", "both"),
-        pause: new Engage.Event("Video:pause", "pauses the video", "both"),
-        seek: new Engage.Event("Video:seek", "seek video to a given position in seconds", "both"),
-        ready: new Engage.Event("Video:ready", "all videos loaded successfully", "trigger"),
-        ended: new Engage.Event("Video:ended", "end of the video", "trigger"),
-        playerLoaded: new Engage.Event("Video:playerLoaded", "player loaded successfully", "trigger"),
-        synchronizing: new Engage.Event("Video:synchronizing", "synchronizing videos with the master video", "trigger"),
-        buffering: new Engage.Event("Video:buffering", "video is buffering", "trigger"),
-        bufferedAndAutoplaying: new Engage.Event("Video:bufferedAndAutoplaying", "buffering successful, was playing, autoplaying now", "trigger"),
-        customNotification: new Engage.Event("Notification:customNotification", "a custom message", "trigger"),
-        customError: new Engage.Event("Notification:customError", "an error occured", "trigger"),
-        bufferedButNotAutoplaying: new Engage.Event("Video:bufferedButNotAutoplaying", "buffering successful, was not playing, not autoplaying now", "trigger"),
-        timeupdate: new Engage.Event("Video:timeupdate", "timeupdate happened", "trigger"),
-        volumechange: new Engage.Event("Video:volumechange", "volume change happened", "trigger"),
-        fullscreenChange: new Engage.Event("Video:fullscreenChange", "fullscreen change happened", "trigger"),
-        usingFlash: new Engage.Event("Video:usingFlash", "flash is being used", "trigger"),
-        numberOfVideodisplaysSet: new Engage.Event("Video:numberOfVideodisplaysSet", "the number of videodisplays has been set", "trigger"),
-        aspectRatioSet: new Engage.Event("Video:aspectRatioSet", "the aspect ratio has been calculated", "both"),
-        isAudioOnly: new Engage.Event("Video:isAudioOnly", "whether it's audio only or not", "trigger"),
-        audioCodecNotSupported: new Engage.Event("Video:audioCodecNotSupported", "when the audio codec seems not to be supported by the browser", "trigger"),
-        videoFormatsFound: new Engage.Event("Video:videoFormatsFound", "", "trigger"),
-        playPause: new Engage.Event("Video:playPause", "", "handler"),
-        plugin_load_done: new Engage.Event("Core:plugin_load_done", "", "handler"),
-        fullscreenEnable: new Engage.Event("Video:fullscreenEnable", "go to fullscreen", "handler"),
-        fullscreenCancel: new Engage.Event("Video:fullscreenCancel", "cancel fullscreen", "handler"),
-        volumeSet: new Engage.Event("Video:volumeSet", "set the volume", "handler"),
-        volumeGet: new Engage.Event("Video:volumeGet", "get the volume", "handler"),
-        sliderStop: new Engage.Event("Slider:stop", "slider stopped", "handler"),
-        playbackRateChanged: new Engage.Event("Video:playbackRateChanged", "The video playback rate changed", "handler"),
-        playbackRateIncrease: new Engage.Event("Video:playbackRateIncrease", "", "handler"),
-        playbackRateDecrease: new Engage.Event("Video:playbackRateDecrease", "", "handler"),
-        mediaPackageModelError: new Engage.Event("MhConnection:mediaPackageModelError", "", "handler"),
-        seekLeft: new Engage.Event("Video:seekLeft", "", "handler"),
-        seekRight: new Engage.Event("Video:seekRight", "", "handler"),
-        autoplay: new Engage.Event("Video:autoplay", "", "handler"),
-        initialSeek: new Engage.Event("Video:initialSeek", "", "handler"),
-        qualitySet: new Engage.Event("Video:qualitySet", "", "handler"),
-        focusVideo: new Engage.Event("Video:focusVideo", "increases the size of one video", "handler"),
-        resetLayout: new Engage.Event("Video:resetLayout", "resets the layout of the videodisplays", "handler"),
-        movePiP: new Engage.Event("Video:movePiP", "moves the smaller picture over the larger to the different corners", "handler"),
-        togglePiP: new Engage.Event("Video:togglePiP", "switches between PiP and next to each other layout", "handler"),
-        closeVideo: new Engage.Event("Video:closeVideo", "closes one videostream", "handler"),
-        openVideo: new Engage.Event("Video:openVideo", "opens a new videostream", "handler"),
-        moveUp: new Engage.Event("Video:moveUp", "moves video up", "handler"),
-        moveDown: new Engage.Event("Video:moveDown", "moves video down", "handler"),
-        moveLeft: new Engage.Event("Video:moveLeft", "moves video left", "handler"),
-        moveRight: new Engage.Event("Video:moveRight", "moves video right", "handler"),
-        setZoomLevel: new Engage.Event("Video:setZoomLevel", "sets the zoom level", "both"),
-        zoomReset: new Engage.Event("Video:resetZoom", "resets position and zoom level", "handler"),
-        moveHorizontal: new Engage.Event("Video:moveHorizontal", "move video horizontal", "handler"),
-        moveVertical: new Engage.Event("Video:moveVertical", "move video vertical", "handler"),
-        zoomIn: new Engage.Event("Video:zoomIn", "zooms in video", "handler"),
-        zoomOut: new Engage.Event("Video:zoomOut", "zooms out video", "handler"),
-        zoomChange: new Engage.Event("Video:zoomChange", "zoom level has changed", "trigger")
->>>>>>> 524855e3
-    };
-
-    var isDesktopMode = false;
-    var isEmbedMode = false;
-    var isMobileMode = false;
-
-    // desktop, embed and mobile logic
-    switch (Engage.model.get('mode')) {
-        case 'embed':
-            plugin = {
-                insertIntoDOM: insertIntoDOM,
-                name: PLUGIN_NAME,
-                type: PLUGIN_TYPE,
-                version: PLUGIN_VERSION,
-                styles: PLUGIN_STYLES_EMBED,
-                template: PLUGIN_TEMPLATE_EMBED,
-                events: events
-            };
-            isEmbedMode = true;
-            break;
-        case 'mobile':
-            plugin = {
-                insertIntoDOM: insertIntoDOM,
-                name: PLUGIN_NAME,
-                type: PLUGIN_TYPE,
-                version: PLUGIN_VERSION,
-                styles: PLUGIN_STYLES_MOBILE,
-                template: PLUGIN_TEMPLATE_MOBILE,
-                events: events
-            };
-            isMobileMode = true;
-            break;
-        case 'desktop':
-        default:
-            plugin = {
-                insertIntoDOM: insertIntoDOM,
-                name: PLUGIN_NAME,
-                type: PLUGIN_TYPE,
-                version: PLUGIN_VERSION,
-                styles: PLUGIN_STYLES_DESKTOP,
-                template: PLUGIN_TEMPLATE_DESKTOP,
-                events: events
-            };
-            isDesktopMode = true;
-            break;
-    }
-
-    /* change these variables */
-    var videoPath = 'lib/video-js/video.min'; /* https://github.com/videojs/video.js/releases */
-    var videojs_swf_path = 'lib/video-js/video-js.swf';
-    var synchronizePath = 'lib/synchronize-min'; /* https://github.com/CallToPower/Synchronize.js */
-    var mediaSourcesPath = 'lib/video-js/videojs-media-sources.min'; /* https://github.com/videojs/videojs-contrib-media-sources */
-    var hlsPath = 'lib/video-js/videojs.hls.min'; /* https://github.com/videojs/videojs-contrib-hls */
-    var videoAreaAspectRatio;
-    var checkVideoDisplaySizeTimeout = 1500;
-    var audioLoadTimeoutCheckDelay = 5000;
-    var seekSeconds = 5;
-    var interval_autoplay_ms = 1000;
-    var interval_initialSeek_ms = 1000;
-    var timeout_initialSeek_ms = 250;
-    var timer_qualitychange = 1000;
-    var zoom_step_size = 0.05;
-    var decimal_places = 3;
-
-    /* don't change these variables */
-    var currentTime = 0;
-    var Utils;
-    var parsedSeconds = 0;
-    var interval_autoplay;
-    var interval_initialSeek;
-    var VideoDataModel;
-    var isAudioOnly = false;
-    var isUsingFlash = false;
-    var mastervideotype = '';
-    var aspectRatio = '';
-    var singleVideoPaddingTop = '';
-    var initCount = 7;
-    var infoMeChange = 'change:infoMe';
-    var mediapackageError = false;
-    var videoDisplayNamePrefix = 'videojs_videodisplay_';
-    var id_engage_video = 'engage_video';
-    var id_videojs_wrapper = 'videojs_wrapper';
-    var id_videoDisplayClass = 'videoDisplay';
-    var id_engageControls = 'engage_controls';
-    var id_resize_container = 'engage_resize_container';
-    var id_engage_video_fullsceen_wrapper = 'fullscreen_video_wrapper';
-    var id_page_cover = 'page-cover';
-    var id_btn_fullscreenCancel = 'btn_fullscreenCancel';
-    var id_generated_videojs_flash_component = 'videojs_videodisplay_0_flash_api';
-    var id_btn_openInPlayer = 'btn_openInPlayer';
-    var id_btn_switchPlayer = 'btn_switchPlayer';
-    var id_btn_video1 = 'btn-video1';
-    var id_btn_video2 = 'btn-video2';
-    var id_switchPlayer_value = 'switchPlayer-value';
-    var id_audioDisplay = 'audioDisplay';
-    var id_switchPlayers = 'switchPlayers';
-    var class_vjs_switchPlayer = 'vjs-switchPlayer';
-    var class_btn_video = 'btn-video';
-    var class_vjs_menu_button = 'vjs-menu-button';
-    var class_vjs_switchPlayer_value = 'vjs-switchPlayer-value';
-    var class_vjs_menu = 'vjs-menu';
-    var class_vjs_menu_content = 'vjs-menu-content';
-    var class_vjs_menu_item = 'vjs-menu-item';
-    var class_vjsposter = 'vjs-poster';
-    var class_vjs_openInPlayer = 'vjs-openInPlayer';
-    var class_vjs_control = 'vjs-control';
-    var class_vjs_control_text = 'vjs-control-text';
-    var class_vjs_mute_control = 'vjs-mute-control';
-    var class_vjs_remaining_time = 'vjs-remaining-time';
-    var class_audio_wrapper = 'audio_wrapper';
-    var class_audioDisplay = 'audioDisplay';
-    var class_audioDisplayError = 'audioDisplayError';
-    var videosReady = false;
-    var pressedPlayOnce = false;
-    var mediapackageChange = 'change:mediaPackage';
-    var videoDataModelChange = 'change:videoDataModel';
-    var event_html5player_volumechange = 'volumechange';
-    var event_html5player_fullscreenchange = 'fullscreenchange';
-    var event_sjs_allPlayersReady = 'sjs:allPlayersReady';
-    var event_sjs_playerLoaded = 'sjs:playerLoaded';
-    var event_sjs_masterPlay = 'sjs:masterPlay';
-    var event_sjs_masterPause = 'sjs:masterPause';
-    var event_sjs_masterEnded = 'sjs:masterEnded';
-    var event_sjs_masterTimeupdate = 'sjs:masterTimeupdate';
-    var event_sjs_synchronizing = 'sjs:synchronizing';
-    var event_sjs_buffering = 'sjs:buffering';
-    var event_sjs_bufferedAndAutoplaying = 'sjs:bufferedAndAutoplaying';
-    var event_sjs_bufferedButNotAutoplaying = 'sjs:bufferedButNotAutoplaying';
-    var event_sjs_debug = 'sjs:debug';
-    var event_sjs_stopBufferChecker = 'sjs:stopBufferChecker';
-    var currentlySelectedVideodisplay = 0;
-    var globalVideoSource = [];
-    var videoResultions = [];
-    var loadDash = false;
-    var loadHls = false;
-    var flavors = '';
-    var mimetypes = '';
-    var translations = [];
-    var videoDataView = undefined;
-    var fullscreen = false;
-<<<<<<< HEAD
-    var videoDisplayClass = 'videoDisplay';
-    
-    var videoDefaultLayoutClass = 'videoDefaultLayout';
-    var videoUnfocusedClass = 'videoUnfocusedPiP';
-    var videoFocusedClass = 'videoFocusedPiP';
-    var unfocusedPiPClass = 'videoUnfocusedPiP';
-    var focusedPiPClass = 'videoFocusedPiP';
-    var unfocusedClass = 'videoUnfocused';
-    var focusedClass = 'videoFocused';
-    var isPiP = true;
-    var pipPos = 'left';
-    
-=======
-    var mappedResolutions = undefined;
-    var videoDisplayClass = "videoDisplay";
-
-    var videoDefaultLayoutClass = "videoDefaultLayout";
-    var videoUnfocusedClass = "videoUnfocusedPiP";
-    var videoFocusedClass = "videoFocusedPiP";
-    var unfocusedPiPClass = "videoUnfocusedPiP";
-    var focusedPiPClass = "videoFocusedPiP";
-    var unfocusedClass = "videoUnfocused";
-    var focusedClass = "videoFocused";
-    var isPiP = true;
-    var pipPos = "left";
->>>>>>> 524855e3
-    var foundQualities = undefined;
-
-    var zoomTimeout = 500;
-    var zoomMiniMapWidth = 0.2;
-    var minimapStrokeColor = "black";
-
-    function initTranslate(language, funcSuccess, funcError) {
+  var insertIntoDOM = true;
+  var PLUGIN_NAME = 'Engage VideoJS Videodisplay';
+  var PLUGIN_TYPE = 'engage_video';
+  var PLUGIN_VERSION = '1.0';
+  var PLUGIN_TEMPLATE_DESKTOP = 'templates/desktop.html';
+  var PLUGIN_TEMPLATE_EMBED = 'templates/embed.html';
+  var PLUGIN_TEMPLATE_MOBILE = 'templates/mobile.html';
+  var PLUGIN_STYLES_DESKTOP = [
+    'styles/desktop.css',
+    'lib/video-js/video-js.min.css'
+  ];
+  var PLUGIN_STYLES_EMBED = [
+    'styles/embed.css',
+    'lib/video-js/video-js.min.css'
+  ];
+  var PLUGIN_STYLES_MOBILE = [
+    'styles/mobile.css',
+    'lib/video-js/video-js.min.css'
+  ];
+
+
+  var plugin;
+  var events = {
+    play: new Engage.Event('Video:play', 'plays the video', 'both'),
+    pause: new Engage.Event('Video:pause', 'pauses the video', 'both'),
+    seek: new Engage.Event('Video:seek', 'seek video to a given position in seconds', 'both'),
+    aspectRatioSet: new Engage.Event('Video:aspectRatioSet', 'the aspect ratio has been calculated', 'both'),
+    setZoomLevel: new Engage.Event("Video:setZoomLevel", "sets the zoom level", "both"),
+    ready: new Engage.Event('Video:ready', 'all videos loaded successfully', 'trigger'),
+    ended: new Engage.Event('Video:ended', 'end of the video', 'trigger'),
+    playerLoaded: new Engage.Event('Video:playerLoaded', 'player loaded successfully', 'trigger'),
+    synchronizing: new Engage.Event('Video:synchronizing', 'synchronizing videos with the master video', 'trigger'),
+    buffering: new Engage.Event('Video:buffering', 'video is buffering', 'trigger'),
+    bufferedAndAutoplaying: new Engage.Event('Video:bufferedAndAutoplaying', 'buffering successful, was playing, autoplaying now', 'trigger'),
+    customNotification: new Engage.Event('Notification:customNotification', 'a custom message', 'trigger'),
+    customError: new Engage.Event('Notification:customError', 'an error occured', 'trigger'),
+    bufferedButNotAutoplaying: new Engage.Event('Video:bufferedButNotAutoplaying', 'buffering successful, was not playing, not autoplaying now', 'trigger'),
+    timeupdate: new Engage.Event('Video:timeupdate', 'timeupdate happened', 'trigger'),
+    volumechange: new Engage.Event('Video:volumechange', 'volume change happened', 'trigger'),
+    fullscreenChange: new Engage.Event('Video:fullscreenChange', 'fullscreen change happened', 'trigger'),
+    usingFlash: new Engage.Event('Video:usingFlash', 'flash is being used', 'trigger'),
+    numberOfVideodisplaysSet: new Engage.Event('Video:numberOfVideodisplaysSet', 'the number of videodisplays has been set', 'trigger'),
+    isAudioOnly: new Engage.Event('Video:isAudioOnly', 'whether it\'s audio only or not', 'trigger'),
+    audioCodecNotSupported: new Engage.Event('Video:audioCodecNotSupported', 'when the audio codec seems not to be supported by the browser', 'trigger'),
+    videoFormatsFound: new Engage.Event('Video:videoFormatsFound', '', 'trigger'),
+    zoomChange: new Engage.Event("Video:zoomChange", "zoom level has changed", "trigger"),
+    playPause: new Engage.Event('Video:playPause', '', 'handler'),
+    plugin_load_done: new Engage.Event('Core:plugin_load_done', '', 'handler'),
+    fullscreenEnable: new Engage.Event('Video:fullscreenEnable', 'go to fullscreen', 'handler'),
+    fullscreenCancel: new Engage.Event('Video:fullscreenCancel', 'cancel fullscreen', 'handler'),
+    volumeSet: new Engage.Event('Video:volumeSet', 'set the volume', 'handler'),
+    volumeGet: new Engage.Event('Video:volumeGet', 'get the volume', 'handler'),
+    sliderStop: new Engage.Event('Slider:stop', 'slider stopped', 'handler'),
+    playbackRateChanged: new Engage.Event('Video:playbackRateChanged', 'The video playback rate changed', 'handler'),
+    playbackRateIncrease: new Engage.Event('Video:playbackRateIncrease', '', 'handler'),
+    playbackRateDecrease: new Engage.Event('Video:playbackRateDecrease', '', 'handler'),
+    mediaPackageModelError: new Engage.Event('MhConnection:mediaPackageModelError', '', 'handler'),
+    seekLeft: new Engage.Event('Video:seekLeft', '', 'handler'),
+    seekRight: new Engage.Event('Video:seekRight', '', 'handler'),
+    autoplay: new Engage.Event('Video:autoplay', '', 'handler'),
+    initialSeek: new Engage.Event('Video:initialSeek', '', 'handler'),
+    qualitySet: new Engage.Event('Video:qualitySet', '', 'handler'),
+    focusVideo: new Engage.Event('Video:focusVideo', 'increases the size of one video', 'handler'),
+    resetLayout: new Engage.Event('Video:resetLayout', 'resets the layout of the videodisplays', 'handler'),
+    movePiP: new Engage.Event('Video:movePiP', 'moves the smaller picture over the larger to the different corners', 'handler'),
+    togglePiP: new Engage.Event('Video:togglePiP', 'switches between PiP and next to each other layout', 'handler'),
+    closeVideo: new Engage.Event('Video:closeVideo', 'closes one videostream', 'handler'),
+    openVideo: new Engage.Event('Video:openVideo', 'opens a new videostream', 'handler'),
+    moveUp: new Engage.Event("Video:moveUp", "moves video up", "handler"),
+    moveDown: new Engage.Event("Video:moveDown", "moves video down", "handler"),
+    moveLeft: new Engage.Event("Video:moveLeft", "moves video left", "handler"),
+    moveRight: new Engage.Event("Video:moveRight", "moves video right", "handler"),
+    zoomReset: new Engage.Event("Video:resetZoom", "resets position and zoom level", "handler"),
+    moveHorizontal: new Engage.Event("Video:moveHorizontal", "move video horizontal", "handler"),
+    moveVertical: new Engage.Event("Video:moveVertical", "move video vertical", "handler"),
+    zoomIn: new Engage.Event("Video:zoomIn", "zooms in video", "handler"),
+    zoomOut: new Engage.Event("Video:zoomOut", "zooms out video", "handler")
+  };
+
+  var isDesktopMode = false;
+  var isEmbedMode = false;
+  var isMobileMode = false;
+
+  // desktop, embed and mobile logic
+  switch (Engage.model.get('mode')) {
+    case 'embed':
+      plugin = {
+        insertIntoDOM: insertIntoDOM,
+        name: PLUGIN_NAME,
+        type: PLUGIN_TYPE,
+        version: PLUGIN_VERSION,
+        styles: PLUGIN_STYLES_EMBED,
+        template: PLUGIN_TEMPLATE_EMBED,
+        events: events
+      };
+      isEmbedMode = true;
+      break;
+    case 'mobile':
+      plugin = {
+        insertIntoDOM: insertIntoDOM,
+        name: PLUGIN_NAME,
+        type: PLUGIN_TYPE,
+        version: PLUGIN_VERSION,
+        styles: PLUGIN_STYLES_MOBILE,
+        template: PLUGIN_TEMPLATE_MOBILE,
+        events: events
+      };
+      isMobileMode = true;
+      break;
+    case 'desktop':
+    default:
+      plugin = {
+        insertIntoDOM: insertIntoDOM,
+        name: PLUGIN_NAME,
+        type: PLUGIN_TYPE,
+        version: PLUGIN_VERSION,
+        styles: PLUGIN_STYLES_DESKTOP,
+        template: PLUGIN_TEMPLATE_DESKTOP,
+        events: events
+      };
+      isDesktopMode = true;
+      break;
+  }
+
+  /* change these variables */
+  var videoPath = 'lib/video-js/video.min';
+  /* https://github.com/videojs/video.js/releases */
+  var videojs_swf_path = 'lib/video-js/video-js.swf';
+  var synchronizePath = 'lib/synchronize-min';
+  /* https://github.com/CallToPower/Synchronize.js */
+  var mediaSourcesPath = 'lib/video-js/videojs-media-sources.min';
+  /* https://github.com/videojs/videojs-contrib-media-sources */
+  var hlsPath = 'lib/video-js/videojs.hls.min';
+  /* https://github.com/videojs/videojs-contrib-hls */
+  var videoAreaAspectRatio;
+  var checkVideoDisplaySizeTimeout = 1500;
+  var audioLoadTimeoutCheckDelay = 5000;
+  var seekSeconds = 5;
+  var interval_autoplay_ms = 1000;
+  var interval_initialSeek_ms = 1000;
+  var timeout_initialSeek_ms = 250;
+  var timer_qualitychange = 1000;
+  var zoom_step_size = 0.05;
+  var decimal_places = 3;
+
+
+  /* don't change these variables */
+  var currentTime = 0;
+  var Utils;
+  var parsedSeconds = 0;
+  var interval_autoplay;
+  var interval_initialSeek;
+  var VideoDataModel;
+  var isAudioOnly = false;
+  var isUsingFlash = false;
+  var mastervideotype = '';
+  var aspectRatio = '';
+  var singleVideoPaddingTop = '';
+  var initCount = 7;
+  var infoMeChange = 'change:infoMe';
+  var mediapackageError = false;
+  var videoDisplayNamePrefix = 'videojs_videodisplay_';
+  var id_engage_video = 'engage_video';
+  var id_videojs_wrapper = 'videojs_wrapper';
+  var id_videoDisplayClass = 'videoDisplay';
+  var id_engageControls = 'engage_controls';
+  var id_resize_container = 'engage_resize_container';
+  var id_engage_video_fullsceen_wrapper = 'fullscreen_video_wrapper';
+  var id_page_cover = 'page-cover';
+  var id_btn_fullscreenCancel = 'btn_fullscreenCancel';
+  var id_generated_videojs_flash_component = 'videojs_videodisplay_0_flash_api';
+  var id_btn_openInPlayer = 'btn_openInPlayer';
+  var id_btn_switchPlayer = 'btn_switchPlayer';
+  var id_btn_video1 = 'btn-video1';
+  var id_btn_video2 = 'btn-video2';
+  var id_switchPlayer_value = 'switchPlayer-value';
+  var id_audioDisplay = 'audioDisplay';
+  var id_switchPlayers = 'switchPlayers';
+  var class_vjs_switchPlayer = 'vjs-switchPlayer';
+  var class_btn_video = 'btn-video';
+  var class_vjs_menu_button = 'vjs-menu-button';
+  var class_vjs_switchPlayer_value = 'vjs-switchPlayer-value';
+  var class_vjs_menu = 'vjs-menu';
+  var class_vjs_menu_content = 'vjs-menu-content';
+  var class_vjs_menu_item = 'vjs-menu-item';
+  var class_vjsposter = 'vjs-poster';
+  var class_vjs_openInPlayer = 'vjs-openInPlayer';
+  var class_vjs_control = 'vjs-control';
+  var class_vjs_control_text = 'vjs-control-text';
+  var class_vjs_mute_control = 'vjs-mute-control';
+  var class_vjs_remaining_time = 'vjs-remaining-time';
+  var class_audio_wrapper = 'audio_wrapper';
+  var class_audioDisplay = 'audioDisplay';
+  var class_audioDisplayError = 'audioDisplayError';
+  var videosReady = false;
+  var pressedPlayOnce = false;
+  var mediapackageChange = 'change:mediaPackage';
+  var videoDataModelChange = 'change:videoDataModel';
+  var event_html5player_volumechange = 'volumechange';
+  var event_html5player_fullscreenchange = 'fullscreenchange';
+  var event_sjs_allPlayersReady = 'sjs:allPlayersReady';
+  var event_sjs_playerLoaded = 'sjs:playerLoaded';
+  var event_sjs_masterPlay = 'sjs:masterPlay';
+  var event_sjs_masterPause = 'sjs:masterPause';
+  var event_sjs_masterEnded = 'sjs:masterEnded';
+  var event_sjs_masterTimeupdate = 'sjs:masterTimeupdate';
+  var event_sjs_synchronizing = 'sjs:synchronizing';
+  var event_sjs_buffering = 'sjs:buffering';
+  var event_sjs_bufferedAndAutoplaying = 'sjs:bufferedAndAutoplaying';
+  var event_sjs_bufferedButNotAutoplaying = 'sjs:bufferedButNotAutoplaying';
+  var event_sjs_debug = 'sjs:debug';
+  var event_sjs_stopBufferChecker = 'sjs:stopBufferChecker';
+  var currentlySelectedVideodisplay = 0;
+  var globalVideoSource = [];
+  var videoResultions = [];
+  var loadDash = false;
+  var loadHls = false;
+  var flavors = '';
+  var mimetypes = '';
+  var translations = [];
+  var videoDataView = undefined;
+  var fullscreen = false;
+  var videoDisplayClass = 'videoDisplay';
+
+  var videoDefaultLayoutClass = 'videoDefaultLayout';
+  var videoUnfocusedClass = 'videoUnfocusedPiP';
+  var videoFocusedClass = 'videoFocusedPiP';
+  var unfocusedPiPClass = 'videoUnfocusedPiP';
+  var focusedPiPClass = 'videoFocusedPiP';
+  var unfocusedClass = 'videoUnfocused';
+  var focusedClass = 'videoFocused';
+  var isPiP = true;
+  var pipPos = 'left';
+
+  var foundQualities = undefined;
+  var zoomTimeout = 500;
+  var zoomMiniMapWidth = 0.2;
+  var minimapStrokeColor = "black";
+
+
+  function initTranslate(language, funcSuccess, funcError) {
         var path = Engage.getPluginPath('EngagePluginVideoVideoJS').replace(/(\.\.\/)/g, '');
         var jsonstr = window.location.origin + '/engage/theodul/' + path; // this solution is really bad, fix it...
 
-        Engage.log('Controls: selecting language ' + language);
+        Engage.log('Video: selecting language ' + language);
         jsonstr += 'language/' + language + '.json';
         $.ajax({
             url: jsonstr,
@@ -374,15 +319,9 @@
         if (filterTags == undefined) {
             return tracks;
         }
-<<<<<<< HEAD
         var filterTagsArray = filterTags.split(',');
         var newTracksArray = [];
-        
-=======
-        var filterTagsArray = filterTags.split(",");
-        var newTracksArray = new Array();
-
->>>>>>> 524855e3
+
         for (var i = 0; i < tracks.length; i++) {
             var found = false;
             for (var j = 0; j < tracks[i].tags.tag.length; j++) {
@@ -398,7 +337,7 @@
         }
 
         //avoid filtering to an empty list, better play something than nothing
-        if (newTracksArray.length < 1) {
+        if (newTracksArray.length < 1 ) {
             return tracks;
         }
         return newTracksArray;
@@ -414,13 +353,8 @@
         if (videoSources === undefined) {
             return;
         }
-<<<<<<< HEAD
         var tagList = new Set(); // TODO: Set?
-        
-=======
-        var tagList = new Set();
-
->>>>>>> 524855e3
+
         for (var v in videoSources) {
             for (var i = 0; i < videoSources[v].length; i++) {
                 for (var j = 0; j < videoSources[v][i].tags.tag.length; j++) {
@@ -461,7 +395,6 @@
                 break;
             }
         }
-<<<<<<< HEAD
         var sortedResolutionsList = [];
         for (var i = 0; i < qualitesList.length; i++){
             var currentTrack = filterTracksByTag(tracks, qualitesList[i] + '-quality')[0];
@@ -470,22 +403,12 @@
         sortedResolutionsList.sort(compareQuality);
         foundQualities = [];
         for (i = 0; i < sortedResolutionsList.length; i++){
-=======
-        var sortedResolutionsList = new Array();
-        for (var i = 0; i < qualitesList.length; i++) {
-            var currentTrack = filterTracksByTag(tracks, qualitesList[i] + "-quality")[0];
-            sortedResolutionsList.push([qualitesList[i], currentTrack.resolution.substring(0, currentTrack.resolution.indexOf("x"))]);
-        }
-        sortedResolutionsList.sort(compareQuality);
-        foundQualities = new Array();
-        for (var i = 0; i < sortedResolutionsList.length; i++) {
->>>>>>> 524855e3
             foundQualities.push(sortedResolutionsList[i][0]);
         }
         return foundQualities;
     }
 
-    function compareQuality(a, b) {
+    function compareQuality (a, b) {
         if (a && b) {
             if (parseInt(a[1]) == parseInt(b[1])) {
                 return 0;
@@ -499,15 +422,9 @@
         if (filterFormats == undefined) {
             return tracks;
         }
-<<<<<<< HEAD
         var filterFormatsArray = filterFormats.split(',');
         var newTracksArray = [];
-        
-=======
-        var filterFormatsArray = filterFormats.split(",");
-        var newTracksArray = new Array();
-
->>>>>>> 524855e3
+
         for (var i = 0; i < tracks.length; i++) {
             for (var j = 0; j < filterFormatsArray.length; j++) {
                 var formatMimeType = Utils.preferredFormat(filterFormatsArray[j].trim());
@@ -569,432 +486,13 @@
         });
     }
 
-    function registerZoomLevelEvents() {
-
-        if (isUsingFlash) {
-            Engage.log("Video: Zoom for Flash is not supported");
-            return;
-        }
-
-        Engage.group("registerZoomLevelEvents");
-
-        var selector = "video"
-        var lastEvent = null;
-        var wheelEvent = null;
-        var videoFocused = true;
-        var singleVideo = true;
-        var mapSelector = "#fullscreen_video_wrapper";
-        var minimapVisible = false;
-        var zoomLevels = [];
-        var ratio = aspectRatio[2] / aspectRatio[1];
-        var id = Engage.model.get("urlParameters").id;
-        var flag = 0;
-
-        /* Hides Minimap, e.g. when zoom < 1 */
-        function hideMinimap() {
-            $("#indicator").remove();
-            minimapVisible = false;
-        }
-
-        /* Shows Minimap when its not already displayed */
-        function showMinimap() {
-
-            var zoom = $(selector)[0].style.transform.replace(/[a-z]*/, "");
-            zoom = zoom.replace("(", "");
-            zoom = zoom.replace(")", "");
-
-            if (Number(zoom) <= 1) {
-                return;
-            }
-
-            if ($(selector).length == 1) {
-                var h = $(mapSelector).height();
-                var w = $(mapSelector).width();
-                $(mapSelector).children().first().append("<canvas id='indicator'></canvas>");
-                var minimapWidth = $("#indicator").width();
-
-                var c = document.getElementById("indicator");
-                var ctx = c.getContext("2d");
-
-                var mapWidth = minimapWidth / zoom;
-                var mapHeight = (minimapWidth * ratio) / zoom;
-
-                ctx.fillStyle = "#FFFFFF";
-
-                ctx.fillRect(minimapWidth / 2 - mapWidth / 2, (minimapWidth * ratio) / 2 - mapHeight / 2, mapWidth, mapHeight);
-
-                minimapVisible = true;
-                updateMinimap();
-            }
-        }
-
-        /* Redraws Minimap, e.g. when other display is focused */
-        function redrawMinimap() {
-            hideMinimap();
-            showMinimap();
-        }
-
-        /* Updates Minimap, e.g. when moving video */
-        function updateMinimap() {
-            var zoom = $(selector)[0].style.transform.replace(/[a-z]*/, "");
-            zoom = zoom.replace("(", "");
-            zoom = zoom.replace(")", "");
-
-            if (Number(zoom) <= 1) {
-                return;
-            }
-            var h = $(mapSelector).height();
-            var w = $(mapSelector).width();
-            var minimapWidth = $("#indicator").width();
-
-            var left = $(selector).css("left").replace("px", "");
-            var top = $(selector).css("top").replace("px", "");
-
-            var hDiff = (h * zoom - h) / 2;
-            var wDiff = (w * zoom - w) / 2;
-
-            var relHDiff = top / hDiff;
-            var relWDiff = left / wDiff;
-
-            var mapWidth = minimapWidth / zoom;
-            var mapHeight = (minimapWidth * ratio) / zoom;
-
-            var c = document.getElementById("indicator");
-
-            if (c == undefined) {
-                return;
-            }
-            // reset drawings
-            c.width = $("#indicator").width();
-            c.height = $("#indicator").height();
-            c.width = c.width;
-
-            var ctx = c.getContext("2d");
-            ctx.fillStyle = "#FFFFFF";
-            // calculate Position and draw it onto indicator
-            var x = (minimapWidth / 2 - mapWidth / 2) - ((minimapWidth / 2 - mapWidth / 2) * relWDiff);
-            var y = (minimapWidth * ratio) / 2 - mapHeight / 2 - (((minimapWidth * ratio) / 2 - mapHeight / 2) * relHDiff);
-            ctx.fillRect(x, y, mapWidth, mapHeight);
-        }
-
-        function isFocused() {
-            return Basil.get("focusvideo") != "focus.none1";
-        }
-
-        Engage.on(plugin.events.numberOfVideodisplaysSet.getName(), function(number) {
-            if (number > 1) {
-                selector = ".videoFocused video";
-                videoFocused = false;
-                singleVideo = false;
-                $("." + videoDisplayClass).on("click", function() {
-                    if (flag == 0) {
-                        Engage.trigger(plugin.events.focusVideo.getName(), Utils.getFlavorForVideoDisplay(this));
-                    }
-                });
-            }
-        })
-
-        Engage.on(plugin.events.togglePiP.getName(), function(pip) {
-
-            if (pip && videoFocused) {
-                selector = ".videoFocusedPiP video";
-                mapSelector = ".videoFocusedPiP"
-                setTimeout(redrawMinimap, zoomTimeout);
-            } else if (!pip && videoFocused) {
-                selector = ".videoFocused video";
-                mapSelector = ".videoFocused";
-                setTimeout(redrawMinimap, zoomTimeout);
-            } else {
-                selector = "video";
-            }
-        })
-
-        Engage.on(plugin.events.resetLayout.getName(), function(v) {
-            videoFocused = false;
-            selector = "video";
-            if (!singleVideo) {
-                hideMinimap();
-            }
-        })
-
-        Engage.on(plugin.events.focusVideo.getName(), function(v) {
-
-            if (isPiP && !videoFocused) {
-                videoFocused = true;
-                selector = ".videoFocusedPiP video";
-                mapSelector = ".videoFocusedPiP";
-                if (isFocused()) {
-                    setTimeout(showMinimap, zoomTimeout);
-                }
-            } else if (!isPiP && !videoFocused) {
-                selector = ".videoFocused video";
-                videoFocused = true;
-                mapSelector = ".videoFocused";
-
-                if (isFocused()) {
-                    setTimeout(showMinimap, zoomTimeout);
-                }
-            } else if (!isPiP && videoFocused) {
-                // Toggle nonPiP Displays or leave focused mode while nonPiP
-                if (singleVideo) {
-                    // While Video with one Display loaded this could occur
-                    videoFocused = false;
-                    selector = "video"
-                    mapSelector = ".videoDisplay"
-                    setTimeout(showMinimap, zoomTimeout);
-                } else {
-                    Engage.trigger(plugin.events.setZoomLevel.getName(), [1.0, true]);
-                    selector = ".videoFocused video";
-                    setTimeout(redrawMinimap, zoomTimeout);
-                }
-            } else if (isPiP && videoFocused) {
-                // Toggle PiP Displays or leave focused mode while PiP
-                if (singleVideo) {
-                    // While Video with one Display loaded this could occur
-                    videoFocused = false;
-                    selector = "video"
-                    mapSelector = ".videoDisplay"
-                    setTimeout(showMinimap, zoomTimeout);
-                } else {
-                    // Reset before unfocus
-                    Engage.trigger(plugin.events.setZoomLevel.getName(), [1.0, true]);
-                    selector = ".videoFocusedPiP video";
-                    setTimeout(redrawMinimap, zoomTimeout);
-                }
-            } else {
-                selector = "video"
-                hideMinimap();
-            }
-            // move display
-            Engage.trigger(plugin.events.setZoomLevel.getName(), [1.0, true, true]);
-        })
-
-        $(selector).on('mousewheel', function(event) {
-            if (wheelEvent != null) {
-                if (event.timeStamp - wheelEvent.timeStamp < 30) {
-                    event.preventDefault();
-                    return;
-                }
-            }
-            // scrolling stays avaiable
-            if (selector == "video" && !singleVideo) {
-                return;
-            }
-            // calculate mouse position
-            var parentOffset = $(this).parent().offset();
-            var relX = event.pageX - parentOffset.left;
-            var relY = event.pageY - parentOffset.top;
-
-            var vX = ($(this).width() / 2);
-            var vY = ($(this).height() / 2);
-
-            var xdiff = relX - vX;
-            var ydiff = relY - vY;
-
-            event.preventDefault();
-            // zoom in
-            if (event.deltaY > 0) {
-                Engage.trigger(events.setZoomLevel.getName(), [zoom_step_size]);
-                // move towards mouse position
-                var z = zoomLevels[zoomLevels.indexOf($(selector)[0].id) + 1]
-
-                moveHorizontal(-((xdiff / 5) / z));
-                moveVertical(-((ydiff / 5) / z));
-            };
-            // zoom out
-            if (event.deltaY < 0) {
-                Engage.trigger(events.setZoomLevel.getName(), [-zoom_step_size]);
-            };
-
-            wheelEvent = event;
-        });
-
-        $(selector).mousedown(function() {
-            flag = 0;
-            $(selector).mousemove(function(event) {
-                if (lastEvent != null) {
-                    flag = 1;
-                    // Movement
-                    var x_move = lastEvent.pageX - event.pageX;
-                    var y_move = lastEvent.pageY - event.pageY;
-                    Engage.trigger(plugin.events.moveHorizontal.getName(), -x_move);
-                    Engage.trigger(plugin.events.moveVertical.getName(), -y_move);
-                };
-                lastEvent = event;
-            });
-            $("body").mouseup(function(event) {
-                $(selector).off("mousemove");
-                lastEvent = null;
-            });
-        });
-
-        Engage.on(plugin.events.moveHorizontal.getName(), function(step) {
-            moveHorizontal(step);
-        });
-
-        Engage.on(plugin.events.moveVertical.getName(), function(step) {
-            moveVertical(step);
-        });
-
-        function moveHorizontal(step) {
-            if (videoFocused || singleVideo) {
-                var offset = $(selector).css("left");
-                var left = $(selector).position().left / 2;
-
-                offset = offset.replace("px", "");
-                offset = Number(offset);
-
-                if (step > 0 && Math.abs($(selector).position().left) < step) {
-                    // Shift right, but too far
-                    step = Math.abs($(selector).position().left);
-                }
-
-                if (step < 0 && (offset + step < left)) {
-                    // Shift left but too far
-                    step = (left - offset);
-                }
-
-                if (!(($(selector).position().left + step) > 0) && !((offset + step) < left)) {
-                    $(selector).css("left", (offset + step) + "px");
-                };
-                updateMinimap();
-            }
-        }
-
-        function moveVertical(step) {
-            if (videoFocused || singleVideo) {
-                var top = $(selector).position().top / 2;
-                var offset = $(selector).css("top");
-
-                offset = offset.replace("px", "");
-                offset = Number(offset);
-
-                if (step > 0 && (Math.abs($(selector).position().top) < step)) {
-                    step = Math.abs($(selector).position().top)
-                }
-
-                if (step < 0 && (offset + step < top)) {
-                    step = (top - offset);
-                }
-
-                if (!((offset + step) < top) && !(($(selector).position().top + step) > 0)) {
-                    $(selector).css("top", (offset + step) + "px");
-                };
-                updateMinimap();
-            }
-        }
-
-        Engage.on(plugin.events.setZoomLevel.getName(), function(data) {
-            var level = data[0];
-            var fixed = data[1];
-            var moveOnly = data[2];
-
-            fixed = typeof fixed !== 'undefined' ? fixed : false;
-            moveOnly = typeof moveOnly !== 'undefined' ? moveOnly : false;
-
-            if ($(selector)[0] === undefined || level === undefined) {
-                return;
-            }
-
-            if (zoomLevels.indexOf($(selector)[0].id) == -1) {
-                if (1.0 + level >= 1.0) {
-                    if (!fixed) {
-                        level = (1.0 + level);
-                    }
-                    zoomLevels.push($(selector)[0].id, Math.abs(level));
-                }
-            } else {
-                var before = parseFloat(zoomLevels[(zoomLevels.indexOf($(selector)[0].id) + 1)]);
-                if ((before + level) >= 1.0) {
-                    if (!fixed) {
-                        level = (before + level);
-                    }
-                }
-            }
-
-            if (Number(level).toFixed(decimal_places) == Number(1).toFixed(decimal_places) && minimapVisible) {
-                hideMinimap();
-            }
-
-            if (Number(level).toFixed(decimal_places) >= Number(1).toFixed(decimal_places) && (videoFocused || singleVideo)) {
-                var topTrans = Number($(selector).css("top").replace("px", ""));
-                var leftTrans = Number($(selector).css("left").replace("px", ""));
-
-                var biggerThenOne = Number(level).toFixed(decimal_places) > Number(1).toFixed(decimal_places);
-
-                var leftOffset = ($(selector).width() * level - $(selector).width()) / 2
-                leftOffset = leftOffset - Math.abs(leftTrans);
-                if (leftOffset < 0) {
-                    /* Links/Rechts überschritten beim zoomen */
-                    if (leftTrans > 0) {
-                        Engage.trigger(plugin.events.moveHorizontal.getName(), leftOffset)
-                    }
-                    if (leftTrans < 0) {
-                        Engage.trigger(plugin.events.moveHorizontal.getName(), -leftOffset)
-                    }
-                }
-
-                var topOffset = ($(selector).height() * level - $(selector).height()) / 2;
-                topOffset = topOffset - Math.abs(topTrans);
-                if (topOffset < 0) {
-                    /* Oben/Unten überschritten beim zoomen */
-                    if (topTrans > 0) {
-                        Engage.trigger(plugin.events.moveVertical.getName(), topOffset)
-                    }
-                    if (topTrans < 0) {
-                        Engage.trigger(plugin.events.moveVertical.getName(), -topOffset)
-                    }
-                }
-
-                var zoomLevel = Number(level).toFixed(decimal_places);
-
-                if (!moveOnly) {
-                    $(selector)[0].style.transform = "scale(" + zoomLevel + ")";
-                    zoomLevels[(zoomLevels.indexOf($(selector)[0].id) + 1)] = parseFloat(Number(level).toFixed(decimal_places));
-                    Engage.trigger(plugin.events.zoomChange.getName(), zoomLevel);
-
-                    if (!minimapVisible && biggerThenOne) {
-                        showMinimap();
-                    } else if (minimapVisible && biggerThenOne) {
-                        updateMinimap();
-                    }
-                }
-            };
-        });
-
-        Engage.on(plugin.events.zoomReset.getName(), function() {
-            var tmpSelector = selector;
-            for (var i = 0; i < zoomLevels.length; i++) {
-                selector = $("#" + zoomLevels[i])[0];
-                Engage.trigger(plugin.events.setZoomLevel.getName(), [1.0, true]);
-                i++;
-            }
-            selector = tmpSelector;
-        });
-
-        Engage.on(plugin.events.zoomIn.getName(), function() {
-            Engage.trigger(plugin.events.setZoomLevel.getName(), [zoom_step_size]);
-        });
-
-        Engage.on(plugin.events.zoomOut.getName(), function() {
-            Engage.trigger(plugin.events.setZoomLevel.getName(), [-zoom_step_size]);
-        });
-
-        $(window).resize(function() {
-            Engage.trigger(plugin.events.setZoomLevel.getName(), [1.0, true, true]);
-            showMinimap();
-        });
-
-        Engage.groupEnd();
-    }
-
     function changeQuality(q) {
         if (q) {
             var isPaused = videojs(globalVideoSource[0][0]).paused();
             Engage.trigger(plugin.events.pause.getName(), false);
             var quality = q + '-quality';
             Engage.model.set('quality', q);
-            Engage.log('Setting quality to: ' + q);
+            Engage.log('Video: Setting quality to: ' + q);
             var tuples = getSortedVideosourcesArray(globalVideoSource);
             for (var i = 0; i < tuples.length; ++i) {
                 var value = tuples[i][1];
@@ -1009,7 +507,7 @@
                 window.setTimeout(function() {
                     initSynchronize(false);
                     Engage.trigger(plugin.events.seek.getName(), currentTime);
-                    if (!isPaused) {
+                    if (! isPaused) {
                         Engage.trigger(plugin.events.play.getName());
                     }
                 }, timer_qualitychange);
@@ -1017,8 +515,416 @@
         }
     }
 
+    function registerZoomLevelEvents() {
+      if (isUsingFlash) {
+        Engage.log("Video: Zoom for Flash is not supported");
+        return;
+      }
+
+      var selector = "video";
+      var lastEvent = null;
+      var wheelEvent = null;
+      var videoFocused = true;
+      var singleVideo = true;
+      var mapSelector = "#fullscreen_video_wrapper";
+      var minimapVisible = false;
+      var zoomLevels = [];
+      var ratio = aspectRatio[2] / aspectRatio[1];
+      var id = Engage.model.get("urlParameters").id;
+      var flag = 0;
+
+      /* Hides Minimap, e.g. when zoom < 1 */
+      function hideMinimap() {
+        $("#indicator").remove();
+        minimapVisible = false;
+      }
+
+      /* Shows Minimap when it's not already displayed */
+      function showMinimap() {
+        var zoom = $(selector)[0].style.transform.replace(/[a-z]*/, "");
+        zoom = zoom.replace("(", "");
+        zoom = zoom.replace(")", "");
+
+        if (Number(zoom) <= 1) {
+          return;
+        }
+
+        if ($(selector).length == 1) {
+          $(mapSelector).children().first().append("<canvas id='indicator'></canvas>");
+          var minimapWidth = $("#indicator").width();
+
+          var c = document.getElementById("indicator");
+          var ctx = c.getContext("2d");
+
+          var mapWidth = minimapWidth / zoom;
+          var mapHeight = (minimapWidth * ratio) / zoom;
+
+          ctx.fillStyle = "#FFFFFF";
+
+          ctx.fillRect(minimapWidth / 2 - mapWidth / 2, (minimapWidth * ratio) / 2 - mapHeight / 2, mapWidth, mapHeight);
+
+          minimapVisible = true;
+          updateMinimap();
+        }
+      }
+
+      /* Redraws Minimap, e.g. when other display is focused */
+      function redrawMinimap() {
+        hideMinimap();
+        showMinimap();
+      }
+
+      /* Updates Minimap, e.g. when moving video */
+      function updateMinimap() {
+        var zoom = $(selector)[0].style.transform.replace(/[a-z]*/, "");
+        zoom = zoom.replace("(", "");
+        zoom = zoom.replace(")", "");
+
+        if (Number(zoom) <= 1) {
+          return;
+        }
+        var h = $(mapSelector).height();
+        var w = $(mapSelector).width();
+        var minimapWidth = $("#indicator").width();
+
+        var left = $(selector).css("left").replace("px", "");
+        var top = $(selector).css("top").replace("px", "");
+
+        var hDiff = (h * zoom - h) / 2;
+        var wDiff = (w * zoom - w) / 2;
+
+        var relHDiff = top / hDiff;
+        var relWDiff = left / wDiff;
+
+        var mapWidth = minimapWidth / zoom;
+        var mapHeight = (minimapWidth * ratio) / zoom;
+
+        var c = document.getElementById("indicator");
+
+        if (c == undefined) {
+          return;
+        }
+        // reset drawings
+        c.width = $("#indicator").width();
+        c.height = $("#indicator").height();
+        c.width = c.width;
+
+        var ctx = c.getContext("2d");
+        ctx.fillStyle = "#FFFFFF";
+        // calculate Position and draw it onto indicator
+        var x = (minimapWidth / 2 - mapWidth / 2) - ((minimapWidth / 2 - mapWidth / 2) * relWDiff);
+        var y = (minimapWidth * ratio) / 2 - mapHeight / 2 - (((minimapWidth * ratio) / 2 - mapHeight / 2) * relHDiff);
+        ctx.fillRect(x, y, mapWidth, mapHeight);
+      }
+
+      function isFocused() {
+        return Basil.get("focusvideo") != "focus.none1";
+      }
+
+      Engage.on(plugin.events.numberOfVideodisplaysSet.getName(), function (number) {
+        if (number > 1) {
+          selector = ".videoFocused video";
+          videoFocused = false;
+          singleVideo = false;
+          $("." + videoDisplayClass).on("click", function () {
+            if (flag == 0) {
+              Engage.trigger(plugin.events.focusVideo.getName(), Utils.getFlavorForVideoDisplay(this));
+            }
+          });
+        }
+      });
+
+      Engage.on(plugin.events.togglePiP.getName(), function (pip) {
+        if (pip && videoFocused) {
+          selector = ".videoFocusedPiP video";
+          mapSelector = ".videoFocusedPiP"
+          setTimeout(redrawMinimap, zoomTimeout);
+        } else if (!pip && videoFocused) {
+          selector = ".videoFocused video";
+          mapSelector = ".videoFocused";
+          setTimeout(redrawMinimap, zoomTimeout);
+        } else {
+          selector = "video";
+        }
+      });
+
+      Engage.on(plugin.events.resetLayout.getName(), function (v) {
+        videoFocused = false;
+        selector = "video";
+        if (!singleVideo) {
+          hideMinimap();
+        }
+      });
+
+      Engage.on(plugin.events.focusVideo.getName(), function (v) {
+        if (isPiP && !videoFocused) {
+          videoFocused = true;
+          selector = ".videoFocusedPiP video";
+          mapSelector = ".videoFocusedPiP";
+          if (isFocused()) {
+            setTimeout(showMinimap, zoomTimeout);
+          }
+        } else if (!isPiP && !videoFocused) {
+          selector = ".videoFocused video";
+          videoFocused = true;
+          mapSelector = ".videoFocused";
+          if (isFocused()) {
+            setTimeout(showMinimap, zoomTimeout);
+          }
+        } else if (!isPiP && videoFocused) {
+          // Toggle nonPiP Displays or leave focused mode while nonPiP
+          if (singleVideo) {
+            // While Video with one Display loaded this could occur
+            videoFocused = false;
+            selector = "video";
+            mapSelector = ".videoDisplay";
+            setTimeout(showMinimap, zoomTimeout);
+          } else {
+            Engage.trigger(plugin.events.setZoomLevel.getName(), [1.0, true]);
+            selector = ".videoFocused video";
+            setTimeout(redrawMinimap, zoomTimeout);
+          }
+        } else if (isPiP && videoFocused) {
+          // Toggle PiP Displays or leave focused mode while PiP
+          if (singleVideo) {
+            // While Video with one display loaded this could occur
+            videoFocused = false;
+            selector = "video";
+            mapSelector = ".videoDisplay";
+            setTimeout(showMinimap, zoomTimeout);
+          } else {
+            // Reset before unfocus
+            Engage.trigger(plugin.events.setZoomLevel.getName(), [1.0, true]);
+            selector = ".videoFocusedPiP video";
+            setTimeout(redrawMinimap, zoomTimeout);
+          }
+        } else {
+          selector = "video";
+          hideMinimap();
+        }
+        // move display
+        Engage.trigger(plugin.events.setZoomLevel.getName(), [1.0, true, true]);
+      });
+
+      $(selector).on('mousewheel', function (event) {
+        if (wheelEvent != null) {
+          if (event.timeStamp - wheelEvent.timeStamp < 30) {
+            event.preventDefault();
+            return;
+          }
+        }
+        // scrolling stays available
+        if (selector == "video" && !singleVideo) {
+          return;
+        }
+        // calculate mouse position
+        var parentOffset = $(this).parent().offset();
+        var relX = event.pageX - parentOffset.left;
+        var relY = event.pageY - parentOffset.top;
+
+        var vX = ($(this).width() / 2);
+        var vY = ($(this).height() / 2);
+
+        var xdiff = relX - vX;
+        var ydiff = relY - vY;
+
+        event.preventDefault();
+        // zoom in
+        if (event.deltaY > 0) {
+          Engage.trigger(events.setZoomLevel.getName(), [zoom_step_size]);
+          // move towards mouse position
+          var z = zoomLevels[zoomLevels.indexOf($(selector)[0].id) + 1]
+
+          moveHorizontal(-((xdiff / 5) / z));
+          moveVertical(-((ydiff / 5) / z));
+        }
+
+        // zoom out
+        if (event.deltaY < 0) {
+          Engage.trigger(events.setZoomLevel.getName(), [-zoom_step_size]);
+        }
+
+        wheelEvent = event;
+      });
+
+      $(selector).mousedown(function () {
+        flag = 0;
+        $(selector).mousemove(function (event) {
+          if (lastEvent != null) {
+            flag = 1;
+            // Movement
+            var x_move = lastEvent.pageX - event.pageX;
+            var y_move = lastEvent.pageY - event.pageY;
+            Engage.trigger(plugin.events.moveHorizontal.getName(), -x_move);
+            Engage.trigger(plugin.events.moveVertical.getName(), -y_move);
+          }
+
+          lastEvent = event;
+        });
+        $("body").mouseup(function () {
+          $(selector).off("mousemove");
+          lastEvent = null;
+        });
+      });
+
+      Engage.on(plugin.events.moveHorizontal.getName(), function (step) {
+        moveHorizontal(step);
+      });
+
+      Engage.on(plugin.events.moveVertical.getName(), function (step) {
+        moveVertical(step);
+      });
+
+      function moveHorizontal(step) {
+        if (videoFocused || singleVideo) {
+          var offset = $(selector).css("left");
+          var left = $(selector).position().left / 2;
+
+          offset = offset.replace("px", "");
+          offset = Number(offset);
+
+          if (step > 0 && Math.abs($(selector).position().left) < step) {
+            step = Math.abs($(selector).position().left);
+          }
+
+          if (step < 0 && (offset + step < left)) {
+            step = (left - offset);
+          }
+
+          if (!(($(selector).position().left + step) > 0) && !((offset + step) < left)) {
+            $(selector).css("left", (offset + step) + "px");
+          }
+
+          updateMinimap();
+        }
+      }
+
+      function moveVertical(step) {
+        if (videoFocused || singleVideo) {
+          var top = $(selector).position().top / 2;
+          var offset = $(selector).css("top");
+
+          offset = offset.replace("px", "");
+          offset = Number(offset);
+
+          if (step > 0 && (Math.abs($(selector).position().top) < step)) {
+            step = Math.abs($(selector).position().top)
+          }
+
+          if (step < 0 && (offset + step < top)) {
+            step = (top - offset);
+          }
+
+          if (!((offset + step) < top) && !(($(selector).position().top + step) > 0)) {
+            $(selector).css("top", (offset + step) + "px");
+          }
+
+          updateMinimap();
+        }
+      }
+
+      Engage.on(plugin.events.setZoomLevel.getName(), function (data) {
+        var level = data[0];
+        var fixed = data[1];
+        var moveOnly = data[2];
+
+        fixed = typeof fixed !== 'undefined' ? fixed : false;
+        moveOnly = typeof moveOnly !== 'undefined' ? moveOnly : false;
+
+        if ($(selector)[0] === undefined || level === undefined) {
+          return;
+        }
+
+        if (zoomLevels.indexOf($(selector)[0].id) == -1) {
+          if (1.0 + level >= 1.0) {
+            if (!fixed) {
+              level = (1.0 + level);
+            }
+            zoomLevels.push($(selector)[0].id, Math.abs(level));
+          }
+        } else {
+          var before = parseFloat(zoomLevels[(zoomLevels.indexOf($(selector)[0].id) + 1)]);
+          if ((before + level) >= 1.0) {
+            if (!fixed) {
+              level = (before + level);
+            }
+          }
+        }
+
+        if (Number(level).toFixed(decimal_places) == Number(1).toFixed(decimal_places) && minimapVisible) {
+          hideMinimap();
+        }
+
+        if (Number(level).toFixed(decimal_places) >= Number(1).toFixed(decimal_places) && (videoFocused || singleVideo)) {
+          var topTrans = Number($(selector).css("top").replace("px", ""));
+          var leftTrans = Number($(selector).css("left").replace("px", ""));
+
+          var biggerThenOne = Number(level).toFixed(decimal_places) > Number(1).toFixed(decimal_places);
+
+          var leftOffset = ($(selector).width() * level - $(selector).width()) / 2;
+          leftOffset = leftOffset - Math.abs(leftTrans);
+          if (leftOffset < 0) {
+            if (leftTrans > 0) {
+              Engage.trigger(plugin.events.moveHorizontal.getName(), leftOffset)
+            }
+            if (leftTrans < 0) {
+              Engage.trigger(plugin.events.moveHorizontal.getName(), -leftOffset)
+            }
+          }
+
+          var topOffset = ($(selector).height() * level - $(selector).height()) / 2;
+          topOffset = topOffset - Math.abs(topTrans);
+          if (topOffset < 0) {
+            if (topTrans > 0) {
+              Engage.trigger(plugin.events.moveVertical.getName(), topOffset)
+            }
+            if (topTrans < 0) {
+              Engage.trigger(plugin.events.moveVertical.getName(), -topOffset)
+            }
+          }
+
+          var zoomLevel = Number(level).toFixed(decimal_places);
+
+          if (!moveOnly) {
+            $(selector)[0].style.transform = "scale(" + zoomLevel + ")";
+            zoomLevels[(zoomLevels.indexOf($(selector)[0].id) + 1)] = parseFloat(Number(level).toFixed(decimal_places));
+            Engage.trigger(plugin.events.zoomChange.getName(), zoomLevel);
+
+            if (!minimapVisible && biggerThenOne) {
+              showMinimap();
+            } else if (minimapVisible && biggerThenOne) {
+              updateMinimap();
+            }
+          }
+        }
+      });
+
+      Engage.on(plugin.events.zoomReset.getName(), function () {
+        var tmpSelector = selector;
+        for (var i = 0; i < zoomLevels.length; i++) {
+          selector = $("#" + zoomLevels[i])[0];
+          Engage.trigger(plugin.events.setZoomLevel.getName(), [1.0, true]);
+          i++;
+        }
+        selector = tmpSelector;
+      });
+
+      Engage.on(plugin.events.zoomIn.getName(), function () {
+        Engage.trigger(plugin.events.setZoomLevel.getName(), [zoom_step_size]);
+      });
+
+      Engage.on(plugin.events.zoomOut.getName(), function () {
+        Engage.trigger(plugin.events.setZoomLevel.getName(), [-zoom_step_size]);
+      });
+
+      $(window).resize(function () {
+        Engage.trigger(plugin.events.setZoomLevel.getName(), [1.0, true, true]);
+        showMinimap();
+      });
+    }
+
     function initializeVideoJsGlobally(videoDataView, videoDisplays, tuples) {
-        Engage.log('Preparing video.js video displays globally.');
+        Engage.log('Video: Preparing video.js video displays globally.');
         for (var i = 0; i < tuples.length; ++i) {
             var value = tuples[i][1];
 
@@ -1060,7 +966,7 @@
     }
 
     function renderDesktop(videoDataView, videoSources, videoDisplays, aspectRatio) {
-        Engage.log('Rendering for desktop view');
+        Engage.log('Video: Rendering for desktop view');
 
         var tuples = getSortedVideosourcesArray(videoSources);
 
@@ -1083,7 +989,7 @@
         // small hack for the posters: A poster is only being displayed when controls=true, so do it manually
         $('.' + class_vjsposter).show();
 
-        registerZoomLevelEvents();
+      registerZoomLevelEvents();
 
         Engage.trigger(plugin.events.numberOfVideodisplaysSet.getName(), videoDisplays.length);
 
@@ -1322,7 +1228,7 @@
                 }
             }
         }
-        Engage.log('Calculated aspect ratio: ' + aspectRatio);
+        Engage.log('Video: Calculated aspect ratio: ' + aspectRatio);
     }
 
     function renderVideoDisplay(videoDataView) {
@@ -1361,13 +1267,8 @@
                 } else { // isDesktopMode
                     renderDesktop(videoDataView, videoSources, videoDisplays, aspectRatio);
                 }
-<<<<<<< HEAD
                 if (videoDataView.model.get('type') != 'audio') {
                    delayedCalculateVideoAreaAspectRatio();
-=======
-                if (videoDataView.model.get("type") != "audio") {
-                    delayedCalculateVideoAreaAspectRatio();
->>>>>>> 524855e3
                 }
             }
         }
@@ -1422,7 +1323,7 @@
                         videoOptions.controls = true;
                     }
 
-                    Engage.log('Initializing video with ID \'' + id + '\'');
+                    Engage.log('Video: Initializing video with ID \'' + id + '\'');
 
                     // init video.js
                     videojs(id, videoOptions, function() {
@@ -1467,17 +1368,10 @@
 
         // Calculate real aspect ratio if possible
 
-<<<<<<< HEAD
         var videoHeight = $engageVideoId.height();
         var videoWidth = $engageVideoId.width();
-        if (! isDefaultLayout()) {
+        if (!isDefaultLayout()) {
             videoHeight = $('.' + videoFocusedClass).height();
-=======
-        var videoHeight = $("#" + id_engage_video).height();
-        var videoWidth = $("#" + id_engage_video).width();
-        if (!isDefaultLayout()) {
-            videoHeight = $("." + videoFocusedClass).height();
->>>>>>> 524855e3
             if (isPiP) {
                 videoWidth = $('.' + videoFocusedClass).width();
             }
@@ -1506,15 +1400,9 @@
         }
 
         var maxVideoAreaWidth = parseInt(maxVideoAreaHeight * videoAreaAspectRatio);
-<<<<<<< HEAD
         var minVideoAreaHeight = parseInt(parseInt($engageVideoId.css('min-width')) / videoAreaAspectRatio);
-        
+
         var minWidth = parseInt($engageVideoId.css('min-width'));
-=======
-        var minVideoAreaHeight = parseInt(parseInt($("#" + id_engage_video).css("min-width")) / videoAreaAspectRatio);
-
-        var minWidth = parseInt($("#" + id_engage_video).css("min-width"));
->>>>>>> 524855e3
         if (maxVideoAreaWidth > minWidth) {
             if (maxVideoAreaWidth > $(window).width()) {
                 $engageVideoId.css('max-width', ($(window).width() - 10) + 'px');
@@ -1522,22 +1410,16 @@
                 $engageVideoId.css('max-width', maxVideoAreaWidth + 'px');
             }
         } else {
-<<<<<<< HEAD
             $engageVideoId.css('max-width', minWidth + 'px');
-        }        
+        }
         $engageVideoId.css('min-height', minVideoAreaHeight + 'px');
-=======
-            $("#" + id_engage_video).css("max-width", minWidth + "px");
-        }
-        $("#" + id_engage_video).css("min-height", minVideoAreaHeight + "px");
->>>>>>> 524855e3
         if (maxVideoAreaHeight > minVideoAreaHeight) {
             $engageVideoId.css('max-height', maxVideoAreaHeight + 'px');
         } else {
             $engageVideoId.css('max-height', minVideoAreaHeight + 'px');
         }
 
-        if (!isDefaultLayout()) {
+        if (! isDefaultLayout()) {
             if (isPiP) {
                 var distance = 0;
                 $videoUnfocused.each(function() {
@@ -1573,6 +1455,7 @@
             var rate = videodisplayMaster.playbackRate();
             Engage.trigger(plugin.events.playbackRateChanged.getName(), (rate + value));
         }
+
     }
 
     function registerEventsAudioOnly(videoDisplay) {
@@ -1731,567 +1614,421 @@
     }
 
     function registerEventsVideo(videoDisplay, numberOfVideodisplays) {
-        $(document).on('webkitfullscreenchange mozfullscreenchange fullscreenchange MSFullscreenChange', function() {
-            fullscreen = !fullscreen;
-            if (fullscreen) {
-                Engage.trigger(plugin.events.fullscreenEnable.getName());
+      $(document).on('webkitfullscreenchange mozfullscreenchange fullscreenchange MSFullscreenChange', function () {
+        fullscreen = !fullscreen;
+        if (fullscreen) {
+          Engage.trigger(plugin.events.fullscreenEnable.getName());
+        } else {
+          Engage.trigger(plugin.events.fullscreenCancel.getName());
+        }
+      });
+
+      var videodisplayMaster = videojs(videoDisplay);
+      var $videoDisplay = $('#' + videoDisplay);
+
+      if (numberOfVideodisplays == 1) {
+        videodisplayMaster.on('play', function () {
+          console.log('>>>>>>>>>> ONPLAY');
+          $('.' + class_vjsposter).detach();
+          Engage.trigger(plugin.events.play.getName(), true);
+          pressedPlayOnce = true;
+        });
+        videodisplayMaster.on('pause', function () {
+          Engage.trigger(plugin.events.pause.getName(), true);
+        });
+        videodisplayMaster.on('ended', function () {
+          Engage.trigger(plugin.events.ended.getName(), true);
+        });
+        videodisplayMaster.on('timeupdate', function () {
+          Engage.trigger(plugin.events.timeupdate.getName(), videodisplayMaster.currentTime(), true);
+        });
+      }
+      $('#' + id_btn_fullscreenCancel).click(function (e) {
+        e.preventDefault();
+        Engage.trigger(plugin.events.fullscreenCancel.getName());
+      });
+      Engage.on(plugin.events.fullscreenEnable.getName(), function () {
+        if (numberOfVideodisplays == 1) {
+          videodisplayMaster.requestFullscreen();
+          $('#' + videoDisplay).css('padding-top', '0px');
+        } else if (!fullscreen) {
+          var viewer = document.getElementById(id_engage_video_fullsceen_wrapper);
+          if (viewer.mozRequestFullScreen) {
+            viewer.mozRequestFullScreen();
+          } else if (viewer.webkitRequestFullscreen) {
+            viewer.webkitRequestFullscreen();
+          } else if (viewer.requestFullscreen) {
+            viewer.requestFullscreen();
+          } else if (viewer.msRequestFullscreen) {
+            viewer.msRequestFullscreen();
+          } else {
+            $(window).scrollTop(0);
+            $('body').css('overflow', 'hidden');
+            $(window).scroll(function () {
+              $(this).scrollTop(0);
+            });
+            $('#' + id_engage_video).css('z-index', 995).css('position', 'relative');
+            $('#' + id_page_cover).css('opacity', 0.9).fadeIn(300, function () {
+            });
+            fullscreen = true;
+          }
+        }
+        $videoDisplay.removeClass('vjs-controls-disabled').addClass('vjs-controls-enabled');
+        $('.' + id_videoDisplayClass).css('max-width', $(window).height() * videoAreaAspectRatio);
+      });
+      Engage.on(plugin.events.fullscreenCancel.getName(), function () {
+        if (numberOfVideodisplays == 1) {
+          $('#' + videoDisplay).css('padding-top', singleVideoPaddingTop);
+        }
+        if (fullscreen && (numberOfVideodisplays > 1)) {
+          if (document.mozCancelFullScreen) {
+            document.mozCancelFullScreen();
+          } else if (document.webkitExitFullscreen) {
+            document.webkitExitFullscreen();
+          } else if (document.exitFullscreen) {
+            document.exitFullscreen();
+          } else if (document.msExitFullscreen) {
+            document.msExitFullscreen();
+          } else {
+            $('body').css('overflow', 'auto');
+            $(window).unbind('scroll');
+            $('#' + id_page_cover).css('opacity', 0.9).fadeOut(300, function () {
+              $('#' + id_engage_video).css('z-index', 0).css('position', '');
+            });
+            fullscreen = false;
+          }
+        }
+        $videoDisplay.removeClass('vjs-controls-enabled').addClass('vjs-controls-disabled');
+        $('.' + id_videoDisplayClass).css('max-width', '');
+        checkVideoDisplaySize();
+      });
+      Engage.on(plugin.events.playbackRateChanged.getName(), function (rate) {
+        if (pressedPlayOnce) {
+          Engage.log('Video: Playback rate changed to rate ' + rate);
+          videodisplayMaster.playbackRate(rate);
+        }
+      });
+      Engage.on(plugin.events.play.getName(), function (triggeredByMaster) {
+        if (!triggeredByMaster && videosReady) {
+          $('.' + class_vjsposter).detach();
+          clearAutoplay();
+          videodisplayMaster.play();
+          pressedPlayOnce = true;
+        }
+      });
+      Engage.on(plugin.events.autoplay.getName(), function () {
+        interval_autoplay = window.setInterval(function () {
+          if (pressedPlayOnce) {
+            clearAutoplay();
+          } else if (videosReady) {
+            videodisplayMaster.play();
+            clearAutoplay();
+          }
+        }, interval_autoplay_ms);
+      });
+      Engage.on(plugin.events.initialSeek.getName(), function (e) {
+        parsedSeconds = Utils.parseSeconds(e);
+        interval_initialSeek = window.setInterval(function () {
+          if (pressedPlayOnce) {
+            clearInitialSeek();
+          } else if (videosReady) {
+            videodisplayMaster.play();
+            window.setTimeout(function () {
+              Engage.trigger(plugin.events.seek.getName(), parsedSeconds);
+            }, timeout_initialSeek_ms);
+            clearInitialSeek();
+          }
+        }, interval_initialSeek_ms);
+      });
+      Engage.on(plugin.events.pause.getName(), function (triggeredByMaster) {
+        if (!triggeredByMaster && pressedPlayOnce) {
+          clearAutoplay();
+          videodisplayMaster.pause();
+        }
+      });
+      Engage.on(plugin.events.playPause.getName(), function () {
+        if (videodisplayMaster.paused()) {
+          Engage.trigger(plugin.events.play.getName());
+        } else {
+          Engage.trigger(plugin.events.pause.getName());
+        }
+      });
+      Engage.on(plugin.events.seekLeft.getName(), function () {
+        if (pressedPlayOnce) {
+          var currTime = videodisplayMaster.currentTime();
+          if ((currTime - seekSeconds) >= 0) {
+            Engage.trigger(plugin.events.seek.getName(), currTime - seekSeconds);
+          } else {
+            Engage.trigger(plugin.events.seek.getName(), 0);
+          }
+        }
+      });
+      Engage.on(plugin.events.seekRight.getName(), function () {
+        if (pressedPlayOnce) {
+          var currTime = videodisplayMaster.currentTime();
+          var duration = parseInt(Engage.model.get('videoDataModel').get('duration')) / 1000;
+          if (duration && ((currTime + seekSeconds) < duration)) {
+            Engage.trigger(plugin.events.seek.getName(), currTime + seekSeconds);
+          } else {
+            Engage.trigger(plugin.events.seek.getName(), duration);
+          }
+        }
+      });
+      Engage.on(plugin.events.playbackRateIncrease.getName(), function () {
+        changePlaybackRate(0.125, videodisplayMaster);
+      });
+      Engage.on(plugin.events.playbackRateDecrease.getName(), function () {
+        changePlaybackRate(-0.125, videodisplayMaster);
+      });
+      Engage.on(plugin.events.volumeSet.getName(), function (volume) {
+        if ((volume >= 0) && (volume <= 1)) {
+          Engage.log('Video: Volume changed to ' + volume);
+          videodisplayMaster.volume(volume);
+        }
+      });
+      Engage.on(plugin.events.volumeGet.getName(), function (callback) {
+        if (callback) {
+          callback(videodisplayMaster.volume());
+        }
+      });
+      Engage.on(plugin.events.timeupdate.getName(), function (time) {
+        currentTime = time;
+      });
+      Engage.on(plugin.events.seek.getName(), function (time) {
+        Engage.log('Video: Seek to ' + time);
+        if (videosReady && pressedPlayOnce) {
+          var duration = parseInt(Engage.model.get('videoDataModel').get('duration')) / 1000;
+          if (duration && (time < duration)) {
+            videodisplayMaster.currentTime(time);
+          } else {
+            Engage.trigger(plugin.events.customError.getName(), translate('givenTime', 'The given time') + ' (' + Utils.formatSeconds(time) + ') ' + translate('hasToBeSmallerThanDuration', 'has to be smaller than the duration') + ' (' + Utils.formatSeconds(duration) + ').');
+            Engage.trigger(plugin.events.timeupdate.getName(), videodisplayMaster.currentTime());
+          }
+        } else {
+          if (!videosReady) {
+            Engage.trigger(plugin.events.customNotification.getName(), translate('msg_waitToSetTime', 'Please wait until the video has been loaded to set a time.'));
+          } else { // pressedPlayOnce
+            Engage.trigger(plugin.events.customNotification.getName(), translate('msg_startPlayingToSetTime', 'Please start playing the video once to set a time.'));
+          }
+          Engage.trigger(plugin.events.timeupdate.getName(), 0);
+        }
+      });
+      Engage.on(plugin.events.sliderStop.getName(), function (time) {
+        if (videosReady && pressedPlayOnce) {
+          var duration = parseInt(Engage.model.get('videoDataModel').get('duration'));
+          var normTime = (time / 1000) * (duration / 1000);
+          videodisplayMaster.currentTime(normTime);
+        } else {
+          if (!videosReady) {
+            Engage.trigger(plugin.events.customNotification.getName(), translate('msg_waitToSeek', 'Please wait until the video has been loaded to seek.'));
+          } else { // pressedPlayOnce
+            Engage.trigger(plugin.events.customNotification.getName(), translate('msg_startPlayingToSeek', 'Please start playing the video once to seek.'));
+          }
+          Engage.trigger(plugin.events.timeupdate.getName(), 0);
+        }
+      });
+      Engage.on(plugin.events.ended.getName(), function () {
+        if (videosReady) {
+          Engage.log('Video: Video ended and ready');
+          videodisplayMaster.pause();
+          Engage.trigger(plugin.events.pause.getName());
+          videodisplayMaster.currentTime(0);
+          // videodisplayMaster.currentTime(videodisplayMaster.duration());
+          // Engage.trigger(plugin.events.seek.getName(), 0);
+        }
+      });
+      videodisplayMaster.on(event_html5player_volumechange, function () {
+        Engage.trigger(plugin.events.volumechange.getName(), videodisplayMaster.volume());
+      });
+      videodisplayMaster.on(event_html5player_fullscreenchange, function () {
+        Engage.trigger(plugin.events.fullscreenChange.getName());
+      });
+
+      var $videoDisplayClass = $('.' + id_videoDisplayClass);
+
+      Engage.on(plugin.events.focusVideo.getName(), function (display) {
+        Engage.log('Video: received focusing video ' + display);
+
+        var videoDiv;
+
+        if (display === undefined || display === 'focus.none') {
+          Engage.trigger(plugin.events.resetLayout.getName());
+          return;
+        }
+
+        if (display === 'focus.next' || display === 'focus.prev') {
+          if (isDefaultLayout()) {
+            if (display === 'focus.next') {
+              Engage.trigger(plugin.events.focusVideo.getName(),
+                  Utils.getFlavorForVideoDisplay($videoDisplayClass.first()));
+              return;
             } else {
-                Engage.trigger(plugin.events.fullscreenCancel.getName());
-            }
-        });
-
-        var videodisplayMaster = videojs(videoDisplay);
-        var $videoDisplay = $('#' + videoDisplay);
-
-        if (numberOfVideodisplays == 1) {
-            videodisplayMaster.on('play', function() {
-                $('.' + class_vjsposter).detach();
-                Engage.trigger(plugin.events.play.getName(), true);
-                pressedPlayOnce = true;
+              Engage.trigger(plugin.events.focusVideo.getName(),
+                  Utils.getFlavorForVideoDisplay($videoDisplayClass.last()));
+              return;
+            }
+          } else {
+            var vidDisp = $videoDisplayClass;
+            var selectNext = false;
+            var last;
+            var i = 0;
+            for (var elem in vidDisp) {
+              if (selectNext) {
+                Engage.trigger(plugin.events.focusVideo.getName(),
+                    Utils.getFlavorForVideoDisplay($(vidDisp[elem])));
+                return;
+              } else if ($(vidDisp[elem]).hasClass(videoFocusedClass)) {
+                if ((display === 'focus.prev' && last === undefined) ||
+                    (display === 'focus.next' && i === vidDisp.length - 1)) {
+                  Engage.log('Video: Resetting videodisplay layout');
+                  Engage.trigger(plugin.events.resetLayout.getName());
+                  return;
+                } else if (display === 'focus.next') {
+                  selectNext = true;
+                } else {
+                  Engage.trigger(plugin.events.focusVideo.getName(),
+                      Utils.getFlavorForVideoDisplay(last));
+                  return;
+                }
+              }
+              last = $(vidDisp[elem]);
+              i++;
+            }
+          }
+
+        } else {
+          videoDiv = getDivForFlavor(display);
+          if (videoDiv === undefined) {
+            Engage.trigger(plugin.events.resetLayout.getName());
+            return;
+          }
+          if ($(videoDiv).hasClass(videoFocusedClass)) {
+            Engage.log('Video: Resetting videodisplay layout');
+            Engage.trigger(plugin.events.resetLayout.getName());
+            return;
+          }
+        }
+        $videoDisplayClass.css('width', '');
+        $videoDisplayClass.css('left', '');
+        $videoDisplayClass.css('top', '');
+        $videoDisplayClass.css('margin-left', '');
+        $('#engage_video').css('height', '');
+        $videoDisplayClass.removeClass(videoDefaultLayoutClass).addClass(videoUnfocusedClass);
+        $('.' + videoUnfocusedClass).removeClass(videoFocusedClass);
+        $(videoDiv).addClass(videoFocusedClass).removeClass(videoUnfocusedClass);
+
+
+        if (isPiP) {
+          var distance = 0;
+          $('.' + videoUnfocusedClass).each(function () {
+            var width = $(this).width();
+            var height = $(this).height();
+            $(this).css('left', 0 - (width / 2) + 'px');
+            $(this).css('top', distance - (height / 2) + 'px');
+            distance = distance + height + 10;
+          });
+          var marginLeft;
+          if (pipPos === 'left') {
+            marginLeft = 12;
+          } else {
+            marginLeft = 88;
+          }
+          $('.' + videoUnfocusedClass).css('margin-left', marginLeft + '%');
+        } else {
+          var height = $('.' + videoFocusedClass).height();
+          $('#engage_video').height(height + 10);
+        }
+
+        delayedCalculateVideoAreaAspectRatio();
+      });
+
+      Engage.on(plugin.events.resetLayout.getName(), function () {
+        Engage.log('Video: received resetting layout');
+        $('#engage_video').css('height', '');
+        $videoDisplayClass.css('margin-left', '');
+        $videoDisplayClass.css('width', '');
+        $videoDisplayClass.css('left', '');
+        $videoDisplayClass.css('top', '');
+        $videoDisplayClass.css('margin-left', '');
+        $videoDisplayClass.removeClass(videoFocusedClass).removeClass(videoUnfocusedClass).addClass(videoDefaultLayoutClass);
+        var numberDisplays = $videoDisplayClass.length;
+        $videoDisplayClass.css('width', (((1 / numberDisplays) * 100) - 0.5) + '%');
+        delayedCalculateVideoAreaAspectRatio();
+      });
+
+      Engage.on(plugin.events.movePiP.getName(), function (pos) {
+        var numberDisplays = $videoDisplayClass.length;
+        if (numberDisplays <= 1) return;
+        if (pos !== undefined) {
+          pipPos = pos;
+        }
+        if (!isPiP) {
+          return;
+        }
+        Engage.log("Video: moving PiP");
+        var marginLeft;
+        if (pipPos === "right") {
+          marginLeft = 88;
+          pipPos = "right";
+        } else {
+          marginLeft = 12;
+          pipPos = "left";
+        }
+        $("." + videoUnfocusedClass).css("margin-left", marginLeft + "%");
+
+        delayedCalculateVideoAreaAspectRatio();
+      });
+
+      Engage.on(plugin.events.togglePiP.getName(), function (pip) {
+        var numberDisplays = $videoDisplayClass.length;
+        if (numberDisplays <= 1) return;
+
+        Engage.log('Video: setting PiP to ' + pip);
+        if ((pip && isPiP) || (!pip && !isPiP)) {
+          return;
+        }
+        if (!pip) {
+          videoUnfocusedClass = unfocusedClass;
+          videoFocusedClass = focusedClass;
+          isPiP = false;
+          if (!isDefaultLayout()) {
+            $videoDisplayClass.css('margin-left', '');
+            $videoDisplayClass.css('width', '');
+            $videoDisplayClass.css('left', '');
+            $videoDisplayClass.css('top', '');
+            $('.' + unfocusedPiPClass).addClass(videoUnfocusedClass).removeClass(unfocusedPiPClass);
+            $('.' + focusedPiPClass).addClass(videoFocusedClass).removeClass(focusedPiPClass);
+            var height = $('.' + videoFocusedClass).height();
+            $('#engage_video').height(height + 10);
+          }
+        } else {
+          videoUnfocusedClass = unfocusedPiPClass;
+          videoFocusedClass = focusedPiPClass;
+          isPiP = true;
+          if (!isDefaultLayout()) {
+            $('.' + unfocusedClass).addClass(videoUnfocusedClass).removeClass(unfocusedClass);
+            $('.' + focusedClass).addClass(videoFocusedClass).removeClass(focusedClass);
+            $('#engage_video').css('height', '');
+            var distance = 0;
+            $('.' + videoUnfocusedClass).each(function () {
+              var width = $(this).width();
+              var height = $(this).height();
+              $(this).css('left', 0 - (width / 2) + 'px');
+              $(this).css('top', distance - (height / 2) + 'px');
+              distance = distance + height + 10;
             });
-            videodisplayMaster.on('pause', function() {
-                Engage.trigger(plugin.events.pause.getName(), true);
-            });
-            videodisplayMaster.on('ended', function() {
-                Engage.trigger(plugin.events.ended.getName(), true);
-            });
-            videodisplayMaster.on('timeupdate', function() {
-                Engage.trigger(plugin.events.timeupdate.getName(), videodisplayMaster.currentTime(), true);
-            });
-        }
-        $('#' + id_btn_fullscreenCancel).click(function(e) {
-            e.preventDefault();
-            Engage.trigger(plugin.events.fullscreenCancel.getName());
-        });
-        Engage.on(plugin.events.fullscreenEnable.getName(), function() {
-            if (numberOfVideodisplays == 1) {
-                videodisplayMaster.requestFullscreen();
-                $('#' + videoDisplay).css('padding-top', '0px');
-            } else if (!fullscreen) {
-                var viewer = document.getElementById(id_engage_video_fullsceen_wrapper);
-                if (viewer.mozRequestFullScreen) {
-                    viewer.mozRequestFullScreen();
-                } else if (viewer.webkitRequestFullscreen) {
-                    viewer.webkitRequestFullscreen();
-                } else if (viewer.requestFullscreen) {
-                    viewer.requestFullscreen();
-                } else if (viewer.msRequestFullscreen) {
-                    viewer.msRequestFullscreen();
-                } else {
-                    $(window).scrollTop(0);
-                    $('body').css('overflow', 'hidden');
-                    $(window).scroll(function() {
-                        $(this).scrollTop(0);
-                    });
-                    $('#' + id_engage_video).css('z-index', 995).css('position', 'relative');
-                    $('#' + id_page_cover).css('opacity', 0.9).fadeIn(300, function() {});
-                    fullscreen = true;
-                }
-            }
-            $videoDisplay.removeClass('vjs-controls-disabled').addClass('vjs-controls-enabled');
-            $('.' + id_videoDisplayClass).css('max-width', $(window).height() * videoAreaAspectRatio);
-        });
-        Engage.on(plugin.events.fullscreenCancel.getName(), function() {
-            if (numberOfVideodisplays == 1) {
-                $('#' + videoDisplay).css('padding-top', singleVideoPaddingTop);
-            }
-            if (fullscreen && (numberOfVideodisplays > 1)) {
-                if (document.mozCancelFullScreen) {
-                    document.mozCancelFullScreen();
-                } else if (document.webkitExitFullscreen) {
-                    document.webkitExitFullscreen();
-                } else if (document.exitFullscreen) {
-                    document.exitFullscreen();
-                } else if (document.msExitFullscreen) {
-                    document.msExitFullscreen();
-                } else {
-                    $('body').css('overflow', 'auto');
-                    $(window).unbind('scroll');
-                    $('#' + id_page_cover).css('opacity', 0.9).fadeOut(300, function() {
-                        $('#' + id_engage_video).css('z-index', 0).css('position', '');
-                    });
-                    fullscreen = false;
-                }
-            }
-            $videoDisplay.removeClass('vjs-controls-enabled').addClass('vjs-controls-disabled');
-            $('.' + id_videoDisplayClass).css('max-width', '');
-            checkVideoDisplaySize();
-        });
-        Engage.on(plugin.events.playbackRateChanged.getName(), function(rate) {
-            if (pressedPlayOnce) {
-                Engage.log('Video: Playback rate changed to rate ' + rate);
-                videodisplayMaster.playbackRate(rate);
-            }
-        });
-        Engage.on(plugin.events.play.getName(), function(triggeredByMaster) {
-            if (!triggeredByMaster && videosReady) {
-                $('.' + class_vjsposter).detach();
-                clearAutoplay();
-                videodisplayMaster.play();
-                pressedPlayOnce = true;
-            }
-        });
-        Engage.on(plugin.events.autoplay.getName(), function() {
-            interval_autoplay = window.setInterval(function() {
-                if (pressedPlayOnce) {
-                    clearAutoplay();
-                } else if (videosReady) {
-                    videodisplayMaster.play();
-                    clearAutoplay();
-                }
-            }, interval_autoplay_ms);
-        });
-        Engage.on(plugin.events.initialSeek.getName(), function(e) {
-            parsedSeconds = Utils.parseSeconds(e);
-            interval_initialSeek = window.setInterval(function() {
-                if (pressedPlayOnce) {
-                    clearInitialSeek();
-                } else if (videosReady) {
-                    videodisplayMaster.play();
-                    window.setTimeout(function() {
-                        Engage.trigger(plugin.events.seek.getName(), parsedSeconds);
-                    }, timeout_initialSeek_ms);
-                    clearInitialSeek();
-                }
-            }, interval_initialSeek_ms);
-        });
-        Engage.on(plugin.events.pause.getName(), function(triggeredByMaster) {
-            if (!triggeredByMaster && pressedPlayOnce) {
-                clearAutoplay();
-                videodisplayMaster.pause();
-            }
-        });
-        Engage.on(plugin.events.playPause.getName(), function() {
-            if (videodisplayMaster.paused()) {
-                Engage.trigger(plugin.events.play.getName());
+            var marginLeft;
+            if (pipPos === 'left') {
+              marginLeft = 12;
             } else {
-                Engage.trigger(plugin.events.pause.getName());
-            }
-        });
-        Engage.on(plugin.events.seekLeft.getName(), function() {
-            if (pressedPlayOnce) {
-                var currTime = videodisplayMaster.currentTime();
-                if ((currTime - seekSeconds) >= 0) {
-                    Engage.trigger(plugin.events.seek.getName(), currTime - seekSeconds);
-                } else {
-                    Engage.trigger(plugin.events.seek.getName(), 0);
-                }
-            }
-        });
-        Engage.on(plugin.events.seekRight.getName(), function() {
-            if (pressedPlayOnce) {
-                var currTime = videodisplayMaster.currentTime();
-                var duration = parseInt(Engage.model.get('videoDataModel').get('duration')) / 1000;
-                if (duration && ((currTime + seekSeconds) < duration)) {
-                    Engage.trigger(plugin.events.seek.getName(), currTime + seekSeconds);
-                } else {
-                    Engage.trigger(plugin.events.seek.getName(), duration);
-                }
-            }
-        });
-        Engage.on(plugin.events.playbackRateIncrease.getName(), function() {
-            changePlaybackRate(0.125, videodisplayMaster);
-        });
-        Engage.on(plugin.events.playbackRateDecrease.getName(), function() {
-            changePlaybackRate(-0.125, videodisplayMaster);
-        });
-        Engage.on(plugin.events.volumeSet.getName(), function(volume) {
-            if ((volume >= 0) && (volume <= 1)) {
-                Engage.log('Video: Volume changed to ' + volume);
-                videodisplayMaster.volume(volume);
-            }
-        });
-        Engage.on(plugin.events.volumeGet.getName(), function(callback) {
-            if (callback) {
-                callback(videodisplayMaster.volume());
-            }
-        });
-        Engage.on(plugin.events.timeupdate.getName(), function(time) {
-            currentTime = time;
-        });
-        Engage.on(plugin.events.seek.getName(), function(time) {
-            Engage.log('Video: Seek to ' + time);
-            if (videosReady && pressedPlayOnce) {
-                var duration = parseInt(Engage.model.get('videoDataModel').get('duration')) / 1000;
-                if (duration && (time < duration)) {
-                    videodisplayMaster.currentTime(time);
-                } else {
-                    Engage.trigger(plugin.events.customError.getName(), translate('givenTime', 'The given time') + ' (' + Utils.formatSeconds(time) + ') ' + translate('hasToBeSmallerThanDuration', 'has to be smaller than the duration') + ' (' + Utils.formatSeconds(duration) + ').');
-                    Engage.trigger(plugin.events.timeupdate.getName(), videodisplayMaster.currentTime());
-                }
-            } else {
-                if (!videosReady) {
-                    Engage.trigger(plugin.events.customNotification.getName(), translate('msg_waitToSetTime', 'Please wait until the video has been loaded to set a time.'));
-                } else { // pressedPlayOnce
-                    Engage.trigger(plugin.events.customNotification.getName(), translate('msg_startPlayingToSetTime', 'Please start playing the video once to set a time.'));
-                }
-                Engage.trigger(plugin.events.timeupdate.getName(), 0);
-            }
-        });
-        Engage.on(plugin.events.sliderStop.getName(), function(time) {
-            if (videosReady && pressedPlayOnce) {
-                var duration = parseInt(Engage.model.get('videoDataModel').get('duration'));
-                var normTime = (time / 1000) * (duration / 1000);
-                videodisplayMaster.currentTime(normTime);
-            } else {
-                if (!videosReady) {
-                    Engage.trigger(plugin.events.customNotification.getName(), translate('msg_waitToSeek', 'Please wait until the video has been loaded to seek.'));
-                } else { // pressedPlayOnce
-                    Engage.trigger(plugin.events.customNotification.getName(), translate('msg_startPlayingToSeek', 'Please start playing the video once to seek.'));
-                }
-                Engage.trigger(plugin.events.timeupdate.getName(), 0);
-            }
-        });
-        Engage.on(plugin.events.ended.getName(), function() {
-            if (videosReady) {
-                Engage.log('Video: Video ended and ready');
-                videodisplayMaster.pause();
-                Engage.trigger(plugin.events.pause.getName());
-                videodisplayMaster.currentTime(0);
-                // videodisplayMaster.currentTime(videodisplayMaster.duration());
-                // Engage.trigger(plugin.events.seek.getName(), 0);
-            }
-        });
-        videodisplayMaster.on(event_html5player_volumechange, function() {
-            Engage.trigger(plugin.events.volumechange.getName(), videodisplayMaster.volume());
-        });
-        videodisplayMaster.on(event_html5player_fullscreenchange, function() {
-            Engage.trigger(plugin.events.fullscreenChange.getName());
-        });
-
-        var $videoDisplayClass = $('.' + id_videoDisplayClass);
-
-        var numberDisplays = $videoDisplayClass.length;
-        if (numberDisplays > 1) {
-            $videoDisplayClass.on('click', function () {
-                Engage.trigger(plugin.events.focusVideo.getName(), Utils.getFlavorForVideoDisplay(this));
-            });
-<<<<<<< HEAD
-
-            Engage.on(plugin.events.focusVideo.getName(), function(display) {
-                Engage.log('Video: received focusing video ' + display);
-
-                var videoDiv;
-
-                if (display === undefined || display === 'focus.none') {
-=======
-            videodisplayMaster.on(event_html5player_volumechange, function() {
-                Engage.trigger(plugin.events.volumechange.getName(), videodisplayMaster.volume());
-            });
-            videodisplayMaster.on(event_html5player_fullscreenchange, function() {
-                Engage.trigger(plugin.events.fullscreenChange.getName());
-            });
-
-            Engage.on(plugin.events.focusVideo.getName(), function(display) {
-                Engage.log("Video: received focusing video " + display);
-                var videoDiv;
-
-                if (display === undefined || display === "focus.none") {
->>>>>>> 524855e3
-                    Engage.trigger(plugin.events.resetLayout.getName());
-                    return;
-                }
-
-
-<<<<<<< HEAD
-                if (display === 'focus.next' || display === 'focus.prev') {
-                    if (isDefaultLayout()) {
-                        if (display === 'focus.next') {
-                            Engage.trigger(plugin.events.focusVideo.getName(),
-                                Utils.getFlavorForVideoDisplay($videoDisplayClass.first()));
-                            return;
-                        } else {
-                            Engage.trigger(plugin.events.focusVideo.getName(),
-                                Utils.getFlavorForVideoDisplay($videoDisplayClass.last()));
-                            return;
-                        }
-                    } else {
-                        var vidDisp = $videoDisplayClass;
-=======
-                if (display === "focus.next" || display === "focus.prev") {
-                    if (isDefaultLayout()) {
-                        if (display === "focus.next") {
-                            Engage.trigger(plugin.events.focusVideo.getName(),
-                                Utils.getFlavorForVideoDisplay($("." + videoDisplayClass).first()));
-                            return;
-                        } else {
-                            Engage.trigger(plugin.events.focusVideo.getName(),
-                                Utils.getFlavorForVideoDisplay($("." + videoDisplayClass).last()));
-                            return;
-                        }
-                    } else {
-                        var vidDisp = $("." + videoDisplayClass);
->>>>>>> 524855e3
-                        var selectNext = false;
-                        var last;
-                        var i = 0;
-                        for (var elem in vidDisp) {
-                            if (selectNext) {
-                                Engage.trigger(plugin.events.focusVideo.getName(),
-                                    Utils.getFlavorForVideoDisplay($(vidDisp[elem])));
-                                return;
-                            } else if ($(vidDisp[elem]).hasClass(videoFocusedClass)) {
-<<<<<<< HEAD
-                                if ((display === 'focus.prev' && last === undefined) ||
-                                    (display === 'focus.next' &&  i === vidDisp.length -1)) {
-                                    Engage.log('Resetting videodisplay layout');
-                                    Engage.trigger(plugin.events.resetLayout.getName());
-                                    return;
-                                } else if (display === 'focus.next') {
-=======
-                                if ((display === "focus.prev" && last === undefined) ||
-                                    (display === "focus.next" && i === vidDisp.length - 1)) {
-                                    Engage.log("Resetting videodisplay layout");
-                                    Engage.trigger(plugin.events.resetLayout.getName());
-                                    return;
-                                } else if (display === "focus.next") {
->>>>>>> 524855e3
-                                    selectNext = true;
-                                } else {
-                                    Engage.trigger(plugin.events.focusVideo.getName(),
-                                        Utils.getFlavorForVideoDisplay(last));
-                                    return;
-                                }
-                            }
-                            last = $(vidDisp[elem]);
-                            i++;
-                        }
-                    }
-<<<<<<< HEAD
-
-=======
->>>>>>> 524855e3
-                } else {
-                    videoDiv = getDivForFlavor(display);
-                    if (videoDiv === undefined) {
-                        Engage.trigger(plugin.events.resetLayout.getName());
-                        return;
-                    }
-                    if ($(videoDiv).hasClass(videoFocusedClass)) {
-<<<<<<< HEAD
-                        Engage.log('Resetting videodisplay layout');
-=======
-                        Engage.log("Resetting videodisplay layout");
->>>>>>> 524855e3
-                        Engage.trigger(plugin.events.resetLayout.getName());
-                        return;
-                    }
-                }
-<<<<<<< HEAD
-                $videoDisplayClass.css('width', '');
-                $videoDisplayClass.css('left', '');
-                $videoDisplayClass.css('top', '');
-                $videoDisplayClass.css('margin-left', '');
-                $('#engage_video').css('height', '');
-                $videoDisplayClass.removeClass(videoDefaultLayoutClass).addClass(videoUnfocusedClass);
-                $('.' + videoUnfocusedClass).removeClass(videoFocusedClass);
-=======
-                $("." + id_videoDisplayClass).css("width", "");
-                $("." + id_videoDisplayClass).css("left", "");
-                $("." + id_videoDisplayClass).css("top", "");
-                $("." + id_videoDisplayClass).css("margin-left", "");
-                $("#engage_video").css("height", "");
-                $("." + videoDisplayClass).removeClass(videoDefaultLayoutClass).addClass(videoUnfocusedClass);
-                $("." + videoUnfocusedClass).removeClass(videoFocusedClass);
->>>>>>> 524855e3
-                $(videoDiv).addClass(videoFocusedClass).removeClass(videoUnfocusedClass);
-
-
-                if (isPiP) {
-                    var distance = 0;
-<<<<<<< HEAD
-                    $('.' + videoUnfocusedClass).each(function() {
-                        var width = $(this).width();
-                        var height = $(this).height();
-                        $(this).css('left', 0 - (width / 2) + 'px');
-                        $(this).css('top', distance - (height / 2) + 'px');
-                        distance = distance + height + 10;
-                    });
-                    var marginLeft;
-                    if (pipPos === 'left') {
-=======
-                    $("." + videoUnfocusedClass).each(function() {
-                        var width = $(this).width();
-                        var height = $(this).height();
-                        $(this).css("left", 0 - (width / 2) + "px");
-                        $(this).css("top", distance - (height / 2) + "px");
-                        distance = distance + height + 10;
-                    });
-                    var marginLeft;
-                    if (pipPos === "left") {
->>>>>>> 524855e3
-                        marginLeft = 12;
-                    } else {
-                        marginLeft = 88;
-                    }
-<<<<<<< HEAD
-                    $('.' + videoUnfocusedClass).css('margin-left', marginLeft + '%');
-                } else {
-                    var height = $('.' + videoFocusedClass).height();
-                    $('#engage_video').height(height + 10);
-=======
-                    $("." + videoUnfocusedClass).css("margin-left", marginLeft + "%");
-                } else {
-                    var height = $("." + videoFocusedClass).height();
-                    $("#engage_video").height(height + 10);
->>>>>>> 524855e3
-                }
-                delayedCalculateVideoAreaAspectRatio();
-            });
-
-            Engage.on(plugin.events.resetLayout.getName(), function() {
-<<<<<<< HEAD
-                Engage.log('Video: received resetting layout');
-                $('#engage_video').css('height', '');
-                $videoDisplayClass.css('margin-left', '');
-                $videoDisplayClass.css('width', '');
-                $videoDisplayClass.css('left', '');
-                $videoDisplayClass.css('top', '');
-                $videoDisplayClass.css('margin-left', '');
-                $videoDisplayClass.removeClass(videoFocusedClass).removeClass(videoUnfocusedClass).addClass(videoDefaultLayoutClass);
-                var numberDisplays = $videoDisplayClass.length;
-                $videoDisplayClass.css('width', (((1 / numberDisplays) * 100) - 0.5) + '%');
-                delayedCalculateVideoAreaAspectRatio();
-            });
-
-            Engage.on(plugin.events.movePiP.getName(), function(pos) {
-                var numberDisplays = $videoDisplayClass.length;
-=======
-                Engage.log("Video: received resetting layout");
-                $("#engage_video").css("height", "");
-                $("." + id_videoDisplayClass).css("margin-left", "");
-                $("." + id_videoDisplayClass).css("width", "");
-                $("." + id_videoDisplayClass).css("left", "");
-                $("." + id_videoDisplayClass).css("top", "");
-                $("." + id_videoDisplayClass).css("margin-left", "");
-                $("." + videoDisplayClass).removeClass(videoFocusedClass).removeClass(videoUnfocusedClass).addClass(videoDefaultLayoutClass);
-                var numberDisplays = $("." + videoDisplayClass).length;
-                $("." + id_videoDisplayClass).css("width", (((1 / numberDisplays) * 100) - 0.5) + "%");
-                delayedCalculateVideoAreaAspectRatio();
-            });
-
-
-            Engage.on(plugin.events.movePiP.getName(), function(pos) {
-                var numberDisplays = $("." + videoDisplayClass).length;
->>>>>>> 524855e3
-                if (numberDisplays <= 1) return;
-                if (pos !== undefined) {
-                    pipPos = pos;
-                }
-<<<<<<< HEAD
-                if (! isPiP) {
-                    return;
-                }
-                Engage.log('Video: moving PiP');
-                var marginLeft;
-                if (pipPos === 'right') {
-                    marginLeft = 88;
-                    pipPos = 'right';
-                } else {
-                    marginLeft = 12;
-                    pipPos = 'left';
-                }
-                $('.' + videoUnfocusedClass).css('margin-left', marginLeft + '%');
-=======
-                if (!isPiP) {
-                    return;
-                }
-                Engage.log("Video: moving PiP");
-                var marginLeft;
-                if (pipPos === "right") {
-                    marginLeft = 88;
-                    pipPos = "right";
-                } else {
-                    marginLeft = 12;
-                    pipPos = "left";
-                }
-                $("." + videoUnfocusedClass).css("margin-left", marginLeft + "%");
->>>>>>> 524855e3
-                delayedCalculateVideoAreaAspectRatio();
-            });
-
-            Engage.on(plugin.events.togglePiP.getName(), function(pip) {
-<<<<<<< HEAD
-                var numberDisplays = $videoDisplayClass.length;
-                if (numberDisplays <= 1) return;
-
-                Engage.log('Video: setting PiP to ' + pip);
-                if ((pip && isPiP) || (! pip && ! isPiP)) {
-                    return;
-                }
-                if (! pip) {
-                    videoUnfocusedClass = unfocusedClass;
-                    videoFocusedClass = focusedClass;
-                    isPiP = false;
-                    if (! isDefaultLayout()) {
-                        $videoDisplayClass.css('margin-left', '');
-                        $videoDisplayClass.css('width', '');
-                        $videoDisplayClass.css('left', '');
-                        $videoDisplayClass.css('top', '');
-                        $('.' + unfocusedPiPClass).addClass(videoUnfocusedClass).removeClass(unfocusedPiPClass);
-                        $('.' + focusedPiPClass).addClass(videoFocusedClass).removeClass(focusedPiPClass);
-                        var height = $('.' + videoFocusedClass).height();
-                        $('#engage_video').height(height + 10);
-=======
-                var numberDisplays = $("." + videoDisplayClass).length;
-                if (numberDisplays <= 1) return;
-
-                Engage.log("Video: setting PiP to " + pip);
-                if ((pip && isPiP) || (!pip && !isPiP)) {
-                    return;
-                }
-                if (!pip) {
-                    videoUnfocusedClass = unfocusedClass;
-                    videoFocusedClass = focusedClass;
-                    isPiP = false;
-                    if (!isDefaultLayout()) {
-                        $("." + id_videoDisplayClass).css("margin-left", "");
-                        $("." + id_videoDisplayClass).css("width", "");
-                        $("." + id_videoDisplayClass).css("left", "");
-                        $("." + id_videoDisplayClass).css("top", "");
-                        $("." + unfocusedPiPClass).addClass(videoUnfocusedClass).removeClass(unfocusedPiPClass);
-                        $("." + focusedPiPClass).addClass(videoFocusedClass).removeClass(focusedPiPClass);
-                        var height = $("." + videoFocusedClass).height();
-                        $("#engage_video").height(height + 10);
->>>>>>> 524855e3
-                    }
-                } else {
-                    videoUnfocusedClass = unfocusedPiPClass;
-                    videoFocusedClass = focusedPiPClass;
-                    isPiP = true;
-<<<<<<< HEAD
-                    if (! isDefaultLayout()) {
-                        $('.' + unfocusedClass).addClass(videoUnfocusedClass).removeClass(unfocusedClass);
-                        $('.' + focusedClass).addClass(videoFocusedClass).removeClass(focusedClass);
-                        $('#engage_video').css('height', '');
-=======
-                    if (!isDefaultLayout()) {
-                        $("." + unfocusedClass).addClass(videoUnfocusedClass).removeClass(unfocusedClass);
-                        $("." + focusedClass).addClass(videoFocusedClass).removeClass(focusedClass);
-                        $("#engage_video").css("height", "");
->>>>>>> 524855e3
-                        var distance = 0;
-                        $('.' + videoUnfocusedClass).each(function() {
-                            var width = $(this).width();
-                            var height = $(this).height();
-                            $(this).css('left', 0 - (width / 2) + 'px');
-                            $(this).css('top', distance - (height / 2) + 'px');
-                            distance = distance + height + 10;
-                        });
-                        var marginLeft;
-                        if (pipPos === 'left') {
-                            marginLeft = 12;
-                        } else {
-                            marginLeft = 88;
-                        }
-<<<<<<< HEAD
-                        $('.' + videoUnfocusedClass).css('margin-left', marginLeft + '%');
-
-                    }
-                }
-                delayedCalculateVideoAreaAspectRatio();
-            });
-        }
+              marginLeft = 88;
+            }
+            $('.' + videoUnfocusedClass).css('margin-left', marginLeft + '%');
+
+          }
+        }
+        delayedCalculateVideoAreaAspectRatio();
+      });
     }
 
     function registerEvents(videoDisplay, numberOfVideodisplays) {
@@ -2299,36 +2036,16 @@
             registerEventsAudioOnly(videoDisplay, numberOfVideodisplays);
         } else {
             registerEventsVideo(videoDisplay, numberOfVideodisplays);
-=======
-                        $("." + videoUnfocusedClass).css("margin-left", marginLeft + "%");
-
-                    }
-                }
-                delayedCalculateVideoAreaAspectRatio();
-            });
->>>>>>> 524855e3
         }
     }
 
     function isDefaultLayout() {
-<<<<<<< HEAD
        return $('.' + videoDefaultLayoutClass).length > 0;
-=======
-        if ($("." + videoDefaultLayoutClass).length > 0) {
-            return true;
-        }
-        return false;
->>>>>>> 524855e3
     }
 
     function getDivForFlavor(flavor) {
-<<<<<<< HEAD
         var found = undefined;
         $('.' + videoDisplayClass).each(function (){
-=======
-        var found;
-        $("." + videoDisplayClass).each(function() {
->>>>>>> 524855e3
             if (Utils.getFlavorForVideoDisplay(this) === flavor) {
                 found = this;
                 return;
@@ -2336,12 +2053,6 @@
         });
         return found;
     }
-<<<<<<< HEAD
-=======
-
-    function setupStreams(tracks, attachments) {
-        Engage.log("Video: Setting up streams");
->>>>>>> 524855e3
 
     function extractFlavorsAndMimetypes(mediaInfo) {
         var flavors = '';
@@ -2354,17 +2065,10 @@
                 }
 
                 // rtmp is treated differently for video.js. Mimetype and URL have to be changed
-<<<<<<< HEAD
                 if ((mediaInfo.tracks[k].mimetype == 'video/mp4') &&
                     (mediaInfo.tracks[k].url.toLowerCase().indexOf('rtmp://') > -1)) {
                     mediaInfo.tracks[k].mimetype = 'rtmp/mp4';
                     mediaInfo.tracks[k].url = Utils.replaceAll(mediaInfo.tracks[k].url, 'mp4:', '&mp4:');
-=======
-                if ((mediaInfo.tracks[i].mimetype == "video/mp4") &&
-                    (mediaInfo.tracks[i].url.toLowerCase().indexOf("rtmp://") > -1)) {
-                    mediaInfo.tracks[i].mimetype = "rtmp/mp4";
-                    mediaInfo.tracks[i].url = Utils.replaceAll(mediaInfo.tracks[i].url, "mp4:", "&mp4:");
->>>>>>> 524855e3
                 }
 
                 // adaptive streaming manifests don't have a resolution. Extract these from regular videos
@@ -2484,7 +2188,7 @@
             });
         }
     }
-    
+
     function setupStreams(tracks, attachments) {
         Engage.log('Video: Setting up streams');
 
@@ -2503,8 +2207,8 @@
             var flavorsAndMimetypes = extractFlavorsAndMimetypes(mediaInfo);
             flavors = flavorsAndMimetypes.flavors;
             mimetypes = flavorsAndMimetypes.mimetypes;
-            Engage.log('Extracted flavors: ' + flavors, mimetypes);
-            Engage.log('Extracted mimetypes: ' + mimetypes);
+            Engage.log('Video: Extracted flavors: ' + flavors, mimetypes);
+            Engage.log('Video: Extracted mimetypes: ' + mimetypes);
 
             var flavorsArray = flavors.split(',');
 
@@ -2516,7 +2220,7 @@
             setVideoSourcePosters(mediaInfo, videoSources);
 
             videoDisplays = extractVideoDisplays(videoSources);
-            Engage.log('Extracted video displays: ' + videoDisplays.join(', '));
+            Engage.log('Video: Extracted video displays: ' + videoDisplays.join(', '));
 
             Engage.model.set('videoDataModel', new VideoDataModel(videoDisplays, videoSources, duration));
         }
@@ -2535,8 +2239,8 @@
     }
 
     function compareVideoSources(a, b) {
-        if (a === undefined || b === undefined || a[1][0] === undefined ||
-            b[1][0] === undefined) {
+        if (a === undefined || b === undefined || a [1][0] === undefined ||
+                b[1][0] === undefined) {
             return 0;
         }
         var s1 = a[1][0].typemh;
@@ -2560,7 +2264,7 @@
             var videojs_swf = plugin.pluginPath + videojs_swf_path;
             Engage.log('Video: SWF path: ' + videojs_swf_path);
             Engage.model.on(videoDataModelChange, function() {
-                Engage.log('The video data model changed, refreshing the view.');
+                Engage.log('Video: The video data model changed, refreshing the view.');
                 videoDataView = new VideoDataView(this.get('videoDataModel'), plugin.template, videojs_swf);
             });
             Engage.on(plugin.events.mediaPackageModelError.getName(), function() {
