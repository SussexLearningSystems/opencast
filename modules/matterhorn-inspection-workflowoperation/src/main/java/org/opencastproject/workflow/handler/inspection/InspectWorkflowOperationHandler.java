/**
 * Licensed to The Apereo Foundation under one or more contributor license
 * agreements. See the NOTICE file distributed with this work for additional
 * information regarding copyright ownership.
 *
 *
 * The Apereo Foundation licenses this file to you under the Educational
 * Community License, Version 2.0 (the "License"); you may not use this file
 * except in compliance with the License. You may obtain a copy of the License
 * at:
 *
 *   http://opensource.org/licenses/ecl2.txt
 *
 * Unless required by applicable law or agreed to in writing, software
 * distributed under the License is distributed on an "AS IS" BASIS, WITHOUT
 * WARRANTIES OR CONDITIONS OF ANY KIND, either express or implied.  See the
 * License for the specific language governing permissions and limitations under
 * the License.
 *
 */

package org.opencastproject.workflow.handler.inspection;

import static java.lang.String.format;

import org.opencastproject.inspection.api.MediaInspectionException;
import org.opencastproject.inspection.api.MediaInspectionOptions;
import org.opencastproject.inspection.api.MediaInspectionService;
import org.opencastproject.job.api.Job;
import org.opencastproject.job.api.JobContext;
import org.opencastproject.mediapackage.Catalog;
import org.opencastproject.mediapackage.MediaPackage;
import org.opencastproject.mediapackage.MediaPackageElementParser;
import org.opencastproject.mediapackage.MediaPackageElements;
import org.opencastproject.mediapackage.MediaPackageException;
import org.opencastproject.mediapackage.MediaPackageReferenceImpl;
import org.opencastproject.mediapackage.Track;
import org.opencastproject.mediapackage.UnsupportedElementException;
import org.opencastproject.metadata.dublincore.DublinCore;
import org.opencastproject.metadata.dublincore.DublinCoreCatalog;
import org.opencastproject.metadata.dublincore.DublinCoreCatalogService;
import org.opencastproject.metadata.dublincore.DublinCoreValue;
import org.opencastproject.metadata.dublincore.EncodingSchemeUtils;
import org.opencastproject.metadata.dublincore.Precision;
import org.opencastproject.util.MimeType;
import org.opencastproject.util.NotFoundException;
import org.opencastproject.workflow.api.AbstractWorkflowOperationHandler;
import org.opencastproject.workflow.api.WorkflowInstance;
import org.opencastproject.workflow.api.WorkflowOperationException;
import org.opencastproject.workflow.api.WorkflowOperationInstance;
import org.opencastproject.workflow.api.WorkflowOperationResult;
import org.opencastproject.workflow.api.WorkflowOperationResult.Action;
import org.opencastproject.workspace.api.Workspace;

import org.apache.commons.io.FilenameUtils;
import org.apache.commons.io.IOUtils;
import org.slf4j.Logger;
import org.slf4j.LoggerFactory;

import java.io.File;
import java.io.FileInputStream;
import java.io.IOException;
import java.io.InputStream;
import java.util.HashMap;
import java.util.Map;
import java.util.SortedMap;
import java.util.TreeMap;

/**
 * Workflow operation used to inspect all tracks of a media package.
 */
public class InspectWorkflowOperationHandler extends AbstractWorkflowOperationHandler {

  /** The logging facility */
  private static final Logger logger = LoggerFactory.getLogger(InspectWorkflowOperationHandler.class);

  /** The configuration options for this handler */
  private static final SortedMap<String, String> CONFIG_OPTIONS;

  /** Option for rewriting existing metadata */
  private static final String OPT_OVERWRITE = "overwrite";

  /** Option to adjust whether mediapackages without media should be accepted */
  private static final String OPT_ACCEPT_NO_MEDIA = "accept-no-media";

  /** Option to adjust whether the exact frame count should be determined
      Note that this is an expensive operation. Its use should be avoided if not depending on the exact framecount
      Default: false */
  private static final String OPT_ACCURATE_FRAME_COUNT = "accurate-frame-count";

  static {
    CONFIG_OPTIONS = new TreeMap<String, String>();
    CONFIG_OPTIONS.put(OPT_OVERWRITE, "Whether to rewrite existing metadata");
    CONFIG_OPTIONS.put(OPT_ACCEPT_NO_MEDIA, "Whether mediapackages with no media tracks should be accepted");
    CONFIG_OPTIONS.put(OPT_ACCURATE_FRAME_COUNT,
            "Whether the media inspection service should determine the exact frame count");
  }

  /** The inspection service */
  private MediaInspectionService inspectionService = null;

  /** The dublin core catalog service */
  private DublinCoreCatalogService dcService;

  /** The local workspace */
  private Workspace workspace;

  public void setDublincoreService(DublinCoreCatalogService dcService) {
    this.dcService = dcService;
  }

  /**
   * {@inheritDoc}
   *
   * @see org.opencastproject.workflow.api.WorkflowOperationHandler#getConfigurationOptions()
   */
  @Override
  public SortedMap<String, String> getConfigurationOptions() {
    return CONFIG_OPTIONS;
  }

  /**
   * Callback for the OSGi declarative services configuration.
   *
   * @param inspectionService
   *          the inspection service
   */
  protected void setInspectionService(MediaInspectionService inspectionService) {
    this.inspectionService = inspectionService;
  }

  /**
   * Callback for declarative services configuration that will introduce us to the local workspace service.
   * Implementation assumes that the reference is configured as being static.
   *
   * @param workspace
   *          an instance of the workspace
   */
  public void setWorkspace(Workspace workspace) {
    this.workspace = workspace;
  }

  /**
   * {@inheritDoc}
   *
   * @see org.opencastproject.workflow.api.WorkflowOperationHandler#start(org.opencastproject.workflow.api.WorkflowInstance,
   *      JobContext)
   */
  @Override
  public WorkflowOperationResult start(WorkflowInstance workflowInstance, JobContext context)
          throws WorkflowOperationException {
    MediaPackage mediaPackage = (MediaPackage) workflowInstance.getMediaPackage().clone();
    // Inspect the tracks
    long totalTimeInQueue = 0;

    WorkflowOperationInstance operation = workflowInstance.getCurrentOperation();
    boolean rewrite = "true".equalsIgnoreCase(operation.getConfiguration(OPT_OVERWRITE));
    boolean acceptNoMedia = "true".equalsIgnoreCase(operation.getConfiguration(OPT_ACCEPT_NO_MEDIA));

    final Map<String, String> options = new HashMap<String, String>();
    if ("true".equalsIgnoreCase(operation.getConfiguration(OPT_ACCURATE_FRAME_COUNT))) {
      logger.info("Using accurate frame count for inspection media package {}", mediaPackage);
      options.put(MediaInspectionOptions.OPTION_ACCURATE_FRAME_COUNT, Boolean.TRUE.toString());
    }

    // Test if there are tracks in the mediapackage
    if (mediaPackage.getTracks().length == 0) {
      logger.warn("Recording {} contains no media", mediaPackage);
      if (!acceptNoMedia)
        throw new WorkflowOperationException("Mediapackage " + mediaPackage + " contains no media");
    }

    for (Track track : mediaPackage.getTracks()) {

      logger.info("Inspecting track '{}' of {}", track.getIdentifier(), mediaPackage);

      Job inspectJob = null;
<<<<<<< HEAD
      Track inspectedTrack;
      if (track != null && track.getURI() != null && (track.getURI().toString().endsWith(".vtt")
              || track.getURI().toString().endsWith(".srt"))) {
        inspectedTrack = (Track)track.clone();
        inspectedTrack.setMimeType(MimeType.mimeType("text", "vtt"));
        logger.info("Track '{}' of {} contains captions", track.getIdentifier(), mediaPackage);
      } else {
        try {
          inspectJob = inspectionService.enrich(track, rewrite);
          if (!waitForStatus(inspectJob).isSuccess()) {
            throw new WorkflowOperationException("Track " + track + " could not be inspected");
          }
        } catch (MediaInspectionException e) {
          throw new WorkflowOperationException("Error inspecting media package", e);
        } catch (MediaPackageException e) {
          throw new WorkflowOperationException("Error parsing media package", e);
=======
      try {
        inspectJob = inspectionService.enrich(track, rewrite, options);
        if (!waitForStatus(inspectJob).isSuccess()) {
          throw new WorkflowOperationException("Track " + track + " could not be inspected");
>>>>>>> 22f0c22b
        }

        // add this receipt's queue and execution times to the total
        long timeInQueue = inspectJob.getQueueTime() == null ? 0 : inspectJob.getQueueTime();
        totalTimeInQueue += timeInQueue;


        try {
          inspectedTrack = (Track) MediaPackageElementParser.getFromXml(inspectJob.getPayload());
        } catch (MediaPackageException e) {
          throw new WorkflowOperationException("Unable to parse track from job " + inspectJob.getId(), e);
        }

        if (inspectedTrack == null)
          throw new WorkflowOperationException("Track " + track + " could not be inspected");

        if (inspectedTrack.getStreams().length == 0)
          throw new WorkflowOperationException(format("Track %s does not contain any streams", track));
      }
      // Replace the original track with the inspected one
      try {
        mediaPackage.remove(track);
        mediaPackage.add(inspectedTrack);
      } catch (UnsupportedElementException e) {
        logger.error("Error adding {} to media package", inspectedTrack, e);
      }
    }

    // Update dublin core with metadata
    try {
      updateDublinCore(mediaPackage);
    } catch (Exception e) {
      logger.warn("Unable to update dublin core data: {}", e.getMessage(), e);
      throw new WorkflowOperationException(e.getMessage());
    }

    return createResult(mediaPackage, Action.CONTINUE, totalTimeInQueue);
  }

  /**
   * Updates those dublin core fields that can be gathered from the technical metadata.
   *
   * @param mediaPackage
   *          the media package
   */
  protected void updateDublinCore(MediaPackage mediaPackage) throws Exception {
    // Complete episode dublin core catalog (if available)
    Catalog[] dcCatalogs = mediaPackage.getCatalogs(MediaPackageElements.EPISODE,
            MediaPackageReferenceImpl.ANY_MEDIAPACKAGE);
    if (dcCatalogs.length > 0) {
      DublinCoreCatalog dublinCore = loadDublinCoreCatalog(dcCatalogs[0]);

      // Extent
      if (mediaPackage.getDuration() != null && !dublinCore.hasValue(DublinCore.PROPERTY_EXTENT)) {
        DublinCoreValue extent = EncodingSchemeUtils.encodeDuration(mediaPackage.getDuration());
        dublinCore.set(DublinCore.PROPERTY_EXTENT, extent);
        logger.debug("Setting dc:extent to '{}'", extent.getValue());
      }

      // Date created
      if (mediaPackage.getDate() != null && !dublinCore.hasValue(DublinCore.PROPERTY_CREATED)) {
        DublinCoreValue date = EncodingSchemeUtils.encodeDate(mediaPackage.getDate(), Precision.Minute);
        dublinCore.set(DublinCore.PROPERTY_CREATED, date);
        logger.debug("Setting dc:date to '{}'", date.getValue());
      }

      // Serialize changed dublin core
      InputStream in = dcService.serialize(dublinCore);
      String mpId = mediaPackage.getIdentifier().toString();
      String elementId = dcCatalogs[0].getIdentifier();
      workspace.put(mpId, elementId, FilenameUtils.getName(dcCatalogs[0].getURI().getPath()), in);
      dcCatalogs[0].setURI(workspace.getURI(mpId, elementId));
    }
  }

  /**
   * Loads a dublin core catalog from a mediapackage's catalog reference
   *
   * @param catalog
   *          the mediapackage's reference to this catalog
   * @return the dublin core
   * @throws IOException
   *           if there is a problem loading or parsing the dublin core object
   */
  protected DublinCoreCatalog loadDublinCoreCatalog(Catalog catalog) throws IOException {
    InputStream in = null;
    try {
      File f = workspace.get(catalog.getURI());
      in = new FileInputStream(f);
      return dcService.load(in);
    } catch (NotFoundException e) {
      throw new IOException("Unable to open catalog " + catalog, e);
    } finally {
      IOUtils.closeQuietly(in);
    }
  }

}<|MERGE_RESOLUTION|>--- conflicted
+++ resolved
@@ -175,7 +175,6 @@
       logger.info("Inspecting track '{}' of {}", track.getIdentifier(), mediaPackage);
 
       Job inspectJob = null;
-<<<<<<< HEAD
       Track inspectedTrack;
       if (track != null && track.getURI() != null && (track.getURI().toString().endsWith(".vtt")
               || track.getURI().toString().endsWith(".srt"))) {
@@ -184,7 +183,7 @@
         logger.info("Track '{}' of {} contains captions", track.getIdentifier(), mediaPackage);
       } else {
         try {
-          inspectJob = inspectionService.enrich(track, rewrite);
+          inspectJob = inspectionService.enrich(track, rewrite, options);
           if (!waitForStatus(inspectJob).isSuccess()) {
             throw new WorkflowOperationException("Track " + track + " could not be inspected");
           }
@@ -192,12 +191,6 @@
           throw new WorkflowOperationException("Error inspecting media package", e);
         } catch (MediaPackageException e) {
           throw new WorkflowOperationException("Error parsing media package", e);
-=======
-      try {
-        inspectJob = inspectionService.enrich(track, rewrite, options);
-        if (!waitForStatus(inspectJob).isSuccess()) {
-          throw new WorkflowOperationException("Track " + track + " could not be inspected");
->>>>>>> 22f0c22b
         }
 
         // add this receipt's queue and execution times to the total
