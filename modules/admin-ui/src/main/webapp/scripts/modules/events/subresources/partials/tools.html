--- conflicted
+++ resolved
@@ -24,26 +24,6 @@
             </span>
             <span class="video-details-series">{{(video.series && video.series.title) ? " - " + video.series.title : "" }}</span></h4>
         </div>
-<<<<<<< HEAD
-=======
-        <div class="video-save-panel video-more-options video-editor-actions-toolbar" ng-if="tab === 'editor' && player.adapter">
-          <div class="buttons">
-            <select chosen pre-select-from="video.workflows" class="workflow"
-                                                             ng-disabled="!video.workflows || video.workflows.length === 0 || activeTransaction || activeSubmission"
-                                                             data-width="'175px'"
-                                                             data-disable-search-threshold="0"
-                                                             ng-model="video.workflow"
-                                                             ng-options="workflow.id as workflow.name for workflow in video.workflows | orderBy: 'displayOrder':true" />
-
-              <a ng-click="submit()"
-                 ng-class="{disabled: activeTransaction || activeSubmission}"
-                 class="save-and-close-button"
-                 translate="{{ video.workflow ? 'VIDEO_TOOL.BUTTONS.PROCESS' : 'VIDEO_TOOL.BUTTONS.SAVE' }}">
-                <!-- Save and Continue -->
-              </a>
-          </div>
-        </div>
->>>>>>> cfa8f48e
       </div>
       <div data-admin-ng-notifications="" type="warning" show="submitButton" context="video-editor-event-access"></div>
 
@@ -413,11 +393,7 @@
                                                                  ng-options="workflow.id as workflow.name for workflow in video.workflows | orderBy: 'displayOrder':true" />
 
                   <a ng-click="submit()"
-<<<<<<< HEAD
-                     ng-class="{disabled: activeTransaction || sanityCheckFlags() || activeRequest}"
-=======
                      ng-class="{disabled: activeTransaction || activeSubmission || sanityCheckFlags()}"
->>>>>>> cfa8f48e
                      class="save-and-close-button"
                      translate="{{ video.workflow ? 'VIDEO_TOOL.BUTTONS.PROCESS' : 'VIDEO_TOOL.BUTTONS.SAVE' }}">
                     <!-- Save and Continue -->
