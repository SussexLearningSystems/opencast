/**
 * Licensed to The Apereo Foundation under one or more contributor license
 * agreements. See the NOTICE file distributed with this work for additional
 * information regarding copyright ownership.
 *
 *
 * The Apereo Foundation licenses this file to you under the Educational
 * Community License, Version 2.0 (the "License"); you may not use this file
 * except in compliance with the License. You may obtain a copy of the License
 * at:
 *
 *   http://opensource.org/licenses/ecl2.txt
 *
 * Unless required by applicable law or agreed to in writing, software
 * distributed under the License is distributed on an "AS IS" BASIS, WITHOUT
 * WARRANTIES OR CONDITIONS OF ANY KIND, either express or implied.  See the
 * License for the specific language governing permissions and limitations under
 * the License.
 *
 */
'use strict';

angular.module('adminNg.services')
.factory('NewEventProcessing', ['$sce', '$timeout', 'NewEventProcessingResource', function ($sce, $timeout, NewEventProcessingResource) {
    var Processing = function (use) {
        // Update the content of the configuration panel with the given HTML
        var me = this, queryParams,
            updateConfigurationPanel = function (html) {
                if (angular.isUndefined(html)) {
                    html = '';
                }
                me.workflowConfiguration = $sce.trustAsHtml(html);
            },
            isWorkflowSet = function () {
                return angular.isDefined(me.ud.workflow) && angular.isDefined(me.ud.workflow.id);
            },
<<<<<<< HEAD
            idConfigElement = '#new-event-workflow-configuration',
            workflowConfigEl = angular.element(idConfigElement),
            originalValues = {};
=======
            idConfigElement = '#new-event-workflow-configuration';
>>>>>>> 1666bdf0

        this.isProcessingState = true;
        this.ud = {};
        this.ud.workflow = {};

        // Object used for the workflow configurations
        window.ocWorkflowPanel = {};

        // Load all the workflows definitions
        if (use === 'tasks') {
            queryParams = {
                    tags: 'archive'
                };
        } else if (use === 'delete-event') {
            queryParams = {
                    tags: 'delete'
            };
        } else {
            queryParams = {
                tags: 'upload,schedule'
            };

        }
        NewEventProcessingResource.get(queryParams, function (data) {

            me.changingWorkflow = true;

            me.workflows = data.workflows;
            me.default_workflow_id = data.default_workflow_id;

            me.changingWorkflow = false;

        });

        // Execute function for each input HTML element that has an ID
        // (so is used in the workflow configuration form).
        function forEachHtmlFormElement(htmlElement, f) {
            htmlElement.each(function (idx, domElement) {
                var angularElement = angular.element(domElement);
                var idAttr = angularElement.attr('id');

                // Ignore input fields that don't have an ID
                if (angular.isDefined(idAttr)) {
                    f(idAttr, angularElement);
                }
            });
        }

        // Collect all radio elements (which are linked by their name
        // attribute) into a dictionary:
        // id: array of other radio ids.
        function gatherRadios(htmlElement) {
            var result = {};
            forEachHtmlFormElement(htmlElement, function(id, angularElement) {
                if (angularElement.is('[type=radio]')) {
                    var radioName = angularElement.attr('name');
                    var radios = angular.element(document).find('input[name='+radioName+']');
                    result[id] = [];
                    radios.each(function(ridx, radio) {
                        result[id].push(angular.element(radio).attr('id'));
                   });
                }
            });
            return result;
        }

        // Determine if all elements of an array are the same (returns
        // true for empty arrays).
        function allTheSame(a) {
            if (a.length === 0) {
                return true;
            }
            var first = a[0];
            for(var i = 0; i < a.length; i++) {
                if (a[i] !== first) {
                    return false;
                }
            }
            return true;
        }

        // Take a dictionary collected by gatherHtmlFormElements and
        // nullify all radio elements that are ambiguous (i.e. are all
        // unchecked).
        function determineIndeterminateRadios(htmlFields, radios) {
            for(var radioId in radios) {
                if (htmlFields[radioId] === null) {
                    continue;
                }
                var radioValues = [];
                for (var i = 0; i < radios[radioId].length; i++) {
                    radioValues.push(htmlFields[radios[radioId][i]]);
                }
                if (allTheSame(radioValues)) {
                    for (var j = 0; j < radios[radioId].length; j++) {
                        htmlFields[radios[radioId][j]] = null;
                    }
                }
            }
        }

        // Most of the stuff we do here with input elements doesn't distinguish between
        // input type="text" and input type="number", so we need this getter a few times.
        function elementIsTextual(angularElement) {
            return angularElement.is("[type=text]") || angularElement.is("[type=number]");
        }

        // Gather all input elements used in the workflow configuration HTML into a dictionary:
        // id: value or null if it's indeterminate
        function gatherHtmlFormElements(htmlElement) {
            var result = {};
            forEachHtmlFormElement(htmlElement, function(id, angularElement) {
                if (elementIsTextual(angularElement)) {
                    if (angularElement.val() === '') {
                        result[id] = null;
                    } else {
                        result[id] = angularElement.val();
                    }
                } else if (angularElement.is('[type=checkbox]') || angularElement.is('[type=radio]')) {
                    if (angularElement.prop('indeterminate')) {
                        result[id] = null;
                    } else {
                        if (angularElement.is(':checked')) {
                            result[id] = "true";
                        }
                        else {
                            result[id] = "false";
                        }
                    }
                }
            });
            return result;
        }

        // Take a dictionary of event properties and extract all
        // values of a single property into an array.
        function eventValuesForField(events, searchProp) {
            var result = [];
            for(var eid in events) {
                for (var evProp in events[eid]) {
                    if (evProp === searchProp) {
                        result.push(events[eid][evProp]);
                    }
                }
            }
            return result;
        }

        // Filter original workflow properties and make proper
        // dictionaries out of them so they can be iterated over easily.
        function filterEventProperties(workflowProperties, selectedIds) {
          var result = {};
          for (var workflowProp in workflowProperties) {
            if (workflowProp.indexOf("$") !== 0 && workflowProperties.hasOwnProperty(workflowProp)) {
              if (selectedIds.indexOf(workflowProp) >= 0) {
                  result[workflowProp] = workflowProperties[workflowProp];
              }
            }
          }
          return result;
        }

        // Set a HTML form value (abstracts over "set checked" or "set
        // value" for checkboxes and text fields, respectively)
        function setHtmlFormValue(angularElement, value) {
            if (elementIsTextual(angularElement)) {
                angularElement.val(value);
            } else if (angularElement.is("[type=checkbox]") || angularElement.is("[type=radio]")) {
                if (value === "true") {
                    angularElement.attr("checked", true);
                } else {
                    angularElement.attr("checked", false);
                }
            }
        }

        // Set an indeterminate HTML form value (depends on the type
        // of the form element)
        function setIndeterminateHtmlFormValue(angularElement) {
            if (elementIsTextual(angularElement)) {
                angularElement.val("");
            } else if (angularElement.is("[type=checkbox]")) {
                angularElement.prop("indeterminate", true);
            } else if (angularElement.is("[type=radio]")) {
                angularElement.attr("checked", false);
            }
        }

        this.applyWorkflowProperties = function(workflowProperties, selectedIds) {
            // Timeout because manipulating the just assigned HTML doesn't work otherwise.
            $timeout(function() {
                var element, isRendered = workflowConfigEl.find('.configField').length > 0;
                if (!isRendered) {
                    element = angular.element(me.ud.workflow.configuration_panel).find('.configField');
                } else {
                    element = workflowConfigEl.find('.configField');
                }

                var htmlFields = gatherHtmlFormElements(element);
                me.currentEvents = filterEventProperties(workflowProperties, selectedIds);

		// Set event properties that are in the HTML form, but not in the event, yet.
                for(var eventId in me.currentEvents) {
                    var eventProps = me.currentEvents[eventId];
                    for(var htmlField in htmlFields) {
                        if (!(htmlField in eventProps)) {
                            eventProps[htmlField] = htmlFields[htmlField];
                        }
                    }
                }
                // Only manipulate HTML elements if events are present
                // (not the case for "Add event")
                if (selectedIds !== undefined && selectedIds.length > 0) {
                    forEachHtmlFormElement(element, function(id, angularElement) {
                        var valuesForId = eventValuesForField(me.currentEvents, id);

                        if(allTheSame(valuesForId)) {
                            setHtmlFormValue(angularElement, valuesForId[0]);
                        } else {
                            setIndeterminateHtmlFormValue(angularElement);
                        }
                    });
                }
            });
        };

        this.initWorkflowConfig = function (workflowProperties, selectedIds) {
            // set default workflow as selected
            if(angular.isDefined(me.default_workflow_id)){

                for(var i = 0; i < me.workflows.length; i += 1){
                    var workflow = me.workflows[i];

                    if (workflow.id === me.default_workflow_id){
                        me.ud.workflow = workflow;
                        updateConfigurationPanel(me.ud.workflow.configuration_panel);
                        this.applyWorkflowProperties(workflowProperties, selectedIds);
                        me.save();
                        break;
                    }
                }
            } else {
                me.ud.workflow = {};
                delete me.workflowConfiguration;
            }
        };

        // Listener for the workflow selection
        this.changeWorkflow = function (workflowProperties, selectedIds) {
            originalValues = {};
            me.changingWorkflow = true;
            if (angular.isDefined(me.ud.workflow)) {
                updateConfigurationPanel(me.ud.workflow.configuration_panel);
            } else {
                updateConfigurationPanel();
            }
            this.applyWorkflowProperties(workflowProperties, selectedIds);

            me.save();
            me.changingWorkflow = false;
        };

<<<<<<< HEAD
        // This is used for the new task post request
        this.getWorkflowConfigs = function () {
            var workflowConfigs = {}, element, isRendered = workflowConfigEl.find('.configField').length > 0;
=======
        // Get the workflow configuration
        this.getWorkflowConfig = function () {
            var workflowConfig = {},
                element,
                workflowConfigEl = angular.element(idConfigElement),
                isRendered = workflowConfigEl.find('.configField').length > 0;
>>>>>>> 1666bdf0

            if (!isRendered) {
                element = angular.element(me.ud.workflow.configuration_panel).find('.configField');
            } else {
                element = workflowConfigEl.find('.configField');
            }

            var radios = gatherRadios(element);
            var htmlFields = gatherHtmlFormElements(element);
            determineIndeterminateRadios(htmlFields, radios);

            for(var eventId in me.currentEvents) {
                var eventProps = me.currentEvents[eventId];
                for(var htmlField in htmlFields) {
                    var htmlValue = htmlFields[htmlField];
                    if (htmlValue !== null) {
                        eventProps[htmlField] = htmlValue;
                    }
                }
                workflowConfigs[eventId] = eventProps;
            }

            return workflowConfigs;
        };

        // Get the workflow configuration (used for the final value table in the wizard)
        this.getWorkflowConfig = function () {
            var workflowConfig = {}, element, isRendered = workflowConfigEl.find('.configField').length > 0;

            if (!isRendered) {
                element = angular.element(me.ud.workflow.configuration_panel).find('.configField');
            } else {
                element = workflowConfigEl.find('.configField');
            }

            var radios = gatherRadios(element);
            var htmlFields = gatherHtmlFormElements(element);
            determineIndeterminateRadios(htmlFields, radios);
            for (var fieldId in htmlFields) {
                var htmlField = htmlFields[fieldId];
                if (htmlField === null) {
                    workflowConfig[fieldId] = "*";
                } else {
                    workflowConfig[fieldId] = htmlField;
                }
            }
            return workflowConfig;
        };

        this.isValid = function () {
            if (isWorkflowSet()) {
                return true;
            } else {
                return false;
            }
        };

        // Save the workflow configuration
        this.save = function () {

            if (isWorkflowSet()) {
                me.ud.workflow.selection  = {
                    id: me.ud.workflow.id,
                    configuration: me.getWorkflowConfig()
                };
            }
        };

        this.reset = function () {
            me.isProcessingState = true;
            me.ud = {};
            me.ud.workflow = {};
            me.workflows = {};
        };

        this.getUserEntries = function () {
            return me.ud.workflow;
        };
    };

    return {
        get: function (use) {
            return new Processing(use);
        }
    };

}]);<|MERGE_RESOLUTION|>--- conflicted
+++ resolved
@@ -34,13 +34,8 @@
             isWorkflowSet = function () {
                 return angular.isDefined(me.ud.workflow) && angular.isDefined(me.ud.workflow.id);
             },
-<<<<<<< HEAD
             idConfigElement = '#new-event-workflow-configuration',
-            workflowConfigEl = angular.element(idConfigElement),
             originalValues = {};
-=======
-            idConfigElement = '#new-event-workflow-configuration';
->>>>>>> 1666bdf0
 
         this.isProcessingState = true;
         this.ud = {};
@@ -232,7 +227,10 @@
         this.applyWorkflowProperties = function(workflowProperties, selectedIds) {
             // Timeout because manipulating the just assigned HTML doesn't work otherwise.
             $timeout(function() {
-                var element, isRendered = workflowConfigEl.find('.configField').length > 0;
+                var workflowConfig = {},
+                    element,
+                    workflowConfigEl = angular.element(idConfigElement),
+                    isRendered = workflowConfigEl.find('.configField').length > 0;
                 if (!isRendered) {
                     element = angular.element(me.ud.workflow.configuration_panel).find('.configField');
                 } else {
@@ -303,18 +301,12 @@
             me.changingWorkflow = false;
         };
 
-<<<<<<< HEAD
         // This is used for the new task post request
         this.getWorkflowConfigs = function () {
-            var workflowConfigs = {}, element, isRendered = workflowConfigEl.find('.configField').length > 0;
-=======
-        // Get the workflow configuration
-        this.getWorkflowConfig = function () {
             var workflowConfig = {},
                 element,
                 workflowConfigEl = angular.element(idConfigElement),
                 isRendered = workflowConfigEl.find('.configField').length > 0;
->>>>>>> 1666bdf0
 
             if (!isRendered) {
                 element = angular.element(me.ud.workflow.configuration_panel).find('.configField');
@@ -342,7 +334,10 @@
 
         // Get the workflow configuration (used for the final value table in the wizard)
         this.getWorkflowConfig = function () {
-            var workflowConfig = {}, element, isRendered = workflowConfigEl.find('.configField').length > 0;
+            var workflowConfig = {},
+                element,
+                workflowConfigEl = angular.element(idConfigElement),
+                isRendered = workflowConfigEl.find('.configField').length > 0;
 
             if (!isRendered) {
                 element = angular.element(me.ud.workflow.configuration_panel).find('.configField');
