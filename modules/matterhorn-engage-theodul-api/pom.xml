--- conflicted
+++ resolved
@@ -38,13 +38,9 @@
                 <extensions>true</extensions>
                 <configuration>
                     <instructions>
-<<<<<<< HEAD
-                        <Bundle-SymbolicName> ${project.artifactId} </Bundle-SymbolicName>
-=======
                         <Bundle-SymbolicName>${project.artifactId}</Bundle-SymbolicName>
                         <Build-Number>${buildNumber}</Build-Number>
                         <Import-Package>*</Import-Package>
->>>>>>> 64d32be2
                         <Export-Package> org.opencastproject.engage.theodul.api;version=${project.version} </Export-Package>
                         <Private-Package></Private-Package>
                     </instructions>
