--- conflicted
+++ resolved
@@ -17,7 +17,6 @@
 
 import static javax.servlet.http.HttpServletResponse.SC_BAD_REQUEST;
 import static javax.servlet.http.HttpServletResponse.SC_CREATED;
-import static javax.servlet.http.HttpServletResponse.SC_FORBIDDEN;
 import static javax.servlet.http.HttpServletResponse.SC_NOT_FOUND;
 import static javax.servlet.http.HttpServletResponse.SC_NO_CONTENT;
 import static javax.servlet.http.HttpServletResponse.SC_OK;
@@ -160,10 +159,6 @@
   @RestQuery(name = "getAsXml", description = "Returns the series with the given identifier", returnDescription = "Returns the series dublin core XML document", pathParameters = { @RestParameter(name = "seriesID", isRequired = true, description = "The series identifier", type = STRING) }, reponses = {
           @RestResponse(responseCode = SC_OK, description = "The series dublin core."),
           @RestResponse(responseCode = SC_NOT_FOUND, description = "No series with this identifier was found."),
-<<<<<<< HEAD
-          @RestResponse(responseCode = SC_FORBIDDEN, description = "You do not have permission to view this series."),
-=======
->>>>>>> f9626ee3
           @RestResponse(responseCode = SC_UNAUTHORIZED, description = "You do not have permission to view this series. Maybe you need to authenticate.") })
   public Response getSeriesXml(@PathParam("seriesID") String seriesID) {
     logger.debug("Series Lookup: {}", seriesID);
@@ -291,11 +286,8 @@
       logger.debug("Created series {} ", id);
       return Response.status(CREATED).header("Location", getSeriesXmlUrl(id)).header("Location", getSeriesJsonUrl(id))
               .entity(newSeries.toXmlString()).build();
-<<<<<<< HEAD
-=======
     } catch (UnauthorizedException e) {
       throw e;
->>>>>>> f9626ee3
     } catch (Exception e) {
       logger.warn("Could not add/update series: {}", e.getMessage());
     }
@@ -308,10 +300,7 @@
           @RestResponse(responseCode = SC_NOT_FOUND, description = "No series with this identifier was found."),
           @RestResponse(responseCode = SC_NO_CONTENT, description = "The access control list has been updated."),
           @RestResponse(responseCode = SC_CREATED, description = "The access control list has been created."),
-<<<<<<< HEAD
-=======
           @RestResponse(responseCode = SC_UNAUTHORIZED, description = "If the current user is not authorized to perform this action"),
->>>>>>> f9626ee3
           @RestResponse(responseCode = SC_BAD_REQUEST, description = "The required path or form params were missing in the request.") })
   public Response updateAccessControl(@PathParam("seriesID") String seriesID, @FormParam("acl") String accessControl)
           throws UnauthorizedException {
