--- conflicted
+++ resolved
@@ -170,19 +170,15 @@
 
         // Update the series XACML file
         if (SeriesItem.Type.UpdateAcl.equals(seriesItem.getType())) {
-<<<<<<< HEAD
           // Build a new XACML file for this mediapackage
           try {
+            if (seriesItem.getOverrideEpisodeAcl()) {
+              authorizationService.removeAcl(mp, AclScope.Episode);
+            }
             authorizationService.setAcl(mp, AclScope.Series, seriesItem.getAcl());
           } catch (MediaPackageException e) {
             logger.error("Error setting ACL for media package {}", mp.getIdentifier(), e);
           }
-=======
-          if (seriesItem.getOverrideEpisodeAcl()) {
-            authorizationService.removeAcl(mp, AclScope.Episode);
-          }
-          authorizationService.setAcl(mp, AclScope.Series, seriesItem.getAcl());
->>>>>>> 62ad7e07
         }
 
         // Update the series dublin core or extended metadata
