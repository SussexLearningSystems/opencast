/**
 * Licensed to The Apereo Foundation under one or more contributor license
 * agreements. See the NOTICE file distributed with this work for additional
 * information regarding copyright ownership.
 *
 *
 * The Apereo Foundation licenses this file to you under the Educational
 * Community License, Version 2.0 (the "License"); you may not use this file
 * except in compliance with the License. You may obtain a copy of the License
 * at:
 *
 *   http://opensource.org/licenses/ecl2.txt
 *
 * Unless required by applicable law or agreed to in writing, software
 * distributed under the License is distributed on an "AS IS" BASIS, WITHOUT
 * WARRANTIES OR CONDITIONS OF ANY KIND, either express or implied.  See the
 * License for the specific language governing permissions and limitations under
 * the License.
 *
 */

package org.opencastproject.ingest.endpoint;

import static org.apache.commons.lang3.StringUtils.trimToNull;

import org.opencastproject.ingest.api.IngestException;
import org.opencastproject.ingest.api.IngestService;
import org.opencastproject.ingest.impl.IngestServiceImpl;
import org.opencastproject.job.api.JobProducer;
import org.opencastproject.mediapackage.EName;
import org.opencastproject.mediapackage.MediaPackage;
import org.opencastproject.mediapackage.MediaPackageBuilderFactory;
import org.opencastproject.mediapackage.MediaPackageElement;
import org.opencastproject.mediapackage.MediaPackageElementFlavor;
import org.opencastproject.mediapackage.MediaPackageElements;
import org.opencastproject.mediapackage.MediaPackageException;
import org.opencastproject.mediapackage.MediaPackageParser;
import org.opencastproject.mediapackage.MediaPackageSupport;
import org.opencastproject.mediapackage.identifier.IdImpl;
import org.opencastproject.metadata.dublincore.DublinCore;
import org.opencastproject.metadata.dublincore.DublinCoreCatalog;
import org.opencastproject.metadata.dublincore.DublinCoreCatalogService;
import org.opencastproject.metadata.dublincore.DublinCores;
import org.opencastproject.rest.AbstractJobProducerEndpoint;
<<<<<<< HEAD
import org.opencastproject.security.api.DefaultOrganization;
import org.opencastproject.security.api.Organization;
import org.opencastproject.security.api.SecurityService;
import org.opencastproject.security.api.TrustedHttpClient;
import org.opencastproject.security.api.User;
import org.opencastproject.security.util.SecurityUtil;
=======
import org.opencastproject.scheduler.api.SchedulerException;
import org.opencastproject.scheduler.api.SchedulerService;
import org.opencastproject.security.api.TrustedHttpClient;
import org.opencastproject.security.api.UnauthorizedException;
>>>>>>> 151a7046
import org.opencastproject.serviceregistry.api.ServiceRegistry;
import org.opencastproject.util.NotFoundException;
import org.opencastproject.util.UploadJob;
import org.opencastproject.util.UploadProgressListener;
import org.opencastproject.util.data.Function0.X;
import org.opencastproject.util.doc.rest.RestParameter;
import org.opencastproject.util.doc.rest.RestQuery;
import org.opencastproject.util.doc.rest.RestResponse;
import org.opencastproject.util.doc.rest.RestService;
import org.opencastproject.workflow.api.WorkflowInstance;
import org.opencastproject.workflow.api.WorkflowParser;

import com.google.common.cache.Cache;
import com.google.common.cache.CacheBuilder;

import org.apache.commons.fileupload.FileItemIterator;
import org.apache.commons.fileupload.FileItemStream;
import org.apache.commons.fileupload.servlet.ServletFileUpload;
import org.apache.commons.fileupload.util.Streams;
import org.apache.commons.io.IOUtils;
import org.apache.commons.lang3.StringEscapeUtils;
import org.apache.commons.lang3.StringUtils;
import org.apache.commons.lang3.exception.ExceptionUtils;
import org.apache.http.HttpResponse;
import org.apache.http.client.methods.HttpGet;
import org.json.simple.JSONObject;
import org.osgi.service.component.ComponentContext;
import org.slf4j.Logger;
import org.slf4j.LoggerFactory;

import java.io.ByteArrayInputStream;
import java.io.ByteArrayOutputStream;
import java.io.IOException;
import java.io.InputStream;
import java.net.URI;
import java.text.DateFormat;
import java.text.SimpleDateFormat;
import java.util.Arrays;
import java.util.Date;
import java.util.HashMap;
import java.util.List;
import java.util.Map;
import java.util.concurrent.TimeUnit;

import javax.persistence.NoResultException;
import javax.servlet.http.HttpServletRequest;
import javax.servlet.http.HttpServletResponse;
import javax.ws.rs.Consumes;
import javax.ws.rs.FormParam;
import javax.ws.rs.GET;
import javax.ws.rs.POST;
import javax.ws.rs.PUT;
import javax.ws.rs.Path;
import javax.ws.rs.PathParam;
import javax.ws.rs.Produces;
import javax.ws.rs.QueryParam;
import javax.ws.rs.core.Context;
import javax.ws.rs.core.MediaType;
import javax.ws.rs.core.MultivaluedMap;
import javax.ws.rs.core.Response;
import javax.ws.rs.core.Response.Status;

/**
 * Creates and augments Matterhorn MediaPackages using the api. Stores media into the Working File Repository.
 */
@Path("/")
@RestService(name = "ingestservice", title = "Ingest Service", abstractText = "This service creates and augments Matterhorn media packages that include media tracks, metadata "
        + "catalogs and attachments.", notes = {
        "All paths above are relative to the REST endpoint base (something like http://your.server/files)",
        "If the service is down or not working it will return a status 503, this means the the underlying service is "
                + "not working and is either restarting or has failed",
        "A status code 500 means a general failure has occurred which is not recoverable and was not anticipated. In "
                + "other words, there is a bug! You should file an error report with your server logs from the time when the "
                + "error occurred: <a href=\"https://opencast.jira.com\">Opencast Issue Tracker</a>" })
public class IngestRestService extends AbstractJobProducerEndpoint {

  private static final Logger logger = LoggerFactory.getLogger(IngestRestService.class);

  /** Key for the default workflow definition in config.properties */
  protected static final String DEFAULT_WORKFLOW_DEFINITION = "org.opencastproject.workflow.default.definition";

  /** Key for the default maximum number of ingests in config.properties */
  protected static final String MAX_INGESTS_KEY = "org.opencastproject.ingest.max.concurrent";

  /** The http request parameter used to provide the workflow instance id */
  protected static final String WORKFLOW_INSTANCE_ID_PARAM = "workflowInstanceId";

  /** The http request parameter used to provide the workflow definition id */
  protected static final String WORKFLOW_DEFINITION_ID_PARAM = "workflowDefinitionId";

  private ComponentContext cc;

  /** The default workflow definition */
  private String defaultWorkflowDefinitionId = null;

  /** The http client */
  private TrustedHttpClient httpClient;

  /** Dublin Core Terms: http://purl.org/dc/terms/ */
  private static List<String> dcterms = Arrays.asList("abstract", "accessRights", "accrualMethod",
          "accrualPeriodicity", "accrualPolicy", "alternative", "audience", "available", "bibliographicCitation",
          "conformsTo", "contributor", "coverage", "created", "creator", "date", "dateAccepted", "dateCopyrighted",
          "dateSubmitted", "description", "educationLevel", "extent", "format", "hasFormat", "hasPart", "hasVersion",
          "identifier", "instructionalMethod", "isFormatOf", "isPartOf", "isReferencedBy", "isReplacedBy",
          "isRequiredBy", "issued", "isVersionOf", "language", "license", "mediator", "medium", "modified",
          "provenance", "publisher", "references", "relation", "replaces", "requires", "rights", "rightsHolder",
          "source", "spatial", "subject", "tableOfContents", "temporal", "title", "type", "valid");

  private SchedulerService schedulerService = null;
  private MediaPackageBuilderFactory factory = null;
<<<<<<< HEAD
  private IngestService ingestService = null;

  /** The security service */
  protected SecurityService securityService = null;

  private ServiceRegistry serviceRegistry = null;
=======
  private IngestService ingestService;
  private ServiceRegistry serviceRegistry;
>>>>>>> 151a7046
  private DublinCoreCatalogService dublinCoreService;
  // For the progress bar -1 bug workaround, keeping UploadJobs in memory rather than saving them using JPA
  private HashMap<String, UploadJob> jobs;
  // The number of ingests this service can handle concurrently.
  private int ingestLimit = -1;
  /* Stores a map workflow ID and date to update the ingest start times post-hoc */
  private Cache<String, Date> startCache = null;
  /* Formatter to for the date into a string */
  private DateFormat formatter = new SimpleDateFormat(IngestService.UTC_DATE_FORMAT);

  public IngestRestService() {
    factory = MediaPackageBuilderFactory.newInstance();
    jobs = new HashMap<>();
    startCache = CacheBuilder.newBuilder().expireAfterAccess(1, TimeUnit.DAYS).build();
  }

  /**
   * Returns the maximum number of concurrent ingest operations or <code>-1</code> if no limit is enforced.
   *
   * @return the maximum number of concurrent ingest operations
   * @see #isIngestLimitEnabled()
   */
  protected synchronized int getIngestLimit() {
    return ingestLimit;
  }

  /**
   * Sets the maximum number of concurrent ingest operations. Use <code>-1</code> to indicate no limit.
   *
   * @param ingestLimit
   *          the limit
   */
  private synchronized void setIngestLimit(int ingestLimit) {
    this.ingestLimit = ingestLimit;
  }

  /**
   * Returns <code>true</code> if a maximum number of concurrent ingest operations has been defined.
   *
   * @return <code>true</code> if there is a maximum number of concurrent ingests
   */
  protected synchronized boolean isIngestLimitEnabled() {
    return ingestLimit >= 0;
  }

  /**
   * Callback for activation of this component.
   */
  public void activate(ComponentContext cc) {
    if (cc != null) {
<<<<<<< HEAD
      this.cc = cc;
      defaultWorkflowDefinitionId = StringUtils.trimToNull(cc.getBundleContext().getProperty(
              DEFAULT_WORKFLOW_DEFINITION));
=======
      defaultWorkflowDefinitionId = trimToNull(cc.getBundleContext().getProperty(DEFAULT_WORKFLOW_DEFINITION));
>>>>>>> 151a7046
      if (defaultWorkflowDefinitionId == null) {
        defaultWorkflowDefinitionId = "ng-schedule-and-upload";
      }
      if (cc.getBundleContext().getProperty(MAX_INGESTS_KEY) != null) {
        try {
          ingestLimit = Integer.parseInt(StringUtils.trimToNull(cc.getBundleContext().getProperty(MAX_INGESTS_KEY)));
          if (ingestLimit == 0) {
            ingestLimit = -1;
          }
        } catch (NumberFormatException e) {
          logger.warn("Max ingest property with key " + MAX_INGESTS_KEY
                  + " isn't defined so no ingest limit will be used.");
          ingestLimit = -1;
        }
      }
    }
  }

  @PUT
  @Produces(MediaType.TEXT_XML)
  @Path("createMediaPackageWithID/{id}")
  @RestQuery(name = "createMediaPackageWithID", description = "Create an empty media package with ID /n Overrides Existing Mediapackage ", pathParameters = {
          @RestParameter(description = "The Id for the new Mediapackage", isRequired = true, name = "id", type = RestParameter.Type.STRING) }, reponses = {
          @RestResponse(description = "Returns media package", responseCode = HttpServletResponse.SC_OK),
          @RestResponse(description = "", responseCode = HttpServletResponse.SC_INTERNAL_SERVER_ERROR) }, returnDescription = "")
  public Response createMediaPackage(@PathParam("id") String mediaPackageId) {
    MediaPackage mp;
    try {
      mp = ingestService.createMediaPackage(mediaPackageId);

      startCache.put(mp.getIdentifier().toString(), new Date());
      return Response.ok(mp).build();
    } catch (Exception e) {
      logger.warn(e.getMessage(), e);
      return Response.serverError().status(Status.INTERNAL_SERVER_ERROR).build();
    }
  }

  @GET
  @Produces(MediaType.TEXT_XML)
  @Path("createMediaPackage")
  @RestQuery(name = "createMediaPackage", description = "Create an empty media package", restParameters = {
         }, reponses = {
          @RestResponse(description = "Returns media package", responseCode = HttpServletResponse.SC_OK),
          @RestResponse(description = "", responseCode = HttpServletResponse.SC_INTERNAL_SERVER_ERROR) }, returnDescription = "")
  public Response createMediaPackage() {
    MediaPackage mp;
    try {
      mp = ingestService.createMediaPackage();
      startCache.put(mp.getIdentifier().toString(), new Date());
      return Response.ok(mp).build();
    } catch (Exception e) {
      logger.warn(e.getMessage(), e);
      return Response.serverError().status(Status.INTERNAL_SERVER_ERROR).build();
    }
  }

  @POST
  @Path("discardMediaPackage")
  @RestQuery(name = "discardMediaPackage", description = "Discard a media package", restParameters = { @RestParameter(description = "Given media package to be destroyed", isRequired = true, name = "mediaPackage", type = RestParameter.Type.TEXT) }, reponses = {
          @RestResponse(description = "", responseCode = HttpServletResponse.SC_OK),
          @RestResponse(description = "", responseCode = HttpServletResponse.SC_INTERNAL_SERVER_ERROR) }, returnDescription = "")
  public Response discardMediaPackage(@FormParam("mediaPackage") String mpx) {
    logger.debug("discardMediaPackage(MediaPackage): {}", mpx);
    try {
      MediaPackage mp = factory.newMediaPackageBuilder().loadFromXml(mpx);
      ingestService.discardMediaPackage(mp);
      return Response.ok().build();
    } catch (Exception e) {
      logger.warn(e.getMessage(), e);
      return Response.serverError().status(Status.INTERNAL_SERVER_ERROR).build();
    }
  }

  @POST
  @Produces(MediaType.TEXT_XML)
  @Path("addTrack")
  @RestQuery(name = "addTrackURL", description = "Add a media track to a given media package using an URL", restParameters = {
          @RestParameter(description = "The location of the media", isRequired = true, name = "url", type = RestParameter.Type.STRING),
          @RestParameter(description = "The kind of media", isRequired = true, name = "flavor", type = RestParameter.Type.STRING),
          @RestParameter(description = "The Tags of the  media track", isRequired = false, name = "tags", type = RestParameter.Type.STRING),
          @RestParameter(description = "The media package as XML", isRequired = true, name = "mediaPackage", type = RestParameter.Type.TEXT) }, reponses = {
          @RestResponse(description = "Returns augmented media package", responseCode = HttpServletResponse.SC_OK),
          @RestResponse(description = "Media package not valid", responseCode = HttpServletResponse.SC_BAD_REQUEST),
          @RestResponse(description = "", responseCode = HttpServletResponse.SC_INTERNAL_SERVER_ERROR) }, returnDescription = "")
  public Response addMediaPackageTrack(@FormParam("url") String url, @FormParam("flavor") String flavor,  @FormParam("tags")  String tags,
          @FormParam("mediaPackage") String mpx) {
    try {
      MediaPackage mp = factory.newMediaPackageBuilder().loadFromXml(mpx);
      if (MediaPackageSupport.sanityCheck(mp).isSome())
        return Response.serverError().status(Status.BAD_REQUEST).build();
      String[] tagsArray = null;
      if (tags != null) {
        tagsArray = tags.split(",");
      }
      mp = ingestService.addTrack(new URI(url), MediaPackageElementFlavor.parseFlavor(flavor), tagsArray, mp);
      return Response.ok(mp).build();
    } catch (Exception e) {
      logger.warn(e.getMessage(), e);
      return Response.serverError().status(Status.INTERNAL_SERVER_ERROR).build();
    }
  }

  @POST
  @Produces(MediaType.TEXT_XML)
  @Consumes(MediaType.MULTIPART_FORM_DATA)
  @Path("addTrack")
  @RestQuery(
    name = "addTrackInputStream",
    description = "Add a media track to a given media package using an input stream",
    restParameters = {
      @RestParameter(description = "The kind of media track", isRequired = true, name = "flavor", type = RestParameter.Type.STRING),
      @RestParameter(description = "The Tags of the  media track", isRequired = false, name = "tags", type = RestParameter.Type.STRING),
      @RestParameter(description = "The media package as XML", isRequired = true, name = "mediaPackage", type = RestParameter.Type.TEXT) },
    bodyParameter = @RestParameter(description = "The media track file", isRequired = true, name = "BODY", type = RestParameter.Type.FILE),
    reponses = {
      @RestResponse(description = "Returns augmented media package", responseCode = HttpServletResponse.SC_OK),
      @RestResponse(description = "Media package not valid", responseCode = HttpServletResponse.SC_BAD_REQUEST),
      @RestResponse(description = "", responseCode = HttpServletResponse.SC_INTERNAL_SERVER_ERROR) },
    returnDescription = "")
  public Response addMediaPackageTrack(@Context HttpServletRequest request) {
    return addMediaPackageElement(request, MediaPackageElement.Type.Track);
  }

  @POST
  @Produces(MediaType.TEXT_XML)
  @Path("addPartialTrack")
  @RestQuery(name = "addPartialTrackURL", description = "Add a partial media track to a given media package using an URL", restParameters = {
          @RestParameter(description = "The location of the media", isRequired = true, name = "url", type = RestParameter.Type.STRING),
          @RestParameter(description = "The kind of media", isRequired = true, name = "flavor", type = RestParameter.Type.STRING),
          @RestParameter(description = "The start time in milliseconds", isRequired = true, name = "startTime", type = RestParameter.Type.INTEGER),
          @RestParameter(description = "The media package as XML", isRequired = true, name = "mediaPackage", type = RestParameter.Type.TEXT) }, reponses = {
          @RestResponse(description = "Returns augmented media package", responseCode = HttpServletResponse.SC_OK),
          @RestResponse(description = "Media package not valid", responseCode = HttpServletResponse.SC_BAD_REQUEST),
          @RestResponse(description = "", responseCode = HttpServletResponse.SC_INTERNAL_SERVER_ERROR) }, returnDescription = "")
  public Response addMediaPackagePartialTrack(@FormParam("url") String url, @FormParam("flavor") String flavor,
          @FormParam("startTime") Long startTime, @FormParam("mediaPackage") String mpx) {
    try {
      MediaPackage mp = factory.newMediaPackageBuilder().loadFromXml(mpx);
      if (MediaPackageSupport.sanityCheck(mp).isSome())
        return Response.serverError().status(Status.BAD_REQUEST).build();

      mp = ingestService.addPartialTrack(new URI(url), MediaPackageElementFlavor.parseFlavor(flavor), startTime, mp);
      return Response.ok(mp).build();
    } catch (Exception e) {
      logger.warn(e.getMessage(), e);
      return Response.serverError().status(Status.INTERNAL_SERVER_ERROR).build();
    }
  }

  @POST
  @Produces(MediaType.TEXT_XML)
  @Consumes(MediaType.MULTIPART_FORM_DATA)
  @Path("addPartialTrack")
  @RestQuery(name = "addPartialTrackInputStream", description = "Add a partial media track to a given media package using an input stream", restParameters = {
          @RestParameter(description = "The kind of media track", isRequired = true, name = "flavor", type = RestParameter.Type.STRING),
          @RestParameter(description = "The start time in milliseconds", isRequired = true, name = "startTime", type = RestParameter.Type.INTEGER),
          @RestParameter(description = "The media package as XML", isRequired = true, name = "mediaPackage", type = RestParameter.Type.TEXT) }, bodyParameter = @RestParameter(description = "The media track file", isRequired = true, name = "BODY", type = RestParameter.Type.FILE), reponses = {
          @RestResponse(description = "Returns augmented media package", responseCode = HttpServletResponse.SC_OK),
          @RestResponse(description = "Media package not valid", responseCode = HttpServletResponse.SC_BAD_REQUEST),
          @RestResponse(description = "", responseCode = HttpServletResponse.SC_INTERNAL_SERVER_ERROR) }, returnDescription = "")
  public Response addMediaPackagePartialTrack(@Context HttpServletRequest request) {
    return addMediaPackageElement(request, MediaPackageElement.Type.Track);
  }

  @POST
  @Produces(MediaType.TEXT_XML)
  @Path("addCatalog")
  @RestQuery(name = "addCatalogURL", description = "Add a metadata catalog to a given media package using an URL", restParameters = {
          @RestParameter(description = "The location of the catalog", isRequired = true, name = "url", type = RestParameter.Type.STRING),
          @RestParameter(description = "The kind of catalog", isRequired = true, name = "flavor", type = RestParameter.Type.STRING),
          @RestParameter(description = "The media package as XML", isRequired = true, name = "mediaPackage", type = RestParameter.Type.TEXT) }, reponses = {
          @RestResponse(description = "Returns augmented media package", responseCode = HttpServletResponse.SC_OK),
          @RestResponse(description = "Media package not valid", responseCode = HttpServletResponse.SC_BAD_REQUEST),
          @RestResponse(description = "", responseCode = HttpServletResponse.SC_INTERNAL_SERVER_ERROR) }, returnDescription = "")
  public Response addMediaPackageCatalog(@FormParam("url") String url, @FormParam("flavor") String flavor,
          @FormParam("mediaPackage") String mpx) {
    try {
      MediaPackage mp = factory.newMediaPackageBuilder().loadFromXml(mpx);
      if (MediaPackageSupport.sanityCheck(mp).isSome())
        return Response.serverError().status(Status.BAD_REQUEST).build();
      MediaPackage resultingMediaPackage = ingestService.addCatalog(new URI(url),
              MediaPackageElementFlavor.parseFlavor(flavor), mp);
      return Response.ok(resultingMediaPackage).build();
    } catch (Exception e) {
      logger.warn(e.getMessage(), e);
      return Response.serverError().status(Status.INTERNAL_SERVER_ERROR).build();
    }
  }

  @POST
  @Produces(MediaType.TEXT_XML)
  @Consumes(MediaType.MULTIPART_FORM_DATA)
  @Path("addCatalog")
  @RestQuery(name = "addCatalogInputStream", description = "Add a metadata catalog to a given media package using an input stream", restParameters = {
          @RestParameter(description = "The kind of media catalog", isRequired = true, name = "flavor", type = RestParameter.Type.STRING),
          @RestParameter(description = "The media package as XML", isRequired = true, name = "mediaPackage", type = RestParameter.Type.TEXT) }, bodyParameter = @RestParameter(description = "The metadata catalog file", isRequired = true, name = "BODY", type = RestParameter.Type.FILE), reponses = {
          @RestResponse(description = "Returns augmented media package", responseCode = HttpServletResponse.SC_OK),
          @RestResponse(description = "Media package not valid", responseCode = HttpServletResponse.SC_BAD_REQUEST),
          @RestResponse(description = "", responseCode = HttpServletResponse.SC_INTERNAL_SERVER_ERROR) }, returnDescription = "")
  public Response addMediaPackageCatalog(@Context HttpServletRequest request) {
    return addMediaPackageElement(request, MediaPackageElement.Type.Catalog);
  }

  @POST
  @Produces(MediaType.TEXT_XML)
  @Path("addAttachment")
  @RestQuery(name = "addAttachmentURL", description = "Add an attachment to a given media package using an URL", restParameters = {
          @RestParameter(description = "The location of the attachment", isRequired = true, name = "url", type = RestParameter.Type.STRING),
          @RestParameter(description = "The kind of attachment", isRequired = true, name = "flavor", type = RestParameter.Type.STRING),
          @RestParameter(description = "The media package as XML", isRequired = true, name = "mediaPackage", type = RestParameter.Type.TEXT) }, reponses = {
          @RestResponse(description = "Returns augmented media package", responseCode = HttpServletResponse.SC_OK),
          @RestResponse(description = "Media package not valid", responseCode = HttpServletResponse.SC_BAD_REQUEST),
          @RestResponse(description = "", responseCode = HttpServletResponse.SC_INTERNAL_SERVER_ERROR) }, returnDescription = "")
  public Response addMediaPackageAttachment(@FormParam("url") String url, @FormParam("flavor") String flavor,
          @FormParam("mediaPackage") String mpx) {
    try {
      MediaPackage mp = factory.newMediaPackageBuilder().loadFromXml(mpx);
      if (MediaPackageSupport.sanityCheck(mp).isSome())
        return Response.serverError().status(Status.BAD_REQUEST).build();
      mp = ingestService.addAttachment(new URI(url), MediaPackageElementFlavor.parseFlavor(flavor), mp);
      return Response.ok(mp).build();
    } catch (Exception e) {
      logger.warn(e.getMessage(), e);
      return Response.serverError().status(Status.INTERNAL_SERVER_ERROR).build();
    }
  }

  @POST
  @Produces(MediaType.TEXT_XML)
  @Consumes(MediaType.MULTIPART_FORM_DATA)
  @Path("addAttachment")
  @RestQuery(name = "addAttachmentInputStream", description = "Add an attachment to a given media package using an input stream", restParameters = {
          @RestParameter(description = "The kind of attachment", isRequired = true, name = "flavor", type = RestParameter.Type.STRING),
          @RestParameter(description = "The media package as XML", isRequired = true, name = "mediaPackage", type = RestParameter.Type.TEXT) }, bodyParameter = @RestParameter(description = "The attachment file", isRequired = true, name = "BODY", type = RestParameter.Type.FILE), reponses = {
          @RestResponse(description = "Returns augmented media package", responseCode = HttpServletResponse.SC_OK),
          @RestResponse(description = "Media package not valid", responseCode = HttpServletResponse.SC_BAD_REQUEST),
          @RestResponse(description = "", responseCode = HttpServletResponse.SC_INTERNAL_SERVER_ERROR) }, returnDescription = "")
  public Response addMediaPackageAttachment(@Context HttpServletRequest request) {
    return addMediaPackageElement(request, MediaPackageElement.Type.Attachment);
  }

  protected Response addMediaPackageElement(HttpServletRequest request, MediaPackageElement.Type type) {
    MediaPackageElementFlavor flavor = null;
    InputStream in = null;
    try {
      String fileName = null;
      MediaPackage mp = null;
      Long startTime = null;
      String[] tags = null;
      /* Only accept multipart/form-data */
      if (!ServletFileUpload.isMultipartContent(request)) {
        return Response.serverError().status(Status.BAD_REQUEST).build();
      }
      boolean isDone = false;
      for (FileItemIterator iter = new ServletFileUpload().getItemIterator(request); iter.hasNext();) {
        FileItemStream item = iter.next();
        String fieldName = item.getFieldName();
        if (item.isFormField()) {
          if ("flavor".equals(fieldName)) {
            String flavorString = Streams.asString(item.openStream());
            if (flavorString != null) {
              flavor = MediaPackageElementFlavor.parseFlavor(flavorString);
            }
          } else if ("tags".equals(fieldName)) {
              tags = Streams.asString(item.openStream()).split(",");
          } else if ("mediaPackage".equals(fieldName)) {
            try {
              mp = factory.newMediaPackageBuilder().loadFromXml(item.openStream());
            } catch (MediaPackageException e) {
              return Response.serverError().status(Status.BAD_REQUEST).build();
            }
          } else if ("startTime".equals(fieldName) && "/addPartialTrack".equals(request.getPathInfo())) {
            try {
              startTime = Long.parseLong(IOUtils.toString(item.openStream()));
            } catch (Exception e) {
              logger.info("Unable to parse the 'startTime' parameter: {}", ExceptionUtils.getMessage(e));
              return Response.serverError().status(Status.BAD_REQUEST).build();
            }
          }
        } else {
          if (flavor == null) {
            /* A flavor has to be specified in the request prior the video file */
            return Response.serverError().status(Status.BAD_REQUEST).build();
          }
          fileName = item.getName();
          in = item.openStream();
          isDone = true;
        }
        if (isDone) {
          break;
        }
      }
      /*
       * Check if we actually got a valid request including a message body and a valid mediapackage to attach the
       * element to
       */
      if (in == null || mp == null || MediaPackageSupport.sanityCheck(mp).isSome()) {
        return Response.serverError().status(Status.BAD_REQUEST).build();
      }
      switch (type) {
        case Attachment:
          mp = ingestService.addAttachment(in, fileName, flavor, tags, mp);
          break;
        case Catalog:
          mp = ingestService.addCatalog(in, fileName, flavor, tags, mp);
          break;
        case Track:
          if (startTime == null) {
            mp = ingestService.addTrack(in, fileName, flavor, tags, mp);
          } else {
            mp = ingestService.addPartialTrack(in, fileName, flavor, startTime, mp);
          }
          break;
        default:
          throw new IllegalStateException("Type must be one of track, catalog, or attachment");
      }
      // ingestService.ingest(mp);
      return Response.ok(MediaPackageParser.getAsXml(mp)).build();
    } catch (Exception e) {
      logger.warn(e.getMessage(), e);
      return Response.serverError().status(Status.INTERNAL_SERVER_ERROR).build();
    } finally {
      IOUtils.closeQuietly(in);
    }
  }

  @POST
  @Produces(MediaType.TEXT_XML)
  @Consumes(MediaType.MULTIPART_FORM_DATA)
  @Path("addMediaPackage")
  @RestQuery(name = "addMediaPackage",
      description = "<p>Create and ingest media package from media tracks with additional Dublin Core metadata. It is "
        + "mandatory to set a title for the recording. This can be done with the 'title' form field or by supplying a DC "
        + "catalog with a title included.  The identifier of the newly created media package will be taken from the "
        + "<em>identifier</em> field or the episode DublinCore catalog (deprecated<sup>*</sup>). If no identifier is "
        + "set, a new random UUIDv4 will be generated. This endpoint is not meant to be used by capture agents for "
        + "scheduled recordings. Its primary use is for manual ingests with command line tools like curl.</p> "
        + "<p>Multiple tracks can be ingested by using multiple form fields. It is important to always set the "
        + "flavor of the next media file <em>before</em> sending the media file itself.</p>"
        + "<b>(*)</b> The special treatment of the identifier field is deprecated and may be removed in future versions "
        + "without further notice in favor of a random UUID generation to ensure uniqueness of identifiers. "
        + "<h3>Example curl command:</h3>"
        + "<p>Ingest one video file:</p>"
        + "<p><pre>\n"
        + "curl -f -i --digest -u opencast_system_account:CHANGE_ME -H 'X-Requested-Auth: Digest' \\\n"
        + "    http://localhost:8080/ingest/addMediaPackage -F creator='John Doe' -F title='Test Recording' \\\n"
        + "    -F 'flavor=presentation/source' -F 'BODY=@test-recording.mp4' \n"
        + "</pre></p>"
        + "<p>Ingest two video files:</p>"
        + "<p><pre>\n"
        + "curl -f -i --digest -u opencast_system_account:CHANGE_ME -H 'X-Requested-Auth: Digest' \\\n"
        + "    http://localhost:8080/ingest/addMediaPackage -F creator='John Doe' -F title='Test Recording' \\\n"
        + "    -F 'flavor=presentation/source' -F 'BODY=@test-recording-vga.mp4' \\\n"
        + "    -F 'flavor=presenter/source' -F 'BODY=@test-recording-camera.mp4' \n"
        + "</pre></p>",
      restParameters = {
          @RestParameter(description = "The kind of media track. This has to be specified prior to each media track", isRequired = true, name = "flavor", type = RestParameter.Type.STRING),
          @RestParameter(description = "Episode metadata value", isRequired = false, name = "abstract", type = RestParameter.Type.STRING),
          @RestParameter(description = "Episode metadata value", isRequired = false, name = "accessRights", type = RestParameter.Type.STRING),
          @RestParameter(description = "Episode metadata value", isRequired = false, name = "available", type = RestParameter.Type.STRING),
          @RestParameter(description = "Episode metadata value", isRequired = false, name = "contributor", type = RestParameter.Type.STRING),
          @RestParameter(description = "Episode metadata value", isRequired = false, name = "coverage", type = RestParameter.Type.STRING),
          @RestParameter(description = "Episode metadata value", isRequired = false, name = "created", type = RestParameter.Type.STRING),
          @RestParameter(description = "Episode metadata value", isRequired = false, name = "creator", type = RestParameter.Type.STRING),
          @RestParameter(description = "Episode metadata value", isRequired = false, name = "date", type = RestParameter.Type.STRING),
          @RestParameter(description = "Episode metadata value", isRequired = false, name = "description", type = RestParameter.Type.STRING),
          @RestParameter(description = "Episode metadata value", isRequired = false, name = "extent", type = RestParameter.Type.STRING),
          @RestParameter(description = "Episode metadata value", isRequired = false, name = "format", type = RestParameter.Type.STRING),
          @RestParameter(description = "Episode metadata value", isRequired = false, name = "identifier", type = RestParameter.Type.STRING),
          @RestParameter(description = "Episode metadata value", isRequired = false, name = "isPartOf", type = RestParameter.Type.STRING),
          @RestParameter(description = "Episode metadata value", isRequired = false, name = "isReferencedBy", type = RestParameter.Type.STRING),
          @RestParameter(description = "Episode metadata value", isRequired = false, name = "isReplacedBy", type = RestParameter.Type.STRING),
          @RestParameter(description = "Episode metadata value", isRequired = false, name = "language", type = RestParameter.Type.STRING),
          @RestParameter(description = "Episode metadata value", isRequired = false, name = "license", type = RestParameter.Type.STRING),
          @RestParameter(description = "Episode metadata value", isRequired = false, name = "publisher", type = RestParameter.Type.STRING),
          @RestParameter(description = "Episode metadata value", isRequired = false, name = "relation", type = RestParameter.Type.STRING),
          @RestParameter(description = "Episode metadata value", isRequired = false, name = "replaces", type = RestParameter.Type.STRING),
          @RestParameter(description = "Episode metadata value", isRequired = false, name = "rights", type = RestParameter.Type.STRING),
          @RestParameter(description = "Episode metadata value", isRequired = false, name = "rightsHolder", type = RestParameter.Type.STRING),
          @RestParameter(description = "Episode metadata value", isRequired = false, name = "source", type = RestParameter.Type.STRING),
          @RestParameter(description = "Episode metadata value", isRequired = false, name = "spatial", type = RestParameter.Type.STRING),
          @RestParameter(description = "Episode metadata value", isRequired = false, name = "subject", type = RestParameter.Type.STRING),
          @RestParameter(description = "Episode metadata value", isRequired = false, name = "temporal", type = RestParameter.Type.STRING),
          @RestParameter(description = "Episode metadata value", isRequired = false, name = "title", type = RestParameter.Type.STRING),
          @RestParameter(description = "Episode metadata value", isRequired = false, name = "type", type = RestParameter.Type.STRING),
          @RestParameter(description = "URL of episode DublinCore Catalog", isRequired = false, name = "episodeDCCatalogUri", type = RestParameter.Type.STRING),
          @RestParameter(description = "Episode DublinCore Catalog", isRequired = false, name = "episodeDCCatalog", type = RestParameter.Type.STRING),
          @RestParameter(description = "URL of series DublinCore Catalog", isRequired = false, name = "seriesDCCatalogUri", type = RestParameter.Type.STRING),
          @RestParameter(description = "Series DublinCore Catalog", isRequired = false, name = "seriesDCCatalog", type = RestParameter.Type.STRING),
          @RestParameter(description = "URL of a media track file", isRequired = false, name = "mediaUri", type = RestParameter.Type.STRING) },
      bodyParameter = @RestParameter(description = "The media track file", isRequired = true, name = "BODY", type = RestParameter.Type.FILE),
      reponses = {
          @RestResponse(description = "Ingest successfull. Returns workflow instance as xml", responseCode = HttpServletResponse.SC_OK),
          @RestResponse(description = "Ingest failed due to invalid requests.", responseCode = HttpServletResponse.SC_BAD_REQUEST),
          @RestResponse(description = "Ingest failed. Something went wrong internally. Please have a look at the log files",
              responseCode = HttpServletResponse.SC_INTERNAL_SERVER_ERROR) },
      returnDescription = "")
  public Response addMediaPackage(@Context HttpServletRequest request) {
    return addMediaPackage(request, null);
  }

  @POST
  @Produces(MediaType.TEXT_XML)
  @Consumes(MediaType.MULTIPART_FORM_DATA)
  @Path("addMediaPackage/{wdID}")
  @RestQuery(name = "addMediaPackage",
      description = "<p>Create and ingest media package from media tracks with additional Dublin Core metadata. It is "
        + "mandatory to set a title for the recording. This can be done with the 'title' form field or by supplying a DC "
        + "catalog with a title included.  The identifier of the newly created media package will be taken from the "
        + "<em>identifier</em> field or the episode DublinCore catalog (deprecated<sup>*</sup>). If no identifier is "
        + "set, a newa randumm UUIDv4 will be generated. This endpoint is not meant to be used by capture agents for "
        + "scheduled recordings. It's primary use is for manual ingests with command line tools like curl.</p> "
        + "<p>Multiple tracks can be ingested by using multiple form fields. It's important, however, to always set the "
        + "flavor of the next media file <em>before</em> sending the media file itself.</p>"
        + "<b>(*)</b> The special treatment of the identifier field is deprecated any may be removed in future versions "
        + "without further notice in favor of a random UUID generation to ensure uniqueness of identifiers. "
        + "<h3>Example curl command:</h3>"
        + "<p>Ingest one video file:</p>"
        + "<p><pre>\n"
        + "curl -f -i --digest -u opencast_system_account:CHANGE_ME -H 'X-Requested-Auth: Digest' \\\n"
        + "    http://localhost:8080/ingest/addMediaPackage/fast -F creator='John Doe' -F title='Test Recording' \\\n"
        + "    -F 'flavor=presentation/source' -F 'BODY=@test-recording.mp4' \n"
        + "</pre></p>"
        + "<p>Ingest two video files:</p>"
        + "<p><pre>\n"
        + "curl -f -i --digest -u opencast_system_account:CHANGE_ME -H 'X-Requested-Auth: Digest' \\\n"
        + "    http://localhost:8080/ingest/addMediaPackage/fast -F creator='John Doe' -F title='Test Recording' \\\n"
        + "    -F 'flavor=presentation/source' -F 'BODY=@test-recording-vga.mp4' \\\n"
        + "    -F 'flavor=presenter/source' -F 'BODY=@test-recording-camera.mp4' \n"
        + "</pre></p>",
      pathParameters = {
          @RestParameter(description = "Workflow definition id", isRequired = true, name = "wdID", type = RestParameter.Type.STRING) },
      restParameters = {
          @RestParameter(description = "The kind of media track. This has to be specified prior to each media track", isRequired = true, name = "flavor", type = RestParameter.Type.STRING),
          @RestParameter(description = "Episode metadata value", isRequired = false, name = "abstract", type = RestParameter.Type.STRING),
          @RestParameter(description = "Episode metadata value", isRequired = false, name = "accessRights", type = RestParameter.Type.STRING),
          @RestParameter(description = "Episode metadata value", isRequired = false, name = "available", type = RestParameter.Type.STRING),
          @RestParameter(description = "Episode metadata value", isRequired = false, name = "contributor", type = RestParameter.Type.STRING),
          @RestParameter(description = "Episode metadata value", isRequired = false, name = "coverage", type = RestParameter.Type.STRING),
          @RestParameter(description = "Episode metadata value", isRequired = false, name = "created", type = RestParameter.Type.STRING),
          @RestParameter(description = "Episode metadata value", isRequired = false, name = "creator", type = RestParameter.Type.STRING),
          @RestParameter(description = "Episode metadata value", isRequired = false, name = "date", type = RestParameter.Type.STRING),
          @RestParameter(description = "Episode metadata value", isRequired = false, name = "description", type = RestParameter.Type.STRING),
          @RestParameter(description = "Episode metadata value", isRequired = false, name = "extent", type = RestParameter.Type.STRING),
          @RestParameter(description = "Episode metadata value", isRequired = false, name = "format", type = RestParameter.Type.STRING),
          @RestParameter(description = "Episode metadata value", isRequired = false, name = "identifier", type = RestParameter.Type.STRING),
          @RestParameter(description = "Episode metadata value", isRequired = false, name = "isPartOf", type = RestParameter.Type.STRING),
          @RestParameter(description = "Episode metadata value", isRequired = false, name = "isReferencedBy", type = RestParameter.Type.STRING),
          @RestParameter(description = "Episode metadata value", isRequired = false, name = "isReplacedBy", type = RestParameter.Type.STRING),
          @RestParameter(description = "Episode metadata value", isRequired = false, name = "language", type = RestParameter.Type.STRING),
          @RestParameter(description = "Episode metadata value", isRequired = false, name = "license", type = RestParameter.Type.STRING),
          @RestParameter(description = "Episode metadata value", isRequired = false, name = "publisher", type = RestParameter.Type.STRING),
          @RestParameter(description = "Episode metadata value", isRequired = false, name = "relation", type = RestParameter.Type.STRING),
          @RestParameter(description = "Episode metadata value", isRequired = false, name = "replaces", type = RestParameter.Type.STRING),
          @RestParameter(description = "Episode metadata value", isRequired = false, name = "rights", type = RestParameter.Type.STRING),
          @RestParameter(description = "Episode metadata value", isRequired = false, name = "rightsHolder", type = RestParameter.Type.STRING),
          @RestParameter(description = "Episode metadata value", isRequired = false, name = "source", type = RestParameter.Type.STRING),
          @RestParameter(description = "Episode metadata value", isRequired = false, name = "spatial", type = RestParameter.Type.STRING),
          @RestParameter(description = "Episode metadata value", isRequired = false, name = "subject", type = RestParameter.Type.STRING),
          @RestParameter(description = "Episode metadata value", isRequired = false, name = "temporal", type = RestParameter.Type.STRING),
          @RestParameter(description = "Episode metadata value", isRequired = false, name = "title", type = RestParameter.Type.STRING),
          @RestParameter(description = "Episode metadata value", isRequired = false, name = "type", type = RestParameter.Type.STRING),
          @RestParameter(description = "URL of episode DublinCore Catalog", isRequired = false, name = "episodeDCCatalogUri", type = RestParameter.Type.STRING),
          @RestParameter(description = "Episode DublinCore Catalog", isRequired = false, name = "episodeDCCatalog", type = RestParameter.Type.STRING),
          @RestParameter(description = "URL of series DublinCore Catalog", isRequired = false, name = "seriesDCCatalogUri", type = RestParameter.Type.STRING),
          @RestParameter(description = "Series DublinCore Catalog", isRequired = false, name = "seriesDCCatalog", type = RestParameter.Type.STRING),
          @RestParameter(description = "URL of a media track file", isRequired = false, name = "mediaUri", type = RestParameter.Type.STRING) },
      bodyParameter = @RestParameter(description = "The media track file", isRequired = true, name = "BODY", type = RestParameter.Type.FILE),
      reponses = {
          @RestResponse(description = "Ingest successfull. Returns workflow instance as XML", responseCode = HttpServletResponse.SC_OK),
          @RestResponse(description = "Ingest failed due to invalid requests.", responseCode = HttpServletResponse.SC_BAD_REQUEST),
          @RestResponse(description = "Ingest failed. Something went wrong internally. Please have a look at the log files",
              responseCode = HttpServletResponse.SC_INTERNAL_SERVER_ERROR) },
      returnDescription = "")
  public Response addMediaPackage(@Context HttpServletRequest request, @PathParam("wdID") String wdID) {
    MediaPackageElementFlavor flavor = null;
    try {
      MediaPackage mp = ingestService.createMediaPackage();
      DublinCoreCatalog dcc = null;
      Map<String, String> workflowProperties = new HashMap<>();
      int seriesDCCatalogNumber = 0;
      int episodeDCCatalogNumber = 0;
      boolean hasMedia = false;
      if (ServletFileUpload.isMultipartContent(request)) {
        for (FileItemIterator iter = new ServletFileUpload().getItemIterator(request); iter.hasNext();) {
          FileItemStream item = iter.next();
          if (item.isFormField()) {
            String fieldName = item.getFieldName();
            String value = Streams.asString(item.openStream(), "UTF-8");
            /* Ignore empty fields */
            if ("".equals(value)) {
              continue;
            }

            /* “Remember” the flavor for the next media. */
            if ("flavor".equals(fieldName)) {
              flavor = MediaPackageElementFlavor.parseFlavor(value);

              /* Fields for DC catalog */
            } else if (dcterms.contains(fieldName)) {
              if ("identifier".equals(fieldName)) {
                /* Use the identifier for the mediapackage */
                mp.setIdentifier(new IdImpl(value));
              }
              EName en = new EName(DublinCore.TERMS_NS_URI, fieldName);
              if (dcc == null) {
                dcc = dublinCoreService.newInstance();
              }
              dcc.add(en, value);

              /* Episode metadata by URL */
            } else if ("episodeDCCatalogUri".equals(fieldName)) {
              try {
                URI dcurl = new URI(value);
                updateMediaPackageID(mp, dcurl);
                ingestService.addCatalog(dcurl, MediaPackageElements.EPISODE, mp);
                episodeDCCatalogNumber += 1;
              } catch (java.net.URISyntaxException e) {
                /* Parameter was not a valid URL: Return 400 Bad Request */
                logger.warn(e.getMessage(), e);
                return Response.serverError().status(Status.BAD_REQUEST).build();
              }

              /* Episode metadata DC catalog (XML) as string */
            } else if ("episodeDCCatalog".equals(fieldName)) {
              InputStream is = new ByteArrayInputStream(value.getBytes("UTF-8"));
              updateMediaPackageID(mp, is);
              is.reset();
              String fileName = "episode" + episodeDCCatalogNumber + ".xml";
              episodeDCCatalogNumber += 1;
              ingestService.addCatalog(is, fileName, MediaPackageElements.EPISODE, mp);

              /* Series by URL */
            } else if ("seriesDCCatalogUri".equals(fieldName)) {
              try {
                URI dcurl = new URI(value);
                ingestService.addCatalog(dcurl, MediaPackageElements.SERIES, mp);
              } catch (java.net.URISyntaxException e) {
                /* Parameter was not a valid URL: Return 400 Bad Request */
                logger.warn(e.getMessage(), e);
                return Response.serverError().status(Status.BAD_REQUEST).build();
              }

              /* Series DC catalog (XML) as string */
            } else if ("seriesDCCatalog".equals(fieldName)) {
              String fileName = "series" + seriesDCCatalogNumber + ".xml";
              seriesDCCatalogNumber += 1;
              InputStream is = new ByteArrayInputStream(value.getBytes("UTF-8"));
              ingestService.addCatalog(is, fileName, MediaPackageElements.SERIES, mp);

              /* Add media files by URL */
            } else if ("mediaUri".equals(fieldName)) {
              if (flavor == null) {
                /* A flavor has to be specified in the request prior the media file */
                return Response.serverError().status(Status.BAD_REQUEST).build();
              }
              URI mediaUrl;
              try {
                mediaUrl = new URI(value);
              } catch (java.net.URISyntaxException e) {
                /* Parameter was not a valid URL: Return 400 Bad Request */
                logger.warn(e.getMessage(), e);
                return Response.serverError().status(Status.BAD_REQUEST).build();
              }
              ingestService.addTrack(mediaUrl, flavor, mp);
              hasMedia = true;

            } else {
              /* Tread everything else as workflow properties */
              workflowProperties.put(fieldName, value);
            }

            /* Media files as request parameter */
          } else {
            if (flavor == null) {
              /* A flavor has to be specified in the request prior the video file */
              return Response.serverError().status(Status.BAD_REQUEST).build();
            }
            ingestService.addTrack(item.openStream(), item.getName(), flavor, mp);
            hasMedia = true;
          }
        }

        /* Check if we got any media. Fail if not. */
        if (!hasMedia) {
          logger.warn("Rejected ingest without actual media.");
          return Response.serverError().status(Status.BAD_REQUEST).build();
        }

        /* Add episode mediapackage if metadata were send separately */
        if (dcc != null) {
          ByteArrayOutputStream out = new ByteArrayOutputStream();
          dcc.toXml(out, true);
          InputStream in = new ByteArrayInputStream(out.toByteArray());
          ingestService.addCatalog(in, "dublincore.xml", MediaPackageElements.EPISODE, mp);

          /* Check if we have metadata for the episode */
        } else if (episodeDCCatalogNumber == 0) {
          logger.warn("Rejected ingest without episode metadata. At least provide a title.");
          return Response.serverError().status(Status.BAD_REQUEST).build();
        }

        WorkflowInstance workflow = (wdID == null) ? ingestService.ingest(mp) : ingestService.ingest(mp, wdID,
                workflowProperties);
        return Response.ok(workflow).build();
      }
      return Response.serverError().status(Status.BAD_REQUEST).build();
    } catch (Exception e) {
      logger.warn(e.getMessage(), e);
      return Response.serverError().status(Status.INTERNAL_SERVER_ERROR).build();
    }
  }

  /**
   * Try updating the identifier of a mediapackage with the identifier from a episode DublinCore catalog.
   *
   * @param mp
   *          MediaPackage to modify
   * @param is
   *          InputStream containing the episode DublinCore catalog
   */
  private void updateMediaPackageID(MediaPackage mp, InputStream is) throws IOException {
    DublinCoreCatalog dc = DublinCores.read(is);
    EName en = new EName(DublinCore.TERMS_NS_URI, "identifier");
    String id = dc.getFirst(en);
    if (id != null) {
      mp.setIdentifier(new IdImpl(id));
    }
  }

  /**
   * Try updating the identifier of a mediapackage with the identifier from a episode DublinCore catalog.
   *
   * @param mp
   *          MediaPackage to modify
   * @param uri
   *          URI to get the episode DublinCore catalog from
   */
  private void updateMediaPackageID(MediaPackage mp, URI uri) throws IOException {
    InputStream in = null;
    HttpResponse response = null;
    try {
      if (uri.toString().startsWith("http")) {
        HttpGet get = new HttpGet(uri);
        response = httpClient.execute(get);
        int httpStatusCode = response.getStatusLine().getStatusCode();
        if (httpStatusCode != 200) {
          throw new IOException(uri + " returns http " + httpStatusCode);
        }
        in = response.getEntity().getContent();
      } else {
        in = uri.toURL().openStream();
      }
      updateMediaPackageID(mp, in);
      in.close();
    } finally {
      IOUtils.closeQuietly(in);
      httpClient.close(response);
    }
  }

  @POST
  @Path("addZippedMediaPackage/{workflowDefinitionId}")
  @Produces(MediaType.TEXT_XML)
  @RestQuery(name = "addZippedMediaPackage", description = "Create media package from a compressed file containing a manifest.xml document and all media tracks, metadata catalogs and attachments", pathParameters = { @RestParameter(description = "Workflow definition id", isRequired = true, name = WORKFLOW_DEFINITION_ID_PARAM, type = RestParameter.Type.STRING) }, restParameters = { @RestParameter(description = "The workflow instance ID to associate with this zipped mediapackage", isRequired = false, name = WORKFLOW_INSTANCE_ID_PARAM, type = RestParameter.Type.STRING) }, bodyParameter = @RestParameter(description = "The compressed (application/zip) media package file", isRequired = true, name = "BODY", type = RestParameter.Type.FILE), reponses = {
          @RestResponse(description = "", responseCode = HttpServletResponse.SC_OK),
          @RestResponse(description = "", responseCode = HttpServletResponse.SC_BAD_REQUEST),
          @RestResponse(description = "", responseCode = HttpServletResponse.SC_NOT_FOUND),
          @RestResponse(description = "", responseCode = HttpServletResponse.SC_SERVICE_UNAVAILABLE) }, returnDescription = "")
  public Response addZippedMediaPackage(@Context HttpServletRequest request,
          @PathParam("workflowDefinitionId") String wdID, @QueryParam("id") String wiID) {
    logger.debug("addZippedMediaPackage(HttpRequest)");
    if (!isIngestLimitEnabled() || getIngestLimit() > 0) {
      return ingestZippedMediaPackage(request, wdID, wiID);
    } else {
      logger.warn("Delaying ingest because we have exceeded the maximum number of ingests this server is setup to do concurrently.");
      return Response.status(Status.SERVICE_UNAVAILABLE).build();
    }
  }

  @POST
  @Path("addZippedMediaPackage")
  @Produces(MediaType.TEXT_XML)
  @RestQuery(name = "addZippedMediaPackage", description = "Create media package from a compressed file containing a manifest.xml document and all media tracks, metadata catalogs and attachments", restParameters = {
          @RestParameter(description = "The workflow definition ID to run on this mediapackage. "
                  + "This parameter has to be set in the request prior to the zipped mediapackage "
                  + "(This parameter is deprecated. Please use /addZippedMediaPackage/{workflowDefinitionId} instead)", isRequired = false, name = WORKFLOW_DEFINITION_ID_PARAM, type = RestParameter.Type.STRING),
          @RestParameter(description = "The workflow instance ID to associate with this zipped mediapackage. "
                  + "This parameter has to be set in the request prior to the zipped mediapackage "
                  + "(This parameter is deprecated. Please use /addZippedMediaPackage/{workflowDefinitionId} with a path parameter instead)", isRequired = false, name = WORKFLOW_INSTANCE_ID_PARAM, type = RestParameter.Type.STRING) }, bodyParameter = @RestParameter(description = "The compressed (application/zip) media package file", isRequired = true, name = "BODY", type = RestParameter.Type.FILE), reponses = {
          @RestResponse(description = "", responseCode = HttpServletResponse.SC_OK),
          @RestResponse(description = "", responseCode = HttpServletResponse.SC_BAD_REQUEST),
          @RestResponse(description = "", responseCode = HttpServletResponse.SC_NOT_FOUND),
          @RestResponse(description = "", responseCode = HttpServletResponse.SC_SERVICE_UNAVAILABLE) }, returnDescription = "")
  public Response addZippedMediaPackage(@Context HttpServletRequest request) {
    logger.debug("addZippedMediaPackage(HttpRequest)");
    if (!isIngestLimitEnabled() || getIngestLimit() > 0) {
      return ingestZippedMediaPackage(request, null, null);
    } else {
      logger.warn("Delaying ingest because we have exceeded the maximum number of ingests this server is setup to do concurrently.");
      return Response.status(Status.SERVICE_UNAVAILABLE).build();
    }
  }

  private Response ingestZippedMediaPackage(HttpServletRequest request, String wdID, String wiID) {
    if (isIngestLimitEnabled()) {
      setIngestLimit(getIngestLimit() - 1);
      logger.debug("An ingest has started so remaining ingest limit is " + getIngestLimit());
    }
    InputStream in = null;
    Date started = new Date();

    logger.info("Received new request from {} to ingest a zipped mediapackage", request.getRemoteHost());

    try {
      String workflowDefinitionId = wdID;
      String workflowIdAsString = wiID;
      Long workflowInstanceIdAsLong = null;
      Map<String, String> workflowConfig = new HashMap<>();
      if (ServletFileUpload.isMultipartContent(request)) {
        boolean isDone = false;
        for (FileItemIterator iter = new ServletFileUpload().getItemIterator(request); iter.hasNext();) {
          FileItemStream item = iter.next();
          if (item.isFormField()) {
            if (WORKFLOW_INSTANCE_ID_PARAM.equals(item.getFieldName())) {
              workflowIdAsString = IOUtils.toString(item.openStream(), "UTF-8");
              continue;
            } else if (WORKFLOW_DEFINITION_ID_PARAM.equals(item.getFieldName())) {
              workflowDefinitionId = IOUtils.toString(item.openStream(), "UTF-8");
              continue;
            } else {
              logger.debug("Processing form field: " + item.getFieldName());
              workflowConfig.put(item.getFieldName(), IOUtils.toString(item.openStream(), "UTF-8"));
            }
          } else {
            logger.debug("Processing file item");
            // once the body gets read iter.hasNext must not be invoked or the stream can not be read
            // MH-9579
            in = item.openStream();
            isDone = true;
          }
          if (isDone)
            break;
        }
      } else {
        logger.debug("Processing file item");
        in = request.getInputStream();
      }

      // Adding ingest start time to workflow configuration
      DateFormat formatter = new SimpleDateFormat(IngestService.UTC_DATE_FORMAT);
      workflowConfig.put(IngestService.START_DATE_KEY, formatter.format(started));

      /* Legacy support: Try to convert the workflowId to integer */
      if (!StringUtils.isBlank(workflowIdAsString)) {
        try {
          workflowInstanceIdAsLong = Long.parseLong(workflowIdAsString);
        } catch (NumberFormatException e) {
          // The workflowId is not a long value and might be the media package identifier
          workflowConfig.put(IngestServiceImpl.LEGACY_MEDIAPACKAGE_ID_KEY, workflowIdAsString);
        }
      }
      if (StringUtils.isBlank(workflowDefinitionId)) {
        workflowDefinitionId = defaultWorkflowDefinitionId;
      }

<<<<<<< HEAD
      // Ingest runs as admin digest user (we expect this to be the ca user)

      WorkflowInstance workflow = null;

      final User prevUser = securityService.getUser();
      Organization organization = new DefaultOrganization();
      User digestUser = SecurityUtil.createSystemUser(cc, organization);
      securityService.setUser(digestUser);

      try {
        workflow = ingestService.addZippedMediaPackage(in, workflowDefinitionId, workflowConfig,
              workflowInstanceIdAsLong);
      } finally {
        securityService.setUser(prevUser);
      }

=======
      WorkflowInstance workflow;
      if (workflowInstanceIdAsLong != null) {
        workflow = ingestService.addZippedMediaPackage(in, workflowDefinitionId, workflowConfig,
                workflowInstanceIdAsLong);
      } else {
        workflow = ingestService.addZippedMediaPackage(in, workflowDefinitionId, workflowConfig);
      }
>>>>>>> 151a7046
      return Response.ok(WorkflowParser.toXml(workflow)).build();
    } catch (NotFoundException e) {
      logger.info(e.getMessage());
      return Response.status(Status.NOT_FOUND).build();
    } catch (MediaPackageException e) {
      logger.warn(e.getMessage());
      return Response.serverError().status(Status.BAD_REQUEST).build();
    } catch (Exception e) {
      logger.warn(e.getMessage(), e);
      return Response.serverError().status(Status.INTERNAL_SERVER_ERROR).build();
    } finally {
      IOUtils.closeQuietly(in);
      if (isIngestLimitEnabled()) {
        setIngestLimit(getIngestLimit() + 1);
        logger.debug("An ingest has finished so increased ingest limit to " + getIngestLimit());
      }
    }
  }

  @POST
  @Produces(MediaType.TEXT_HTML)
  @Path("ingest")
  @RestQuery(name = "ingest", description = "Ingest the completed media package into the system, retrieving all URL-referenced files", restParameters = {
          @RestParameter(description = "The media package", isRequired = true, name = "mediaPackage", type = RestParameter.Type.TEXT),
          @RestParameter(description = "Workflow definition id", isRequired = false, name = WORKFLOW_DEFINITION_ID_PARAM, type = RestParameter.Type.STRING),
          @RestParameter(description = "The workflow instance ID to associate with this zipped mediapackage", isRequired = false, name = WORKFLOW_INSTANCE_ID_PARAM, type = RestParameter.Type.STRING) }, reponses = {
          @RestResponse(description = "Returns the media package", responseCode = HttpServletResponse.SC_OK),
          @RestResponse(description = "Media package not valid", responseCode = HttpServletResponse.SC_BAD_REQUEST) }, returnDescription = "")
  public Response ingest(MultivaluedMap<String, String> formData) {
    return ingest(formData, null);
  }

  @POST
  @Produces(MediaType.TEXT_HTML)
  @Path("ingest/{wdID}")
  @RestQuery(name = "ingest", description = "Ingest the completed media package into the system, retrieving all URL-referenced files, and starting a specified workflow", pathParameters = { @RestParameter(description = "Workflow definition id", isRequired = true, name = "wdID", type = RestParameter.Type.STRING) }, restParameters = { @RestParameter(description = "The ID of the given media package", isRequired = true, name = "mediaPackage", type = RestParameter.Type.TEXT) }, reponses = {
          @RestResponse(description = "Returns the media package", responseCode = HttpServletResponse.SC_OK),
          @RestResponse(description = "Media package not valid", responseCode = HttpServletResponse.SC_BAD_REQUEST) }, returnDescription = "")
  public Response ingest(@PathParam("wdID") String wdID, MultivaluedMap<String, String> formData) {
    if (StringUtils.isBlank(wdID)) {
      return Response.status(Response.Status.BAD_REQUEST).build();
    }

    return ingest(formData, wdID);
  }

  private Map<String, String> getWorkflowConfig(MultivaluedMap<String, String> formData) {
    Map<String, String> wfConfig = new HashMap<>();
    for (String key : formData.keySet()) {
      if (!"mediaPackage".equals(key)) {
        wfConfig.put(key, formData.getFirst(key));
      }
    }
    return wfConfig;
  }

  private Response ingest(MultivaluedMap<String, String> formData, String wdID) {
    /**
     * Note: We use a MultivaluedMap here to ensure that we can get any arbitrary form parameters. This is required to
     * enable things like holding for trim or distributing to YouTube.
     */
    logger.debug("ingest(MediaPackage)");
    final Map<String, String> wfConfig = getWorkflowConfig(formData);
    if (StringUtils.isNotBlank(wdID))
      wfConfig.put(WORKFLOW_DEFINITION_ID_PARAM, wdID);

    final MediaPackage mp;
    try {
      mp = factory.newMediaPackageBuilder().loadFromXml(formData.getFirst("mediaPackage"));
      if (MediaPackageSupport.sanityCheck(mp).isSome()) {
        logger.warn("Rejected ingest with invalid mediapackage {}", mp);
        return Response.status(Status.BAD_REQUEST).build();
      }
    } catch (Exception e) {
      logger.warn("Rejected ingest without mediapackage");
      return Response.status(Status.BAD_REQUEST).build();
    }

    final String workflowInstance = wfConfig.get(WORKFLOW_INSTANCE_ID_PARAM);
    final String workflowDefinition = wfConfig.get(WORKFLOW_DEFINITION_ID_PARAM);

    // Adding ingest start time to workflow configuration
    wfConfig.put(IngestService.START_DATE_KEY, formatter.format(startCache.asMap().get(mp.getIdentifier().toString())));

    final X<WorkflowInstance> ingest = new X<WorkflowInstance>() {
      @Override
      public WorkflowInstance xapply() throws Exception {
        /* Legacy support: Try to convert the workflowInstance to integer */
        Long workflowInstanceId = null;
        if (StringUtils.isNotBlank(workflowInstance)) {
          try {
            workflowInstanceId = Long.parseLong(workflowInstance);
          } catch (NumberFormatException e) {
            // The workflowId is not a long value and might be the media package identifier
            wfConfig.put(IngestServiceImpl.LEGACY_MEDIAPACKAGE_ID_KEY, workflowInstance);
          }
        }

        if (workflowInstanceId != null) {
          return ingestService.ingest(mp, StringUtils.trimToNull(workflowDefinition), wfConfig, workflowInstanceId);
        } else {
          return ingestService.ingest(mp, StringUtils.trimToNull(workflowDefinition), wfConfig);
        }
      }
    };

    try {
      WorkflowInstance workflow = ingest.apply();
      startCache.asMap().remove(mp.getIdentifier().toString());
      return Response.ok(WorkflowParser.toXml(workflow)).build();
    } catch (Exception e) {
      logger.warn(e.getMessage(), e);
      return Response.serverError().status(Status.INTERNAL_SERVER_ERROR).build();
    }
  }

  @POST
  @Path("schedule")
  @RestQuery(name = "schedule", description = "Schedule an event based on the given media package",
          restParameters = {
                  @RestParameter(description = "The media package", isRequired = true, name = "mediaPackage", type = RestParameter.Type.TEXT) },
          reponses = {
                  @RestResponse(description = "Event scheduled", responseCode = HttpServletResponse.SC_CREATED),
                  @RestResponse(description = "Media package not valid", responseCode = HttpServletResponse.SC_BAD_REQUEST) },
          returnDescription = "")
  public Response schedule(MultivaluedMap<String, String> formData) {
    return this.schedule(defaultWorkflowDefinitionId, formData);
  }

  @POST
  @Path("schedule/{wdID}")
  @RestQuery(name = "schedule", description = "Schedule an event based on the given media package",
          pathParameters = {
          @RestParameter(description = "Workflow definition id", isRequired = true, name = "wdID", type = RestParameter.Type.STRING) },
          restParameters = {
          @RestParameter(description = "The media package", isRequired = true, name = "mediaPackage", type = RestParameter.Type.TEXT) },
          reponses = {
          @RestResponse(description = "Event scheduled", responseCode = HttpServletResponse.SC_CREATED),
          @RestResponse(description = "Media package not valid", responseCode = HttpServletResponse.SC_BAD_REQUEST) },
          returnDescription = "")
  public Response schedule(@PathParam("wdID") String wdID, MultivaluedMap<String, String> formData) {
    if (StringUtils.isBlank(wdID)) {
      return Response.status(Response.Status.BAD_REQUEST).build();
    }

    Map<String, String> wfConfig = getWorkflowConfig(formData);
    if (StringUtils.isNotBlank(wdID)) {
      wfConfig.put(WORKFLOW_DEFINITION_ID_PARAM, wdID);
    }
    logger.debug("Schedule with workflow definition '{}'", wfConfig.get(WORKFLOW_DEFINITION_ID_PARAM));

    String mediaPackageXml = formData.getFirst("mediaPackage");
    if (StringUtils.isBlank(mediaPackageXml)) {
      logger.debug("Rejected schedule without media package");
      return Response.status(Status.BAD_REQUEST).build();
    }

    MediaPackage mp = null;
    try {
      mp = factory.newMediaPackageBuilder().loadFromXml(mediaPackageXml);
      if (MediaPackageSupport.sanityCheck(mp).isSome()) {
        throw new MediaPackageException("Insane media package");
      }
    } catch (MediaPackageException e) {
      logger.debug("Rejected ingest with invalid media package {}", mp);
      return Response.status(Status.BAD_REQUEST).build();
    }

    MediaPackageElement[] mediaPackageElements = mp.getElementsByFlavor(MediaPackageElements.EPISODE);
    if (mediaPackageElements.length != 1) {
      logger.debug("There can be only one (and exactly one) episode dublin core catalog: https://youtu.be/_J3VeogFUOs");
      return Response.status(Status.BAD_REQUEST).build();
    }

    try {
      ingestService.schedule(mp, wdID, wfConfig);
      return Response.status(Status.CREATED).build();
    } catch (IngestException e) {
      return Response.status(Status.BAD_REQUEST).entity(e.getMessage()).build();
    } catch (NotFoundException | UnauthorizedException | SchedulerException e) {
      return Response.serverError().build();
    }
  }

  protected UploadJob createUploadJob() {
    UploadJob job = new UploadJob();
    jobs.put(job.getId(), job);
    return job;
  }

  /**
   * Creates an upload job and returns an HTML form ready for uploading the file to the newly created upload job.
   * Returns 500 if something goes wrong unexpectedly
   *
   * @return HTML form ready for uploading the file
   */
  @GET
  @Path("filechooser-local.html")
  @Produces(MediaType.TEXT_HTML)
  public Response createUploadJobHtml(@QueryParam("elementType") String elementType) {
    InputStream is = null;
    elementType = (elementType == null) ? "track" : elementType;
    try {
      UploadJob job = createUploadJob();
      is = getClass().getResourceAsStream("/templates/uploadform.html");
      String html = IOUtils.toString(is, "UTF-8");
      // String uploadURL = serverURL + "/ingest/addElementMonitored/" + job.getId();
      String uploadURL = "addElementMonitored/" + job.getId();
      html = html.replaceAll("\\{uploadURL\\}", uploadURL);
      html = html.replaceAll("\\{jobId\\}", job.getId());
      html = html.replaceAll("\\{elementType\\}", elementType);
      logger.debug("New upload job created: " + job.getId());
      jobs.put(job.getId(), job);
      return Response.ok(html).build();
    } catch (Exception ex) {
      logger.warn(ex.getMessage(), ex);
      return Response.serverError().status(Status.INTERNAL_SERVER_ERROR).build();
    } finally {
      IOUtils.closeQuietly(is);
    }
  }

  @GET
  @Path("filechooser-inbox.html")
  @Produces(MediaType.TEXT_HTML)
  public Response createInboxHtml() {
    InputStream is = null;
    try {
      is = getClass().getResourceAsStream("/templates/inboxform.html");
      String html = IOUtils.toString(is, "UTF-8");
      return Response.ok(html).build();
    } catch (Exception ex) {
      logger.warn(ex.getMessage(), ex);
      return Response.serverError().status(Status.INTERNAL_SERVER_ERROR).build();
    } finally {
      IOUtils.closeQuietly(is);
    }
  }

  @GET
  @Path("filechooser-archive.html")
  @Produces(MediaType.TEXT_HTML)
  public Response createArchiveHtml(@QueryParam("elementType") String elementType) {
    InputStream is = null;
    elementType = (elementType == null) ? "track" : elementType;
    try {
      UploadJob job = createUploadJob();
      is = getClass().getResourceAsStream("/templates/uploadform.html");
      String html = IOUtils.toString(is, "UTF-8");
      // String uploadURL = serverURL + "/ingest/addElementMonitored/" + job.getId();
      String uploadURL = "/ingest/addZippedMediaPackage";
      html = html.replaceAll("\\{uploadURL\\}", uploadURL);
      html = html.replaceAll("\\{jobId\\}", job.getId());
      html = html.replaceAll("\\{elementType\\}", elementType);
      logger.debug("New upload job created: " + job.getId());
      jobs.put(job.getId(), job);
      return Response.ok(html).build();
    } catch (Exception ex) {
      logger.warn(ex.getMessage(), ex);
      return Response.serverError().status(Status.INTERNAL_SERVER_ERROR).build();
    } finally {
      IOUtils.closeQuietly(is);
    }
  }

  /**
   * Add an elements to a MediaPackage and keeps track of the progress of the upload. Returns an HTML that triggers the
   * host sites UploadListener.uploadComplete javascript event Returns an HTML that triggers the host sites
   * UploadListener.uplaodFailed javascript event in case of error
   *
   * @param jobId
   *          of the upload job
   * @param request
   *          containing the file, the flavor and the MediaPackage to which it should be added
   * @return HTML that calls the UploadListener.uploadComplete javascript handler
   */
  @POST
  @Path("addElementMonitored/{jobId}")
  @Produces(MediaType.TEXT_HTML)
  public Response addElementMonitored(@PathParam("jobId") String jobId, @Context HttpServletRequest request) {
    UploadJob job = null;
    MediaPackage mp = null;
    String fileName = null;
    MediaPackageElementFlavor flavor = null;
    String elementType = "track";
    try {
      try {
        // try to get UploadJob
        if (jobs.containsKey(jobId)) {
          job = jobs.get(jobId);
        } else {
          throw new NoResultException("Job not found");
        }
      } catch (NoResultException e) {
        logger.warn("Upload job not found for Id: " + jobId);
        return buildUploadFailedRepsonse(job);
      }
      if (ServletFileUpload.isMultipartContent(request)) {
        ServletFileUpload upload = new ServletFileUpload();
        UploadProgressListener listener = new UploadProgressListener(job);
        upload.setProgressListener(listener);
        for (FileItemIterator iter = upload.getItemIterator(request); iter.hasNext();) {
          FileItemStream item = iter.next();
          String fieldName = item.getFieldName();
          if ("mediaPackage".equalsIgnoreCase(fieldName)) {
            mp = factory.newMediaPackageBuilder().loadFromXml(item.openStream());
          } else if ("flavor".equals(fieldName)) {
            String flavorString = Streams.asString(item.openStream());
            if (flavorString != null) {
              flavor = MediaPackageElementFlavor.parseFlavor(flavorString);
            }
          } else if ("elementType".equalsIgnoreCase(fieldName)) {
            String typeString = Streams.asString(item.openStream());
            if (typeString != null) {
              elementType = typeString;
            }
          } else if ("file".equalsIgnoreCase(fieldName)) {
            fileName = item.getName();
            job.setFilename(fileName);
            if ((mp != null) && (flavor != null) && (fileName != null)) {
              // decide which element type to add
              if ("TRACK".equalsIgnoreCase(elementType)) {
                mp = ingestService.addTrack(item.openStream(), fileName, flavor, mp);
              } else if ("CATALOG".equalsIgnoreCase(elementType)) {
                logger.info("Adding Catalog: " + fileName + " - " + flavor);
                mp = ingestService.addCatalog(item.openStream(), fileName, flavor, mp);
              } else if ("ATTACHMENT".equalsIgnoreCase(elementType)) {
                logger.info("Adding Attachment: " + fileName + " - " + flavor);
                mp = ingestService.addAttachment(item.openStream(), fileName, flavor, mp);
              }
              InputStream is = null;
              try {
                is = getClass().getResourceAsStream("/templates/complete.html");
                String html = IOUtils.toString(is, "UTF-8");
                String mpEscaped = StringEscapeUtils.escapeXml10(MediaPackageParser.getAsXml(mp));
                html = html.replaceAll("\\{mediaPackage\\}", mpEscaped);
                html = html.replaceAll("\\{jobId\\}", job.getId());
                return Response.ok(html).build();
              } finally {
                IOUtils.closeQuietly(is);
              }
            }
          }
        }
      } else {
        logger.warn("Job " + job.getId() + ": message is not multipart/form-data encoded");
      }
      return buildUploadFailedRepsonse(job);
    } catch (Exception ex) {
      logger.error(ex.getMessage());
      return buildUploadFailedRepsonse(job);
    }
  }

  /**
   * Builds a Response containing an HTML that calls the UploadListener.uploadFailed javascript handler.
   *
   * @return HTML that calls the UploadListener.uploadFailed js function
   */
  private Response buildUploadFailedRepsonse(UploadJob job) {
    InputStream is = null;
    try {
      is = getClass().getResourceAsStream("/templates/error.html");
      String html = IOUtils.toString(is, "UTF-8");
      html = html.replaceAll("\\{jobId\\}", job.getId());
      return Response.ok(html).build();
    } catch (IOException ex) {
      logger.error("Unable to build upload failed Response");
      return Response.serverError().status(Status.INTERNAL_SERVER_ERROR).build();
    } finally {
      IOUtils.closeQuietly(is);
    }
  }

  /**
   * Adds a dublinCore metadata catalog to the MediaPackage and returns the grown mediaPackage. JQuery Ajax functions
   * doesn't support multipart/form-data encoding.
   *
   * @param mp
   *          MediaPackage
   * @param dc
   *          DublinCoreCatalog
   * @return grown MediaPackage XML
   */
  @POST
  @Produces(MediaType.TEXT_XML)
  @Path("addDCCatalog")
  @RestQuery(name = "addDCCatalog", description = "Add a dublincore episode catalog to a given media package using an url", restParameters = {
          @RestParameter(description = "The media package as XML", isRequired = true, name = "mediaPackage", type = RestParameter.Type.TEXT),
          @RestParameter(description = "DublinCore catalog as XML", isRequired = true, name = "dublinCore", type = RestParameter.Type.TEXT),
          @RestParameter(defaultValue = "dublincore/episode", description = "DublinCore Flavor", isRequired = false, name = "flavor", type = RestParameter.Type.STRING) }, reponses = {
          @RestResponse(description = "Returns augmented media package", responseCode = HttpServletResponse.SC_OK),
          @RestResponse(description = "Media package not valid", responseCode = HttpServletResponse.SC_BAD_REQUEST),
          @RestResponse(description = "", responseCode = HttpServletResponse.SC_INTERNAL_SERVER_ERROR) }, returnDescription = "")
  public Response addDCCatalog(@FormParam("mediaPackage") String mp, @FormParam("dublinCore") String dc,
          @FormParam("flavor") String flavor) {
    MediaPackageElementFlavor dcFlavor = MediaPackageElements.EPISODE;
    if (flavor != null) {
      try {
        dcFlavor = MediaPackageElementFlavor.parseFlavor(flavor);
      } catch (IllegalArgumentException e) {
        logger.warn("Unable to set dublin core flavor to {}, using {} instead", flavor, MediaPackageElements.EPISODE);
      }
    }
    MediaPackage mediaPackage;
    /* Check if we got a proper mediapackage and try to parse it */
    try {
      mediaPackage = MediaPackageBuilderFactory.newInstance().newMediaPackageBuilder().loadFromXml(mp);
    } catch (MediaPackageException e) {
      return Response.serverError().status(Status.BAD_REQUEST).build();
    }
    if (MediaPackageSupport.sanityCheck(mediaPackage).isSome()) {
      return Response.serverError().status(Status.BAD_REQUEST).build();
    }

    /* Check if we got a proper catalog */
    if (StringUtils.isBlank(dc)) {
      return Response.serverError().status(Status.BAD_REQUEST).build();
    }

    InputStream in = null;
    try {
      in = IOUtils.toInputStream(dc, "UTF-8");
      mediaPackage = ingestService.addCatalog(in, "dublincore.xml", dcFlavor, mediaPackage);
    } catch (MediaPackageException e) {
      return Response.serverError().status(Status.BAD_REQUEST).build();
    } catch (IOException e) {
      /* Return an internal server error if we could not write to disk */
      logger.error("Could not write catalog to disk: {}", e.getMessage());
      return Response.serverError().build();
    } catch (Exception e) {
      logger.error(e.getMessage());
      return Response.serverError().build();
    } finally {
      IOUtils.closeQuietly(in);
    }
    return Response.ok(mediaPackage).build();
  }

  /**
   * Returns information about the progress of a file upload as a JSON string. Returns 404 if upload job id doesn't
   * exists Returns 500 if something goes wrong unexpectedly
   *
   * TODO cache UploadJobs because endpoint is asked periodically so that not each request yields a DB query operation
   *
   * @param jobId
   * @return progress JSON string
   */
  @SuppressWarnings("unchecked")
  @GET
  @Produces(MediaType.APPLICATION_JSON)
  @Path("getProgress/{jobId}")
  public Response getProgress(@PathParam("jobId") String jobId) throws NotFoundException {
    // try to get UploadJob, responde 404 if not successful
    UploadJob job = null;
    if (jobs.containsKey(jobId)) {
      job = jobs.get(jobId);
    } else {
      throw new NotFoundException("Job not found");
    }
    /*
     * String json = "{total:" + Long.toString(job.getBytesTotal()) + ", received:" +
     * Long.toString(job.getBytesReceived()) + "}"; return Response.ok(json).build();
     */
    JSONObject out = new JSONObject();
    out.put("filename", job.getFilename());
    out.put("total", Long.toString(job.getBytesTotal()));
    out.put("received", Long.toString(job.getBytesReceived()));
    return Response.ok(out.toJSONString()).header("Content-Type", MediaType.APPLICATION_JSON).build();
  }

  @Override
  public JobProducer getService() {
    return ingestService;
  }

  @Override
  public ServiceRegistry getServiceRegistry() {
    return serviceRegistry;
  }

  /**
   * OSGi Declarative Services callback to set the reference to the ingest service.
   *
   * @param ingestService
   *          the ingest service
   */
  void setIngestService(IngestService ingestService) {
    this.ingestService = ingestService;
  }

  /**
   * OSGi Declarative Services callback to set the reference to the service registry.
   *
   * @param serviceRegistry
   *          the service registry
   */
  void setServiceRegistry(ServiceRegistry serviceRegistry) {
    this.serviceRegistry = serviceRegistry;
  }

  /**
   * OSGi Declarative Services callback to set the reference to the dublin core service.
   *
   * @param dcService
   *          the dublin core service
   */
  void setDublinCoreService(DublinCoreCatalogService dcService) {
    this.dublinCoreService = dcService;
  }

  /**
   * Callback for setting the security service.
   *
   * @param securityService
   *          the securityService to set
   */
  public void setSecurityService(SecurityService securityService) {
    this.securityService = securityService;
  }

  /**
   * Sets the trusted http client
   *
   * @param httpClient
   *          the http client
   */
  public void setHttpClient(TrustedHttpClient httpClient) {
    this.httpClient = httpClient;
  }

}<|MERGE_RESOLUTION|>--- conflicted
+++ resolved
@@ -42,19 +42,15 @@
 import org.opencastproject.metadata.dublincore.DublinCoreCatalogService;
 import org.opencastproject.metadata.dublincore.DublinCores;
 import org.opencastproject.rest.AbstractJobProducerEndpoint;
-<<<<<<< HEAD
+import org.opencastproject.scheduler.api.SchedulerException;
+import org.opencastproject.scheduler.api.SchedulerService;
 import org.opencastproject.security.api.DefaultOrganization;
 import org.opencastproject.security.api.Organization;
 import org.opencastproject.security.api.SecurityService;
 import org.opencastproject.security.api.TrustedHttpClient;
+import org.opencastproject.security.api.UnauthorizedException;
 import org.opencastproject.security.api.User;
 import org.opencastproject.security.util.SecurityUtil;
-=======
-import org.opencastproject.scheduler.api.SchedulerException;
-import org.opencastproject.scheduler.api.SchedulerService;
-import org.opencastproject.security.api.TrustedHttpClient;
-import org.opencastproject.security.api.UnauthorizedException;
->>>>>>> 151a7046
 import org.opencastproject.serviceregistry.api.ServiceRegistry;
 import org.opencastproject.util.NotFoundException;
 import org.opencastproject.util.UploadJob;
@@ -165,18 +161,11 @@
 
   private SchedulerService schedulerService = null;
   private MediaPackageBuilderFactory factory = null;
-<<<<<<< HEAD
-  private IngestService ingestService = null;
-
-  /** The security service */
-  protected SecurityService securityService = null;
-
-  private ServiceRegistry serviceRegistry = null;
-=======
+  private SecurityService securityService;
   private IngestService ingestService;
   private ServiceRegistry serviceRegistry;
->>>>>>> 151a7046
   private DublinCoreCatalogService dublinCoreService;
+
   // For the progress bar -1 bug workaround, keeping UploadJobs in memory rather than saving them using JPA
   private HashMap<String, UploadJob> jobs;
   // The number of ingests this service can handle concurrently.
@@ -226,19 +215,14 @@
    */
   public void activate(ComponentContext cc) {
     if (cc != null) {
-<<<<<<< HEAD
       this.cc = cc;
-      defaultWorkflowDefinitionId = StringUtils.trimToNull(cc.getBundleContext().getProperty(
-              DEFAULT_WORKFLOW_DEFINITION));
-=======
       defaultWorkflowDefinitionId = trimToNull(cc.getBundleContext().getProperty(DEFAULT_WORKFLOW_DEFINITION));
->>>>>>> 151a7046
       if (defaultWorkflowDefinitionId == null) {
         defaultWorkflowDefinitionId = "ng-schedule-and-upload";
       }
       if (cc.getBundleContext().getProperty(MAX_INGESTS_KEY) != null) {
         try {
-          ingestLimit = Integer.parseInt(StringUtils.trimToNull(cc.getBundleContext().getProperty(MAX_INGESTS_KEY)));
+          ingestLimit = Integer.parseInt(trimToNull(cc.getBundleContext().getProperty(MAX_INGESTS_KEY)));
           if (ingestLimit == 0) {
             ingestLimit = -1;
           }
@@ -1000,32 +984,25 @@
         workflowDefinitionId = defaultWorkflowDefinitionId;
       }
 
-<<<<<<< HEAD
       // Ingest runs as admin digest user (we expect this to be the ca user)
-
-      WorkflowInstance workflow = null;
 
       final User prevUser = securityService.getUser();
       Organization organization = new DefaultOrganization();
       User digestUser = SecurityUtil.createSystemUser(cc, organization);
       securityService.setUser(digestUser);
 
+      WorkflowInstance workflow = null;
+
       try {
-        workflow = ingestService.addZippedMediaPackage(in, workflowDefinitionId, workflowConfig,
-              workflowInstanceIdAsLong);
+        if (workflowInstanceIdAsLong != null) {
+          workflow = ingestService.addZippedMediaPackage(in, workflowDefinitionId, workflowConfig,
+                workflowInstanceIdAsLong);
+        } else {
+          workflow = ingestService.addZippedMediaPackage(in, workflowDefinitionId, workflowConfig);
+        }
       } finally {
         securityService.setUser(prevUser);
       }
-
-=======
-      WorkflowInstance workflow;
-      if (workflowInstanceIdAsLong != null) {
-        workflow = ingestService.addZippedMediaPackage(in, workflowDefinitionId, workflowConfig,
-                workflowInstanceIdAsLong);
-      } else {
-        workflow = ingestService.addZippedMediaPackage(in, workflowDefinitionId, workflowConfig);
-      }
->>>>>>> 151a7046
       return Response.ok(WorkflowParser.toXml(workflow)).build();
     } catch (NotFoundException e) {
       logger.info(e.getMessage());
