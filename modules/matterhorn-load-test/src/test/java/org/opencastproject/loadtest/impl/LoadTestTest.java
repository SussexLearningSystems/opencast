--- conflicted
+++ resolved
@@ -378,12 +378,7 @@
     properties.put(LoadTest.WORKSPACE_KEY, "/example/path");
     properties.put(LoadTest.WORKFLOW_KEY, "full");
 
-<<<<<<< HEAD
-    properties.put(LoadTest.CORE_ADDRESS_KEY,
-            "http://1.2.3.4:8080");
-=======
     properties.put(LoadTest.CORE_ADDRESS_KEY, "http://1.2.3.4:8080");
->>>>>>> 4e237502
     loadTest = new LoadTest(properties, clientMock, contextMock);
     Assert.assertEquals("http://1.2.3.4:8080", loadTest.getCoreAddress());
   }
