--- conflicted
+++ resolved
@@ -237,14 +237,9 @@
   WorkflowInstance stop(long workflowInstanceId) throws WorkflowException, NotFoundException, UnauthorizedException;
 
   /**
-<<<<<<< HEAD
    * Permanently removes a workflow instance. Only workflow instances with state {@link WorkflowState#SUCCEEDED},
    * {@link WorkflowState#STOPPED} or {@link WorkflowState#FAILED} may be removed.
    * 
-=======
-   * Permenantly removes a workflow instance.
-   *
->>>>>>> 68d5aade
    * @param workflowInstanceId
    *          the workflow instance identifier
    * @throws WorkflowDatabaseException
