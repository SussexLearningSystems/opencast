--- conflicted
+++ resolved
@@ -61,13 +61,9 @@
 /**
  * Security layer.
  */
-<<<<<<< HEAD
 public class AssetManagerWithSecurity extends AssetManagerDecorator<TieredStorageAssetManager> {
-=======
-public class AssetManagerWithSecurity extends AssetManagerDecorator {
   private static final Logger logger = LoggerFactory.getLogger(AssetManagerWithSecurity.class);
 
->>>>>>> f7bf4f02
   public static final String WRITE_ACTION = "write";
   public static final String READ_ACTION = "read";
   public static final String SECURITY_NAMESPACE = "org.opencastproject.assetmanager.security";
