--- conflicted
+++ resolved
@@ -122,23 +122,9 @@
 
             // Add, update or remove other dublin core catalogs
             $.each(inMemoryMediaPackage.catalogs, function(index, catalog) {
-<<<<<<< HEAD
-
-                var found = false;
-                $.each(properties.catalogs, function(index, cat) {
-                    if(catalog.flavor == cat.flavor)
-                        found = true;
-                });
-
-                var compareCatalog = originalMediaPackage.getCatalogById(catalog.id);
-                if(!found || catalog.disable) {
-                    if(compareCatalog != null)
-                        self.deleteCatalog(catalog);
-=======
                 var compareCatalog = originalMediaPackage.getCatalogById(catalog.id);
                 if(catalog.disable && compareCatalog != null) {
                     self.deleteCatalog(catalog);
->>>>>>> f9626ee3
                 } else {
                     if(compareCatalog == null && !$.isEmptyObject(catalog.values)) {
                         self.addCatalog(catalog);
@@ -337,11 +323,7 @@
                     properties.addCatalog = options.addCatalog;
                 if($.isFunction(options.changeCatalog))
                     properties.changeCatalog = options.changeCatalog;
-<<<<<<< HEAD
-                if($.isFunction(options.addCatalog))
-=======
                 if($.isFunction(options.deleteCatalog))
->>>>>>> f9626ee3
                     properties.deleteCatalog = options.deleteCatalog;
                 if(!$.isEmptyObject(options.baseUrl))
                     properties.baseUrl = options.baseUrl;
@@ -510,11 +492,7 @@
             // Fill start date time
             var date;
             if(!$.isEmptyObject(inMemoryMediaPackage.episodeCatalog.getValue('created'))) {
-<<<<<<< HEAD
-                date = fromUTCDateString(inMemoryMediaPackage.episodeCatalog.getValue('created'));
-=======
                 date = new Date(inMemoryMediaPackage.episodeCatalog.getValue('created'));
->>>>>>> f9626ee3
             } else {
                 date = new Date();
             }
