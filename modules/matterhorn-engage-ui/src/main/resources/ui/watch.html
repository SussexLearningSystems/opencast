--- conflicted
+++ resolved
@@ -16,8 +16,6 @@
     <link rel="stylesheet" type="text/css" href="/engage/ui/css/player/watch.css" ></link>
     <link rel="stylesheet" type="text/css" href="/engage/ui/css/annotation/oc.comments.css"></link>
     <link rel="stylesheet" type="text/css" href="/engage/ui/css/annotation/oc.comment.list.css"></link>
-<<<<<<< HEAD
-=======
     
     <!-- Set Coocke if we get a session via URL parameter -->
     <script type="text/javascript">
@@ -33,7 +31,6 @@
 
     </script>
 
->>>>>>> f9626ee3
     <!-- Javascript includes -->
     <script type="text/javascript" src="/engage/ui/js/jquery/jquery.js"></script>
     <script type="text/javascript" src="/engage/ui/js/ext/moment.min.js"></script>
@@ -351,11 +348,7 @@
                     <span class="load-progress" value="0"></span>
                     <span id="play-progress" class="play-progress" value="0"></span>
                     <span id="scubber-channel" class="scrubber-channel">
-<<<<<<< HEAD
-                      <input id="scrubber" type="image" src="/engage/ui/img/misc/space.png" class="scrubber-button" role="slider" />
-=======
                       <input id="scrubber" type="text" src="/engage/ui/img/misc/space.png" class="scrubber-button" role="slider" />
->>>>>>> f9626ee3
                       <div id="draggable" class="ui-widget-content"></div>
                     </span>
                   </div>
@@ -660,7 +653,7 @@
     <div id="comment-Info" class="oc-comment-Info">
        <div id="cm-info-box" class="oc-comment-box">
             <div id="oc-comment-info-header" class="oc-comment-header">
-                <span class="ui-icon ui-icon-closethick oc-comment-exit" style="float:right;-moz-user-select: none;">X</span>
+                <span class="ui-icon ui-icon-closethick oc-comment-exit" unselectable="on" style="float:right;-moz-user-select: none;">X</span>
                 <div id="oc-comment-info-header-text" class="oc-comment-header-text"></div>                   
             </div>
             <div id="oc-comment-info-value-wrapper">
