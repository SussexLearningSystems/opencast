--- conflicted
+++ resolved
@@ -22,17 +22,6 @@
     <script type="text/javascript" src="js/engage-ui.js">
     </script>
     <script type="text/javascript">
-<<<<<<< HEAD
-      $(document).ready(function ()
-      {
-          var page = Opencast.pager.getCurrentPageID();
-          var searchQuery = Opencast.pager.getCurrentSearchQuery();
-          var restEndpoint = "../../search/episode.xml?";
-
-          var keywordString = "";
-
-          if (searchQuery != null && searchQuery != "")
-=======
       $(document).ready(function(){
             
         var page = Opencast.pager.getCurrentPageID();
@@ -63,26 +52,6 @@
           type: 'GET',
           dataType: 'json',
           success: function(data)
->>>>>>> a77a6a3a
-          {
-              restEndpoint = restEndpoint + "q=" + searchQuery + "&";
-
-              // replace all occurences of + by a space
-              searchQuery = searchQuery.replace(/\+/g, " ");
-
-              keywordString = " for “" + unescape(searchQuery) + "”";
-
-              $('#searchField').attr("value", unescape(searchQuery));
-
-          }
-
-          //check whether a user is logged in and show logout link 
-          $.ajax(
-          {
-              url: '/info/me.json',
-              type: 'GET',
-              dataType: 'json',
-              success: function (data)
               {
                   if (data.username != "anonymous")
                   {
