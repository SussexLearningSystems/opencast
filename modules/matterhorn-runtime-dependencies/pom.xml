<project xmlns="http://maven.apache.org/POM/4.0.0" xmlns:xsi="http://www.w3.org/2001/XMLSchema-instance"
  xsi:schemaLocation="http://maven.apache.org/POM/4.0.0 http://maven.apache.org/maven-v4_0_0.xsd">
  <modelVersion>4.0.0</modelVersion>
  <groupId>org.opencastproject</groupId>
  <artifactId>matterhorn-runtime-dependencies</artifactId>
  <packaging>pom</packaging>
  <name>matterhorn-runtime-dependencies</name>
  <parent>
    <groupId>org.opencastproject</groupId>
    <artifactId>base</artifactId>
<<<<<<< HEAD
    <version>1.4.0</version>
=======
    <version>1.4.1</version>
>>>>>>> f9626ee3
    <relativePath>../../pom.xml</relativePath>
  </parent>
  <properties>
    <matterhorn.basedir>${project.basedir}/../..</matterhorn.basedir>
    <checkstyle.skip>false</checkstyle.skip>
<<<<<<< HEAD
    <springsecurity.version>3.1.0.RELEASE</springsecurity.version>
    <eclipselink.version>2.0.2</eclipselink.version>
=======
>>>>>>> f9626ee3
    <servicemix-specs.version>1.9.0</servicemix-specs.version>
  </properties>

  <dependencies>

    <!-- Start level 1 -->

    <dependency>
      <groupId>org.osgi</groupId>
      <artifactId>org.osgi.compendium</artifactId>
<<<<<<< HEAD
      <version>4.2.0</version>
=======
>>>>>>> f9626ee3
    </dependency>

    <dependency>
      <groupId>org.osgi</groupId>
      <artifactId>org.osgi.enterprise</artifactId>
      <version>4.2.0</version>
    </dependency>

    <dependency>
      <groupId>org.apache.felix</groupId>
      <artifactId>org.apache.felix.configadmin</artifactId>
      <version>1.2.8</version>
    </dependency>

    <dependency>
      <groupId>org.apache.felix</groupId>
      <artifactId>org.apache.felix.eventadmin</artifactId>
      <version>1.2.12</version>
    </dependency>

    <dependency>
      <groupId>org.ops4j.pax.confman</groupId>
      <artifactId>pax-confman-propsloader</artifactId>
      <version>0.2.2</version>
    </dependency>

    <dependency>
      <groupId>org.ops4j.pax.logging</groupId>
      <artifactId>pax-logging-api</artifactId>
      <version>1.6.4</version>
    </dependency>

    <dependency>
      <groupId>org.ops4j.pax.logging</groupId>
      <artifactId>pax-logging-service</artifactId>
      <version>1.6.4</version>
    </dependency>

    <dependency>
      <groupId>org.apache.felix</groupId>
      <artifactId>org.apache.felix.scr</artifactId>
      <version>1.6.0</version>
<<<<<<< HEAD
    </dependency>
    
    <dependency>
      <groupId>org.apache.felix</groupId>
      <artifactId>org.apache.felix.prefs</artifactId>
      <version>1.0.4</version>
    </dependency>

    <dependency>
      <groupId>org.apache.felix</groupId>
      <artifactId>org.apache.felix.metatype</artifactId>
      <version>1.0.4</version>
    </dependency>

    <dependency>
      <groupId>org.apache.felix</groupId>
      <artifactId>org.apache.felix.http.bundle</artifactId>
      <version>2.2.0</version>
=======
    </dependency>
    
    <dependency>
      <groupId>org.apache.felix</groupId>
      <artifactId>org.apache.felix.metatype</artifactId>
>>>>>>> f9626ee3
    </dependency>

    <dependency>
      <groupId>org.apache.felix</groupId>
<<<<<<< HEAD
      <artifactId>org.apache.felix.fileinstall</artifactId>
      <version>3.1.10</version>
    </dependency>

    <dependency>
      <groupId>org.ops4j.pax.web</groupId>
      <artifactId>pax-web-jsp</artifactId>
      <version>1.1.1</version>
    </dependency>

    <dependency>
      <groupId>org.apache.felix</groupId>
      <artifactId>org.apache.felix.webconsole</artifactId>
      <version>3.1.8</version>
    </dependency>

    <!-- Start level 2 -->

    <dependency>
      <groupId>org.apache.geronimo.specs</groupId>
      <artifactId>geronimo-annotation_1.1_spec</artifactId>
      <version>1.0.1</version>
    </dependency>

    <dependency>
      <groupId>org.apache.geronimo.specs</groupId>
      <artifactId>geronimo-servlet_2.5_spec</artifactId>
      <version>1.2</version>
=======
      <artifactId>org.apache.felix.http.bundle</artifactId>
      <classifier>opencast</classifier>
    </dependency>

    <dependency>
      <groupId>org.apache.felix</groupId>
      <artifactId>org.apache.felix.fileinstall</artifactId>
    </dependency>

    <!-- Start level 2 -->

    <dependency>
      <groupId>org.apache.geronimo.specs</groupId>
      <artifactId>geronimo-annotation_1.1_spec</artifactId>
      <version>1.0.1</version>
    </dependency>

    <dependency>
      <groupId>org.apache.geronimo.specs</groupId>
      <artifactId>geronimo-servlet_2.5_spec</artifactId>
      <version>1.2</version>
    </dependency>

    <dependency>
      <groupId>org.apache.servicemix.specs</groupId>
      <artifactId>org.apache.servicemix.specs.jaxb-api-2.1</artifactId>
      <version>${servicemix-specs.version}</version>
>>>>>>> f9626ee3
    </dependency>

    <dependency>
      <groupId>org.apache.servicemix.specs</groupId>
<<<<<<< HEAD
      <artifactId>org.apache.servicemix.specs.jaxb-api-2.1</artifactId>
      <version>${servicemix-specs.version}</version>
    </dependency>

    <dependency>
      <groupId>org.apache.servicemix.specs</groupId>
      <artifactId>org.apache.servicemix.specs.stax-api-1.0</artifactId>
      <version>${servicemix-specs.version}</version>
    </dependency>
    
    <dependency>
      <groupId>org.apache.servicemix.specs</groupId>
      <artifactId>org.apache.servicemix.specs.jaxp-api-1.4</artifactId>
      <version>${servicemix-specs.version}</version>
    </dependency>

    <dependency>
      <groupId>org.apache.servicemix.specs</groupId>
      <artifactId>org.apache.servicemix.specs.jsr311-api-1.1.1</artifactId>
      <version>${servicemix-specs.version}</version>
    </dependency>

    <!-- Start level 3 -->

    <dependency>
      <groupId>org.apache.commons</groupId>
      <artifactId>commons-compress</artifactId>
      <version>1.5</version>
=======
      <artifactId>org.apache.servicemix.specs.stax-api-1.0</artifactId>
      <version>${servicemix-specs.version}</version>
    </dependency>
    
    <dependency>
      <groupId>org.apache.servicemix.specs</groupId>
      <artifactId>org.apache.servicemix.specs.jaxp-api-1.4</artifactId>
      <version>${servicemix-specs.version}</version>
    </dependency>

    <dependency>
      <groupId>org.apache.servicemix.specs</groupId>
      <artifactId>org.apache.servicemix.specs.jsr311-api-1.1.1</artifactId>
      <version>${servicemix-specs.version}</version>
    </dependency>

    <!-- Start level 3 -->

    <dependency>
      <groupId>org.apache.commons</groupId>
      <artifactId>commons-compress</artifactId>
>>>>>>> f9626ee3
    </dependency>

    <dependency>
      <groupId>commons-fileupload</groupId>
      <artifactId>commons-fileupload</artifactId>
      <version>1.2.1</version>
    </dependency>

    <dependency>
      <groupId>commons-io</groupId>
      <artifactId>commons-io</artifactId>
      <version>2.1</version>
    </dependency>

    <dependency>
      <groupId>commons-lang</groupId>
      <artifactId>commons-lang</artifactId>
      <version>2.6</version>
    </dependency>

    <dependency>
      <groupId>commons-codec</groupId>
      <artifactId>commons-codec</artifactId>
      <version>1.6</version>
    </dependency>

    <dependency>
      <groupId>commons-pool</groupId>
      <artifactId>commons-pool</artifactId>
      <version>1.5.3</version>
    </dependency>

    <dependency>
      <groupId>commons-dbcp</groupId>
      <artifactId>commons-dbcp</artifactId>
      <version>1.4</version>
    </dependency>

    <dependency>
      <groupId>commons-collections</groupId>
      <artifactId>commons-collections</artifactId>
<<<<<<< HEAD
      <version>3.2.1</version>
=======
>>>>>>> f9626ee3
    </dependency>

    <dependency>
      <groupId>org.apache.servicemix.bundles</groupId>
      <artifactId>org.apache.servicemix.bundles.jaxb-impl</artifactId>
      <version>2.1.6_1</version>
    </dependency>

    <dependency>
      <groupId>org.apache.servicemix.bundles</groupId>
      <artifactId>org.apache.servicemix.bundles.quartz</artifactId>
      <version>1.8.5_1</version>
    </dependency>

    <dependency>
      <groupId>org.apache.servicemix.bundles</groupId>
      <artifactId>org.apache.servicemix.bundles.woodstox</artifactId>
      <version>3.2.7_1</version>
    </dependency>

    <dependency>
      <groupId>org.apache.servicemix.bundles</groupId>
      <artifactId>org.apache.servicemix.bundles.commons-httpclient</artifactId>
<<<<<<< HEAD
      <version>3.1_7</version>
=======
>>>>>>> f9626ee3
    </dependency>
    
    <dependency>
      <groupId>org.apache.servicemix.bundles</groupId>
      <artifactId>org.apache.servicemix.bundles.cglib</artifactId>
      <version>2.2_2</version>
<<<<<<< HEAD
    </dependency>

    <dependency>
      <groupId>org.apache.commons</groupId>
      <artifactId>com.springsource.org.apache.commons.beanutils</artifactId>
      <version>1.7.0</version>
    </dependency>    

    <dependency>
      <groupId>org.apache.neethi</groupId>
      <artifactId>neethi</artifactId>
      <version>3.0.1</version>
    </dependency>

    <dependency>
      <groupId>org.codehaus.jettison</groupId>
      <artifactId>jettison</artifactId>
      <version>1.3.1</version>
    </dependency>

    <dependency>
      <groupId>com.googlecode.guava-osgi</groupId>
      <artifactId>guava-osgi</artifactId>
      <version>9.0.0</version>
=======
    </dependency>

    <dependency>
      <groupId>org.apache.commons</groupId>
      <artifactId>com.springsource.org.apache.commons.beanutils</artifactId>
    </dependency>

    <dependency>
      <groupId>org.apache.neethi</groupId>
      <artifactId>neethi</artifactId>
      <version>3.0.1</version>
    </dependency>

    <dependency>
      <groupId>org.codehaus.jettison</groupId>
      <artifactId>jettison</artifactId>
      <version>1.3.1</version>
    </dependency>

    <dependency>
      <groupId>com.googlecode.guava-osgi</groupId>
      <artifactId>guava-osgi</artifactId>
>>>>>>> f9626ee3
    </dependency>

    <dependency>
      <groupId>org.apache.servicemix.bundles</groupId>
      <artifactId>org.apache.servicemix.bundles.xmlschema</artifactId>
      <version>1.4.3_1</version>
    </dependency>
 
    <dependency>
      <groupId>org.apache.servicemix.bundles</groupId>
      <artifactId>org.apache.servicemix.bundles.xmlresolver</artifactId>
      <version>1.2_1</version>
    </dependency>

    <dependency>
      <groupId>org.apache.servicemix.bundles</groupId>
      <artifactId>org.apache.servicemix.bundles.asm</artifactId>
      <version>2.2.3_1</version>
    </dependency>

    <dependency>
      <groupId>org.apache.servicemix.bundles</groupId>
      <artifactId>org.apache.servicemix.bundles.wsdl4j</artifactId>
      <version>1.6.1_1</version>
    </dependency>

    <dependency>
      <groupId>org.apache.servicemix.bundles</groupId>
      <artifactId>org.apache.servicemix.bundles.xerces</artifactId>
<<<<<<< HEAD
      <version>2.9.1_3</version>
=======
>>>>>>> f9626ee3
    </dependency>
    
    <dependency>
      <groupId>org.sakaiproject.nakamura</groupId>
      <artifactId>javax.activation-mail</artifactId>
      <version>1.1.1.1.4.2-1.4.2</version>
	</dependency>

    <dependency>
      <groupId>org.apache.servicemix.bundles</groupId>
      <artifactId>org.apache.servicemix.bundles.rome</artifactId>
      <version>1.0_2</version>
    </dependency>

    <dependency>
      <groupId>org.apache.cxf</groupId>
      <artifactId>cxf-bundle-jaxrs</artifactId>
<<<<<<< HEAD
      <version>2.2.9</version>
=======
>>>>>>> f9626ee3
    </dependency>

    <dependency>
      <groupId>net.sourceforge.nekohtml</groupId>
      <artifactId>com.springsource.org.cyberneko.html</artifactId>
<<<<<<< HEAD
      <version>1.9.13</version>
=======
>>>>>>> f9626ee3
    </dependency>

    <dependency>
      <groupId>org.apache.servicemix.bundles</groupId>
      <artifactId>org.apache.servicemix.bundles.bcel</artifactId>
      <version>5.2_3</version>
    </dependency>

    <dependency>
      <groupId>org.apache.xalan</groupId>
      <artifactId>com.springsource.org.apache.xalan</artifactId>
      <version>2.7.1</version>
    </dependency>

    <dependency>
      <groupId>org.apache.xalan</groupId>
      <artifactId>com.springsource.org.apache.xml.serializer</artifactId>
      <version>2.7.1</version>
    </dependency>

    <dependency>
      <groupId>org.aopalliance</groupId>
      <artifactId>com.springsource.org.aopalliance</artifactId>
      <version>1.0.0</version>
    </dependency>

    <dependency>
      <groupId>org.jdom</groupId>
      <artifactId>com.springsource.org.jdom</artifactId>
<<<<<<< HEAD
      <version>1.0.0</version>
=======
>>>>>>> f9626ee3
    </dependency>

    <dependency>
      <groupId>org.codehaus.jackson</groupId>
      <artifactId>jackson-core-lgpl</artifactId>
      <version>1.8.1</version>
    </dependency>

    <dependency>
      <groupId>org.codehaus.jackson</groupId>
      <artifactId>jackson-mapper-lgpl</artifactId>
      <version>1.8.1</version>
    </dependency>

    <dependency>
      <groupId>org.springframework</groupId>
      <artifactId>spring-core</artifactId>
<<<<<<< HEAD
      <version>${springsecurity.version}</version>
=======
      <version>3.1.0.RELEASE</version>
>>>>>>> f9626ee3
    </dependency>

    <dependency>
      <groupId>org.springframework</groupId>
      <artifactId>spring-web</artifactId>
<<<<<<< HEAD
      <version>${springsecurity.version}</version>
=======
      <version>3.1.0.RELEASE</version>
>>>>>>> f9626ee3
    </dependency>

    <dependency>
      <groupId>org.springframework.security</groupId>
      <artifactId>spring-security-core</artifactId>
<<<<<<< HEAD
      <version>${springsecurity.version}</version>
=======
      <version>3.1.0.RELEASE</version>
>>>>>>> f9626ee3
    </dependency>

    <dependency>
      <groupId>org.springframework.security</groupId>
      <artifactId>spring-security-config</artifactId>
<<<<<<< HEAD
      <version>${springsecurity.version}</version>
    </dependency>

    <dependency>
      <groupId>org.springframework.security</groupId>
      <artifactId>spring-security-web</artifactId>
      <version>${springsecurity.version}</version>
    </dependency>

    <dependency>
      <groupId>org.springframework</groupId>
      <artifactId>spring-asm</artifactId>
      <version>${springsecurity.version}</version>
=======
      <version>3.1.0.RELEASE</version>
    </dependency>

    <dependency>
      <groupId>org.springframework.security</groupId>
      <artifactId>spring-security-web</artifactId>
      <version>3.1.0.RELEASE</version>
    </dependency>

    <dependency>
      <groupId>org.springframework</groupId>
      <artifactId>spring-asm</artifactId>
      <version>3.1.0.RELEASE</version>
>>>>>>> f9626ee3
    </dependency>

    <dependency>
      <groupId>org.springframework</groupId>
      <artifactId>spring-aop</artifactId>
<<<<<<< HEAD
      <version>${springsecurity.version}</version>
=======
      <version>3.1.0.RELEASE</version>
>>>>>>> f9626ee3
    </dependency>

    <dependency>
      <groupId>org.springframework</groupId>
      <artifactId>spring-beans</artifactId>
<<<<<<< HEAD
      <version>${springsecurity.version}</version>
=======
      <version>3.1.0.RELEASE</version>
>>>>>>> f9626ee3
    </dependency>

    <dependency>
      <groupId>org.springframework</groupId>
      <artifactId>spring-expression</artifactId>
<<<<<<< HEAD
      <version>${springsecurity.version}</version>
=======
      <version>3.1.0.RELEASE</version>
>>>>>>> f9626ee3
    </dependency>

    <dependency>
      <groupId>org.springframework</groupId>
      <artifactId>spring-tx</artifactId>
<<<<<<< HEAD
      <version>${springsecurity.version}</version>
=======
      <version>3.1.0.RELEASE</version>
>>>>>>> f9626ee3
    </dependency>

    <dependency>
      <groupId>org.springframework</groupId>
      <artifactId>spring-context</artifactId>
<<<<<<< HEAD
      <version>${springsecurity.version}</version>
=======
      <version>3.1.0.RELEASE</version>
>>>>>>> f9626ee3
    </dependency>

    <dependency>
      <groupId>org.springframework</groupId>
      <artifactId>spring-context-support</artifactId>
<<<<<<< HEAD
      <version>${springsecurity.version}</version>
=======
      <version>3.1.0.RELEASE</version>
>>>>>>> f9626ee3
    </dependency>

    <dependency>
      <groupId>org.springframework.osgi</groupId>
      <artifactId>spring-osgi-core</artifactId>
      <version>1.2.1</version>
    </dependency>

    <dependency>
      <groupId>org.springframework.osgi</groupId>
      <artifactId>spring-osgi-extender</artifactId>
      <version>1.2.1</version>
    </dependency>

    <dependency>
      <groupId>org.springframework.osgi</groupId>
      <artifactId>spring-osgi-io</artifactId>
      <version>1.2.1</version>
    </dependency>

    <dependency>
      <groupId>org.apache.httpcomponents</groupId>
      <artifactId>httpcore-osgi</artifactId>
<<<<<<< HEAD
      <version>4.1.4</version>
=======
>>>>>>> f9626ee3
    </dependency>

    <dependency>
      <groupId>org.apache.httpcomponents</groupId>
      <artifactId>httpclient-osgi</artifactId>
<<<<<<< HEAD
      <version>4.1.3</version>
=======
>>>>>>> f9626ee3
    </dependency>

    <dependency>
      <groupId>org.apache.tika</groupId>
      <artifactId>tika-bundle</artifactId>
<<<<<<< HEAD
      <version>1.1</version>
=======
>>>>>>> f9626ee3
    </dependency>
    
    <dependency>
      <groupId>org.apache.tika</groupId>
      <artifactId>tika-core</artifactId>
<<<<<<< HEAD
      <version>1.1</version>
    </dependency>
    
    <dependency>
      <groupId>org.apache.tika</groupId>
      <artifactId>tika-parsers</artifactId>
      <version>1.1</version>
    </dependency>

    <dependency>
      <groupId>joda-time</groupId>
      <artifactId>joda-time</artifactId>
      <version>1.6</version>
    </dependency>
 
    <dependency>
      <groupId>org.eclipse.persistence</groupId>
      <artifactId>javax.persistence</artifactId>
      <version>2.0.3</version>
    </dependency>

    <dependency>
      <groupId>org.eclipse.persistence</groupId>
      <artifactId>org.eclipse.persistence.core</artifactId>
      <version>${eclipselink.version}</version>
=======
    </dependency>
    
    <dependency>
      <groupId>joda-time</groupId>
      <artifactId>joda-time</artifactId>
    </dependency>
 
    <dependency>
      <groupId>org.eclipse.persistence</groupId>
      <artifactId>javax.persistence</artifactId>
    </dependency>

    <dependency>
      <groupId>org.eclipse.persistence</groupId>
      <artifactId>org.eclipse.persistence.core</artifactId>
    </dependency>
 
    <dependency>
      <groupId>org.eclipse.persistence</groupId>
      <artifactId>org.eclipse.persistence.jpa</artifactId>
>>>>>>> f9626ee3
    </dependency>
 
    <dependency>
      <groupId>org.eclipse.persistence</groupId>
<<<<<<< HEAD
      <artifactId>org.eclipse.persistence.jpa</artifactId>
      <version>${eclipselink.version}</version>
=======
      <artifactId>org.eclipse.persistence.asm</artifactId>
>>>>>>> f9626ee3
    </dependency>
 
    <dependency>
      <groupId>org.eclipse.persistence</groupId>
<<<<<<< HEAD
      <artifactId>org.eclipse.persistence.asm</artifactId>
      <version>${eclipselink.version}</version>
    </dependency>
 
    <dependency>
      <groupId>org.eclipse.persistence</groupId>
      <artifactId>org.eclipse.persistence.antlr</artifactId>
      <version>${eclipselink.version}</version>
    </dependency>

    <dependency>
      <groupId>org.jolokia</groupId>
      <artifactId>jolokia-osgi</artifactId>
      <version>1.0.4</version>
    </dependency>

    <!--  Optional: OpenId -->

    <dependency>
      <groupId>org.openid4java</groupId>
      <artifactId>com.springsource.org.openid4java</artifactId>
      <version>0.9.5</version>
    </dependency>

    <dependency>
      <groupId>org.springframework.security</groupId>
      <artifactId>spring-security-openid</artifactId>
      <version>${springsecurity.version}</version>
    </dependency>

    <!--  Optional: CAS -->

    <dependency>
      <groupId>org.springframework.security</groupId>
      <artifactId>spring-security-cas</artifactId>
      <version>${springsecurity.version}</version>
    </dependency>
    <dependency> 
      <groupId>org.jasig.cas</groupId> 
      <artifactId>com.springsource.org.jasig.cas.client</artifactId> 
      <version>3.1.12</version> 
    </dependency>
    <dependency>
      <groupId>org.opensaml</groupId>
      <artifactId>com.springsource.org.opensaml</artifactId>
      <version>1.1.0</version>
    </dependency>
    <dependency>
      <groupId>org.apache.xml</groupId>
      <artifactId>com.springsource.org.apache.xml.security</artifactId>
      <version>1.4.2</version>
    </dependency>

    <!--  Optional: LDAP -->

    <dependency>
      <groupId>org.opencastproject</groupId>
      <artifactId>org.springframework.ldap</artifactId>
      <version>1.3.1.RELEASE</version>
    </dependency>

    <dependency>
      <groupId>org.springframework.security</groupId>
      <artifactId>spring-security-ldap</artifactId>
      <version>${springsecurity.version}</version>
    </dependency>

    <dependency>
      <groupId>org.springframework</groupId>
      <artifactId>org.springframework.jdbc</artifactId>
      <version>${springsecurity.version}</version>
    </dependency>

=======
      <artifactId>org.eclipse.persistence.antlr</artifactId>
    </dependency>

    <dependency>
      <groupId>org.jolokia</groupId>
      <artifactId>jolokia-osgi</artifactId>
      <version>1.0.4</version>
    </dependency>

    <!--  Optional: OpenId -->

    <dependency>
      <groupId>org.openid4java</groupId>
      <artifactId>com.springsource.org.openid4java</artifactId>
    </dependency>

    <dependency>
      <groupId>org.springframework.security</groupId>
      <artifactId>spring-security-openid</artifactId>
      <version>3.1.0.RELEASE</version>
    </dependency>

    <!--  Optional: CAS -->

    <dependency>
      <groupId>org.springframework.security</groupId>
      <artifactId>spring-security-cas</artifactId>
    </dependency>
    <dependency> 
      <groupId>org.jasig.cas</groupId> 
      <artifactId>com.springsource.org.jasig.cas.client</artifactId> 
    </dependency>
    <dependency>
      <groupId>org.opensaml</groupId>
      <artifactId>com.springsource.org.opensaml</artifactId>
    </dependency>
    <dependency>
      <groupId>org.apache.xml</groupId>
      <artifactId>com.springsource.org.apache.xml.security</artifactId>
      <version>1.4.2</version>
    </dependency>

    <!--  Optional: LDAP -->

    <dependency>
      <groupId>org.opencastproject</groupId>
      <artifactId>org.springframework.ldap</artifactId>
      <version>1.3.1.RELEASE</version>
    </dependency>

    <dependency>
      <groupId>org.springframework.security</groupId>
      <artifactId>spring-security-ldap</artifactId>
      <version>3.1.0.RELEASE</version>
    </dependency>

>>>>>>> f9626ee3
  </dependencies>

  <build>
    <plugins>
      <plugin>
        <groupId>org.apache.maven.plugins</groupId>
        <artifactId>maven-dependency-plugin</artifactId>
        <executions>
          <execution>
            <id>copy-dependencies</id>
            <phase>install</phase>
            <goals>
              <goal>copy-dependencies</goal>
            </goals>
            <configuration>
              <excludeTransitive>true</excludeTransitive>
            </configuration>
          </execution>
        </executions>
      </plugin>
      <plugin>
        <groupId>org.apache.maven.plugins</groupId>
        <artifactId>maven-antrun-plugin</artifactId>
        <executions>
          <execution>
            <id>copy-to-felix</id>
            <phase>install</phase>
            <configuration>
              <target if="deployTo">
                <copy todir="${deployTo}/lib/ext" failonerror="false">
                  <fileset dir="${project.build.directory}/dependency"
                    includes="**/*" />
                </copy>
              </target>
            </configuration>
            <goals>
              <goal>run</goal>
            </goals>
          </execution>
          <execution>
            <id>extract-to-felix</id>
            <phase>install</phase>
            <configuration>
              <target if="unpackTo">
                <copy todir="${unpackTo}/lib/ext" failonerror="false">
                  <fileset dir="${project.build.directory}/dependency"
                    includes="**/*" />
                </copy>
              </target>
            </configuration>
            <goals>
              <goal>run</goal>
            </goals>
          </execution>
        </executions>
      </plugin>
    </plugins>
  </build>
</project><|MERGE_RESOLUTION|>--- conflicted
+++ resolved
@@ -8,21 +8,12 @@
   <parent>
     <groupId>org.opencastproject</groupId>
     <artifactId>base</artifactId>
-<<<<<<< HEAD
-    <version>1.4.0</version>
-=======
     <version>1.4.1</version>
->>>>>>> f9626ee3
     <relativePath>../../pom.xml</relativePath>
   </parent>
   <properties>
     <matterhorn.basedir>${project.basedir}/../..</matterhorn.basedir>
     <checkstyle.skip>false</checkstyle.skip>
-<<<<<<< HEAD
-    <springsecurity.version>3.1.0.RELEASE</springsecurity.version>
-    <eclipselink.version>2.0.2</eclipselink.version>
-=======
->>>>>>> f9626ee3
     <servicemix-specs.version>1.9.0</servicemix-specs.version>
   </properties>
 
@@ -33,10 +24,6 @@
     <dependency>
       <groupId>org.osgi</groupId>
       <artifactId>org.osgi.compendium</artifactId>
-<<<<<<< HEAD
-      <version>4.2.0</version>
-=======
->>>>>>> f9626ee3
     </dependency>
 
     <dependency>
@@ -79,51 +66,22 @@
       <groupId>org.apache.felix</groupId>
       <artifactId>org.apache.felix.scr</artifactId>
       <version>1.6.0</version>
-<<<<<<< HEAD
     </dependency>
     
-    <dependency>
-      <groupId>org.apache.felix</groupId>
-      <artifactId>org.apache.felix.prefs</artifactId>
-      <version>1.0.4</version>
-    </dependency>
-
     <dependency>
       <groupId>org.apache.felix</groupId>
       <artifactId>org.apache.felix.metatype</artifactId>
-      <version>1.0.4</version>
     </dependency>
 
     <dependency>
       <groupId>org.apache.felix</groupId>
       <artifactId>org.apache.felix.http.bundle</artifactId>
-      <version>2.2.0</version>
-=======
-    </dependency>
-    
+      <classifier>opencast</classifier>
+    </dependency>
+
     <dependency>
       <groupId>org.apache.felix</groupId>
-      <artifactId>org.apache.felix.metatype</artifactId>
->>>>>>> f9626ee3
-    </dependency>
-
-    <dependency>
-      <groupId>org.apache.felix</groupId>
-<<<<<<< HEAD
       <artifactId>org.apache.felix.fileinstall</artifactId>
-      <version>3.1.10</version>
-    </dependency>
-
-    <dependency>
-      <groupId>org.ops4j.pax.web</groupId>
-      <artifactId>pax-web-jsp</artifactId>
-      <version>1.1.1</version>
-    </dependency>
-
-    <dependency>
-      <groupId>org.apache.felix</groupId>
-      <artifactId>org.apache.felix.webconsole</artifactId>
-      <version>3.1.8</version>
     </dependency>
 
     <!-- Start level 2 -->
@@ -138,42 +96,12 @@
       <groupId>org.apache.geronimo.specs</groupId>
       <artifactId>geronimo-servlet_2.5_spec</artifactId>
       <version>1.2</version>
-=======
-      <artifactId>org.apache.felix.http.bundle</artifactId>
-      <classifier>opencast</classifier>
-    </dependency>
-
-    <dependency>
-      <groupId>org.apache.felix</groupId>
-      <artifactId>org.apache.felix.fileinstall</artifactId>
-    </dependency>
-
-    <!-- Start level 2 -->
-
-    <dependency>
-      <groupId>org.apache.geronimo.specs</groupId>
-      <artifactId>geronimo-annotation_1.1_spec</artifactId>
-      <version>1.0.1</version>
-    </dependency>
-
-    <dependency>
-      <groupId>org.apache.geronimo.specs</groupId>
-      <artifactId>geronimo-servlet_2.5_spec</artifactId>
-      <version>1.2</version>
     </dependency>
 
     <dependency>
       <groupId>org.apache.servicemix.specs</groupId>
       <artifactId>org.apache.servicemix.specs.jaxb-api-2.1</artifactId>
       <version>${servicemix-specs.version}</version>
->>>>>>> f9626ee3
-    </dependency>
-
-    <dependency>
-      <groupId>org.apache.servicemix.specs</groupId>
-<<<<<<< HEAD
-      <artifactId>org.apache.servicemix.specs.jaxb-api-2.1</artifactId>
-      <version>${servicemix-specs.version}</version>
     </dependency>
 
     <dependency>
@@ -199,60 +127,31 @@
     <dependency>
       <groupId>org.apache.commons</groupId>
       <artifactId>commons-compress</artifactId>
-      <version>1.5</version>
-=======
-      <artifactId>org.apache.servicemix.specs.stax-api-1.0</artifactId>
-      <version>${servicemix-specs.version}</version>
-    </dependency>
-    
-    <dependency>
-      <groupId>org.apache.servicemix.specs</groupId>
-      <artifactId>org.apache.servicemix.specs.jaxp-api-1.4</artifactId>
-      <version>${servicemix-specs.version}</version>
-    </dependency>
-
-    <dependency>
-      <groupId>org.apache.servicemix.specs</groupId>
-      <artifactId>org.apache.servicemix.specs.jsr311-api-1.1.1</artifactId>
-      <version>${servicemix-specs.version}</version>
-    </dependency>
-
-    <!-- Start level 3 -->
-
-    <dependency>
-      <groupId>org.apache.commons</groupId>
-      <artifactId>commons-compress</artifactId>
->>>>>>> f9626ee3
     </dependency>
 
     <dependency>
       <groupId>commons-fileupload</groupId>
       <artifactId>commons-fileupload</artifactId>
-      <version>1.2.1</version>
     </dependency>
 
     <dependency>
       <groupId>commons-io</groupId>
       <artifactId>commons-io</artifactId>
-      <version>2.1</version>
     </dependency>
 
     <dependency>
       <groupId>commons-lang</groupId>
       <artifactId>commons-lang</artifactId>
-      <version>2.6</version>
     </dependency>
 
     <dependency>
       <groupId>commons-codec</groupId>
       <artifactId>commons-codec</artifactId>
-      <version>1.6</version>
     </dependency>
 
     <dependency>
       <groupId>commons-pool</groupId>
       <artifactId>commons-pool</artifactId>
-      <version>1.5.3</version>
     </dependency>
 
     <dependency>
@@ -264,10 +163,6 @@
     <dependency>
       <groupId>commons-collections</groupId>
       <artifactId>commons-collections</artifactId>
-<<<<<<< HEAD
-      <version>3.2.1</version>
-=======
->>>>>>> f9626ee3
     </dependency>
 
     <dependency>
@@ -291,24 +186,18 @@
     <dependency>
       <groupId>org.apache.servicemix.bundles</groupId>
       <artifactId>org.apache.servicemix.bundles.commons-httpclient</artifactId>
-<<<<<<< HEAD
-      <version>3.1_7</version>
-=======
->>>>>>> f9626ee3
     </dependency>
     
     <dependency>
       <groupId>org.apache.servicemix.bundles</groupId>
       <artifactId>org.apache.servicemix.bundles.cglib</artifactId>
       <version>2.2_2</version>
-<<<<<<< HEAD
     </dependency>
 
     <dependency>
       <groupId>org.apache.commons</groupId>
       <artifactId>com.springsource.org.apache.commons.beanutils</artifactId>
-      <version>1.7.0</version>
-    </dependency>    
+    </dependency>
 
     <dependency>
       <groupId>org.apache.neethi</groupId>
@@ -325,31 +214,6 @@
     <dependency>
       <groupId>com.googlecode.guava-osgi</groupId>
       <artifactId>guava-osgi</artifactId>
-      <version>9.0.0</version>
-=======
-    </dependency>
-
-    <dependency>
-      <groupId>org.apache.commons</groupId>
-      <artifactId>com.springsource.org.apache.commons.beanutils</artifactId>
-    </dependency>
-
-    <dependency>
-      <groupId>org.apache.neethi</groupId>
-      <artifactId>neethi</artifactId>
-      <version>3.0.1</version>
-    </dependency>
-
-    <dependency>
-      <groupId>org.codehaus.jettison</groupId>
-      <artifactId>jettison</artifactId>
-      <version>1.3.1</version>
-    </dependency>
-
-    <dependency>
-      <groupId>com.googlecode.guava-osgi</groupId>
-      <artifactId>guava-osgi</artifactId>
->>>>>>> f9626ee3
     </dependency>
 
     <dependency>
@@ -379,10 +243,6 @@
     <dependency>
       <groupId>org.apache.servicemix.bundles</groupId>
       <artifactId>org.apache.servicemix.bundles.xerces</artifactId>
-<<<<<<< HEAD
-      <version>2.9.1_3</version>
-=======
->>>>>>> f9626ee3
     </dependency>
     
     <dependency>
@@ -400,19 +260,11 @@
     <dependency>
       <groupId>org.apache.cxf</groupId>
       <artifactId>cxf-bundle-jaxrs</artifactId>
-<<<<<<< HEAD
-      <version>2.2.9</version>
-=======
->>>>>>> f9626ee3
     </dependency>
 
     <dependency>
       <groupId>net.sourceforge.nekohtml</groupId>
       <artifactId>com.springsource.org.cyberneko.html</artifactId>
-<<<<<<< HEAD
-      <version>1.9.13</version>
-=======
->>>>>>> f9626ee3
     </dependency>
 
     <dependency>
@@ -442,10 +294,6 @@
     <dependency>
       <groupId>org.jdom</groupId>
       <artifactId>com.springsource.org.jdom</artifactId>
-<<<<<<< HEAD
-      <version>1.0.0</version>
-=======
->>>>>>> f9626ee3
     </dependency>
 
     <dependency>
@@ -463,125 +311,73 @@
     <dependency>
       <groupId>org.springframework</groupId>
       <artifactId>spring-core</artifactId>
-<<<<<<< HEAD
-      <version>${springsecurity.version}</version>
-=======
-      <version>3.1.0.RELEASE</version>
->>>>>>> f9626ee3
+      <version>3.1.0.RELEASE</version>
     </dependency>
 
     <dependency>
       <groupId>org.springframework</groupId>
       <artifactId>spring-web</artifactId>
-<<<<<<< HEAD
-      <version>${springsecurity.version}</version>
-=======
-      <version>3.1.0.RELEASE</version>
->>>>>>> f9626ee3
+      <version>3.1.0.RELEASE</version>
     </dependency>
 
     <dependency>
       <groupId>org.springframework.security</groupId>
       <artifactId>spring-security-core</artifactId>
-<<<<<<< HEAD
-      <version>${springsecurity.version}</version>
-=======
-      <version>3.1.0.RELEASE</version>
->>>>>>> f9626ee3
+      <version>3.1.0.RELEASE</version>
     </dependency>
 
     <dependency>
       <groupId>org.springframework.security</groupId>
       <artifactId>spring-security-config</artifactId>
-<<<<<<< HEAD
-      <version>${springsecurity.version}</version>
+      <version>3.1.0.RELEASE</version>
     </dependency>
 
     <dependency>
       <groupId>org.springframework.security</groupId>
       <artifactId>spring-security-web</artifactId>
-      <version>${springsecurity.version}</version>
+      <version>3.1.0.RELEASE</version>
     </dependency>
 
     <dependency>
       <groupId>org.springframework</groupId>
       <artifactId>spring-asm</artifactId>
-      <version>${springsecurity.version}</version>
-=======
-      <version>3.1.0.RELEASE</version>
-    </dependency>
-
-    <dependency>
-      <groupId>org.springframework.security</groupId>
-      <artifactId>spring-security-web</artifactId>
-      <version>3.1.0.RELEASE</version>
-    </dependency>
-
-    <dependency>
-      <groupId>org.springframework</groupId>
-      <artifactId>spring-asm</artifactId>
-      <version>3.1.0.RELEASE</version>
->>>>>>> f9626ee3
+      <version>3.1.0.RELEASE</version>
     </dependency>
 
     <dependency>
       <groupId>org.springframework</groupId>
       <artifactId>spring-aop</artifactId>
-<<<<<<< HEAD
-      <version>${springsecurity.version}</version>
-=======
-      <version>3.1.0.RELEASE</version>
->>>>>>> f9626ee3
+      <version>3.1.0.RELEASE</version>
     </dependency>
 
     <dependency>
       <groupId>org.springframework</groupId>
       <artifactId>spring-beans</artifactId>
-<<<<<<< HEAD
-      <version>${springsecurity.version}</version>
-=======
-      <version>3.1.0.RELEASE</version>
->>>>>>> f9626ee3
+      <version>3.1.0.RELEASE</version>
     </dependency>
 
     <dependency>
       <groupId>org.springframework</groupId>
       <artifactId>spring-expression</artifactId>
-<<<<<<< HEAD
-      <version>${springsecurity.version}</version>
-=======
-      <version>3.1.0.RELEASE</version>
->>>>>>> f9626ee3
+      <version>3.1.0.RELEASE</version>
     </dependency>
 
     <dependency>
       <groupId>org.springframework</groupId>
       <artifactId>spring-tx</artifactId>
-<<<<<<< HEAD
-      <version>${springsecurity.version}</version>
-=======
-      <version>3.1.0.RELEASE</version>
->>>>>>> f9626ee3
+      <version>3.1.0.RELEASE</version>
     </dependency>
 
     <dependency>
       <groupId>org.springframework</groupId>
       <artifactId>spring-context</artifactId>
-<<<<<<< HEAD
-      <version>${springsecurity.version}</version>
-=======
-      <version>3.1.0.RELEASE</version>
->>>>>>> f9626ee3
+      <version>3.1.0.RELEASE</version>
     </dependency>
 
     <dependency>
       <groupId>org.springframework</groupId>
       <artifactId>spring-context-support</artifactId>
-<<<<<<< HEAD
-      <version>${springsecurity.version}</version>
-=======
-      <version>3.1.0.RELEASE</version>
->>>>>>> f9626ee3
+      <version>3.1.0.RELEASE</version>
     </dependency>
 
     <dependency>
@@ -605,104 +401,51 @@
     <dependency>
       <groupId>org.apache.httpcomponents</groupId>
       <artifactId>httpcore-osgi</artifactId>
-<<<<<<< HEAD
-      <version>4.1.4</version>
-=======
->>>>>>> f9626ee3
     </dependency>
 
     <dependency>
       <groupId>org.apache.httpcomponents</groupId>
       <artifactId>httpclient-osgi</artifactId>
-<<<<<<< HEAD
-      <version>4.1.3</version>
-=======
->>>>>>> f9626ee3
     </dependency>
 
     <dependency>
       <groupId>org.apache.tika</groupId>
       <artifactId>tika-bundle</artifactId>
-<<<<<<< HEAD
-      <version>1.1</version>
-=======
->>>>>>> f9626ee3
     </dependency>
     
     <dependency>
       <groupId>org.apache.tika</groupId>
       <artifactId>tika-core</artifactId>
-<<<<<<< HEAD
-      <version>1.1</version>
     </dependency>
     
-    <dependency>
-      <groupId>org.apache.tika</groupId>
-      <artifactId>tika-parsers</artifactId>
-      <version>1.1</version>
-    </dependency>
-
     <dependency>
       <groupId>joda-time</groupId>
       <artifactId>joda-time</artifactId>
-      <version>1.6</version>
     </dependency>
  
     <dependency>
       <groupId>org.eclipse.persistence</groupId>
       <artifactId>javax.persistence</artifactId>
-      <version>2.0.3</version>
     </dependency>
 
     <dependency>
       <groupId>org.eclipse.persistence</groupId>
       <artifactId>org.eclipse.persistence.core</artifactId>
-      <version>${eclipselink.version}</version>
-=======
-    </dependency>
-    
-    <dependency>
-      <groupId>joda-time</groupId>
-      <artifactId>joda-time</artifactId>
-    </dependency>
- 
-    <dependency>
-      <groupId>org.eclipse.persistence</groupId>
-      <artifactId>javax.persistence</artifactId>
-    </dependency>
-
-    <dependency>
-      <groupId>org.eclipse.persistence</groupId>
-      <artifactId>org.eclipse.persistence.core</artifactId>
     </dependency>
  
     <dependency>
       <groupId>org.eclipse.persistence</groupId>
       <artifactId>org.eclipse.persistence.jpa</artifactId>
->>>>>>> f9626ee3
     </dependency>
  
     <dependency>
       <groupId>org.eclipse.persistence</groupId>
-<<<<<<< HEAD
-      <artifactId>org.eclipse.persistence.jpa</artifactId>
-      <version>${eclipselink.version}</version>
-=======
       <artifactId>org.eclipse.persistence.asm</artifactId>
->>>>>>> f9626ee3
-    </dependency>
- 
-    <dependency>
-      <groupId>org.eclipse.persistence</groupId>
-<<<<<<< HEAD
-      <artifactId>org.eclipse.persistence.asm</artifactId>
-      <version>${eclipselink.version}</version>
     </dependency>
  
     <dependency>
       <groupId>org.eclipse.persistence</groupId>
       <artifactId>org.eclipse.persistence.antlr</artifactId>
-      <version>${eclipselink.version}</version>
     </dependency>
 
     <dependency>
@@ -716,13 +459,12 @@
     <dependency>
       <groupId>org.openid4java</groupId>
       <artifactId>com.springsource.org.openid4java</artifactId>
-      <version>0.9.5</version>
     </dependency>
 
     <dependency>
       <groupId>org.springframework.security</groupId>
       <artifactId>spring-security-openid</artifactId>
-      <version>${springsecurity.version}</version>
+      <version>3.1.0.RELEASE</version>
     </dependency>
 
     <!--  Optional: CAS -->
@@ -730,17 +472,14 @@
     <dependency>
       <groupId>org.springframework.security</groupId>
       <artifactId>spring-security-cas</artifactId>
-      <version>${springsecurity.version}</version>
     </dependency>
     <dependency> 
       <groupId>org.jasig.cas</groupId> 
       <artifactId>com.springsource.org.jasig.cas.client</artifactId> 
-      <version>3.1.12</version> 
     </dependency>
     <dependency>
       <groupId>org.opensaml</groupId>
       <artifactId>com.springsource.org.opensaml</artifactId>
-      <version>1.1.0</version>
     </dependency>
     <dependency>
       <groupId>org.apache.xml</groupId>
@@ -759,73 +498,9 @@
     <dependency>
       <groupId>org.springframework.security</groupId>
       <artifactId>spring-security-ldap</artifactId>
-      <version>${springsecurity.version}</version>
-    </dependency>
-
-    <dependency>
-      <groupId>org.springframework</groupId>
-      <artifactId>org.springframework.jdbc</artifactId>
-      <version>${springsecurity.version}</version>
-    </dependency>
-
-=======
-      <artifactId>org.eclipse.persistence.antlr</artifactId>
-    </dependency>
-
-    <dependency>
-      <groupId>org.jolokia</groupId>
-      <artifactId>jolokia-osgi</artifactId>
-      <version>1.0.4</version>
-    </dependency>
-
-    <!--  Optional: OpenId -->
-
-    <dependency>
-      <groupId>org.openid4java</groupId>
-      <artifactId>com.springsource.org.openid4java</artifactId>
-    </dependency>
-
-    <dependency>
-      <groupId>org.springframework.security</groupId>
-      <artifactId>spring-security-openid</artifactId>
-      <version>3.1.0.RELEASE</version>
-    </dependency>
-
-    <!--  Optional: CAS -->
-
-    <dependency>
-      <groupId>org.springframework.security</groupId>
-      <artifactId>spring-security-cas</artifactId>
-    </dependency>
-    <dependency> 
-      <groupId>org.jasig.cas</groupId> 
-      <artifactId>com.springsource.org.jasig.cas.client</artifactId> 
-    </dependency>
-    <dependency>
-      <groupId>org.opensaml</groupId>
-      <artifactId>com.springsource.org.opensaml</artifactId>
-    </dependency>
-    <dependency>
-      <groupId>org.apache.xml</groupId>
-      <artifactId>com.springsource.org.apache.xml.security</artifactId>
-      <version>1.4.2</version>
-    </dependency>
-
-    <!--  Optional: LDAP -->
-
-    <dependency>
-      <groupId>org.opencastproject</groupId>
-      <artifactId>org.springframework.ldap</artifactId>
-      <version>1.3.1.RELEASE</version>
-    </dependency>
-
-    <dependency>
-      <groupId>org.springframework.security</groupId>
-      <artifactId>spring-security-ldap</artifactId>
-      <version>3.1.0.RELEASE</version>
-    </dependency>
-
->>>>>>> f9626ee3
+      <version>3.1.0.RELEASE</version>
+    </dependency>
+
   </dependencies>
 
   <build>
