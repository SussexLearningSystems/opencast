--- conflicted
+++ resolved
@@ -169,8 +169,6 @@
         <configuration>
           <instructions>
             <Bundle-SymbolicName>${project.artifactId}</Bundle-SymbolicName>
-<<<<<<< HEAD
-=======
             <Build-Number>${buildNumber}</Build-Number>
             <Import-Package>
               org.slf4j,
@@ -181,7 +179,6 @@
               org.opencastproject.authorization.xacml;version=${project.version},
               *;resolution:=optional
             </Import-Package>
->>>>>>> 64d32be2
             <Export-Package>
               org.opencastproject.authorization.xacml.manager.api;version=${project.version},
               org.opencastproject.authorization.xacml.manager.impl;version=${project.version},
