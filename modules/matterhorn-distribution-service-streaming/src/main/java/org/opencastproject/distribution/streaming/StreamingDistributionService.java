--- conflicted
+++ resolved
@@ -176,15 +176,9 @@
       throw new IllegalArgumentException("Element ID must be specified");
     if (channelId == null)
       throw new IllegalArgumentException("Channel ID must be specified");
-<<<<<<< HEAD
 
     final MediaPackageElement element = mediapackage.getElementById(elementId);
 
-=======
-
-    final MediaPackageElement element = mediapackage.getElementById(elementId);
-
->>>>>>> f9626ee3
     // Streaming servers only deal with tracks
     if (!MediaPackageElement.Type.Track.equals(element.getElementType())) {
       logger.debug("Skipping {} {} for distribution to the streaming server", element.getElementType().toString()
@@ -257,13 +251,6 @@
       throw new IllegalArgumentException("Element ID must be specified");
     if (channelId == null)
       throw new IllegalArgumentException("Channel ID must be specified");
-<<<<<<< HEAD
-
-    if (distributionDirectory == null)
-      throw new IllegalStateException(
-              "Streaming distribution directory must be set (org.opencastproject.streaming.directory)");
-=======
->>>>>>> f9626ee3
 
     try {
       return serviceRegistry.createJob(JOB_TYPE, Operation.Retract.toString(),
@@ -327,11 +314,7 @@
 
       // Try to remove the file and - if possible - the parent folder
       FileUtils.forceDelete(elementFile);
-<<<<<<< HEAD
-      if (mediapackageDir.list().length == 0) {
-=======
       if (mediapackageDir.isDirectory() && mediapackageDir.list().length == 0) {
->>>>>>> f9626ee3
         FileSupport.delete(mediapackageDir.getParentFile());
       }
 
@@ -421,14 +404,10 @@
           MediaPackageElement distributedElement = distributeElement(channelId, mediapackage, elementId);
           return (distributedElement != null) ? MediaPackageElementParser.getAsXml(distributedElement) : null;
         case Retract:
-<<<<<<< HEAD
-          MediaPackageElement retractedElement = retractElement(channelId, mediapackage, elementId);
-=======
           MediaPackageElement retractedElement = null;
           if (distributionDirectory != null && StringUtils.isNotBlank(streamingUrl)) {
             retractedElement = retractElement(channelId, mediapackage, elementId);
           }
->>>>>>> f9626ee3
           return (retractedElement != null) ? MediaPackageElementParser.getAsXml(retractedElement) : null;
         default:
           throw new IllegalStateException("Don't know how to handle operation '" + operation + "'");
