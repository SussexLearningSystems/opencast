--- conflicted
+++ resolved
@@ -68,17 +68,6 @@
         this.getDescription = (function () {
             return description;
         });
-<<<<<<< HEAD
-        break;
-      case "volDown":
-        Mousetrap.bind(val.key, function(){
-          engageCore.trigger("Video:volumeDown");
-        });
-        break;
-      case "volUp":
-        Mousetrap.bind(val.key, function(){
-          engageCore.trigger("Video:volumeUp");
-=======
 
         this.getType = (function () {
             return type;
@@ -86,7 +75,6 @@
 
         this.toString = (function () {
             return name;
->>>>>>> 2dda4fd4
         });
     }
 
